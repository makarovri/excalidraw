import React, { useContext } from "react";
import { flushSync } from "react-dom";

import type { RoughCanvas } from "roughjs/bin/canvas";
import rough from "roughjs/bin/rough";
import clsx from "clsx";
import { nanoid } from "nanoid";
import {
  actionAddToLibrary,
  actionBringForward,
  actionBringToFront,
  actionCopy,
  actionCopyAsPng,
  actionCopyAsSvg,
  copyText,
  actionCopyStyles,
  actionCut,
  actionDeleteSelected,
  actionDuplicateSelection,
  actionFinalize,
  actionFlipHorizontal,
  actionFlipVertical,
  actionGroup,
  actionPasteStyles,
  actionSelectAll,
  actionSendBackward,
  actionSendToBack,
  actionToggleGridMode,
  actionToggleStats,
  actionToggleZenMode,
  actionUnbindText,
  actionBindText,
  actionUngroup,
  actionLink,
  actionToggleElementLock,
  actionToggleLinearEditor,
  actionToggleObjectsSnapMode,
} from "../actions";
import { createRedoAction, createUndoAction } from "../actions/actionHistory";
import { ActionManager } from "../actions/manager";
import { actions } from "../actions/register";
import type { Action, ActionResult } from "../actions/types";
import { trackEvent } from "../analytics";
import {
  getDefaultAppState,
  isEraserActive,
  isHandToolActive,
} from "../appState";
import type { PastedMixedContent } from "../clipboard";
import { copyTextToSystemClipboard, parseClipboard } from "../clipboard";
import { ARROW_TYPE, type EXPORT_IMAGE_TYPES } from "../constants";
import {
  APP_NAME,
  CURSOR_TYPE,
  DEFAULT_MAX_IMAGE_WIDTH_OR_HEIGHT,
  DEFAULT_VERTICAL_ALIGN,
  DRAGGING_THRESHOLD,
  ELEMENT_SHIFT_TRANSLATE_AMOUNT,
  ELEMENT_TRANSLATE_AMOUNT,
  ENV,
  EVENT,
  FRAME_STYLE,
  GRID_SIZE,
  IMAGE_MIME_TYPES,
  IMAGE_RENDER_TIMEOUT,
  isBrave,
  LINE_CONFIRM_THRESHOLD,
  MAX_ALLOWED_FILE_BYTES,
  MIME_TYPES,
  MQ_MAX_HEIGHT_LANDSCAPE,
  MQ_MAX_WIDTH_LANDSCAPE,
  MQ_MAX_WIDTH_PORTRAIT,
  MQ_RIGHT_SIDEBAR_MIN_WIDTH,
  POINTER_BUTTON,
  ROUNDNESS,
  SCROLL_TIMEOUT,
  TAP_TWICE_TIMEOUT,
  TEXT_TO_CENTER_SNAP_THRESHOLD,
  THEME,
  THEME_FILTER,
  TOUCH_CTX_MENU_TIMEOUT,
  VERTICAL_ALIGN,
  YOUTUBE_STATES,
  ZOOM_STEP,
  POINTER_EVENTS,
  TOOL_TYPE,
  EDITOR_LS_KEYS,
  isIOS,
  supportsResizeObserver,
  DEFAULT_COLLISION_THRESHOLD,
  DEFAULT_TEXT_ALIGN,
} from "../constants";
import type { ExportedElements } from "../data";
import { exportCanvas, loadFromBlob } from "../data";
import Library, { distributeLibraryItemsOnSquareGrid } from "../data/library";
import { restore, restoreElements } from "../data/restore";
import {
  dragNewElement,
  dragSelectedElements,
  duplicateElement,
  getCommonBounds,
  getCursorForResizingElement,
  getDragOffsetXY,
  getElementWithTransformHandleType,
  getNormalizedDimensions,
  getResizeArrowDirection,
  getResizeOffsetXY,
  getLockedLinearCursorAlignSize,
  getTransformHandleTypeFromCoords,
  isInvisiblySmallElement,
  isNonDeletedElement,
  isTextElement,
  newElement,
  newLinearElement,
  newTextElement,
  newImageElement,
  transformElements,
  refreshTextDimensions,
  redrawTextBoundingBox,
  getElementAbsoluteCoords,
} from "../element";
import {
  bindOrUnbindLinearElement,
  bindOrUnbindLinearElements,
  fixBindingsAfterDeletion,
  fixBindingsAfterDuplication,
  getHoveredElementForBinding,
  isBindingEnabled,
  isLinearElementSimpleAndAlreadyBound,
  maybeBindLinearElement,
  shouldEnableBindingForPointerEvent,
  updateBoundElements,
  getSuggestedBindingsForArrows,
} from "../element/binding";
import { LinearElementEditor } from "../element/linearElementEditor";
import { mutateElement, newElementWith } from "../element/mutateElement";
import {
  deepCopyElement,
  duplicateElements,
  newFrameElement,
  newFreeDrawElement,
  newEmbeddableElement,
  newMagicFrameElement,
  newIframeElement,
  newArrowElement,
} from "../element/newElement";
import {
  hasBoundTextElement,
  isArrowElement,
  isBindingElement,
  isBindingElementType,
  isBoundToContainer,
  isFrameLikeElement,
  isImageElement,
  isEmbeddableElement,
  isInitializedImageElement,
  isLinearElement,
  isLinearElementType,
  isUsingAdaptiveRadius,
  isIframeElement,
  isIframeLikeElement,
  isMagicFrameElement,
  isTextBindableContainer,
  isElbowArrow,
} from "../element/typeChecks";
import type {
  ExcalidrawBindableElement,
  ExcalidrawElement,
  ExcalidrawFreeDrawElement,
  ExcalidrawGenericElement,
  ExcalidrawLinearElement,
  ExcalidrawTextElement,
  NonDeleted,
  InitializedExcalidrawImageElement,
  ExcalidrawImageElement,
  FileId,
  NonDeletedExcalidrawElement,
  ExcalidrawTextContainer,
  ExcalidrawFrameLikeElement,
  ExcalidrawMagicFrameElement,
  ExcalidrawIframeLikeElement,
  IframeData,
  ExcalidrawIframeElement,
  ExcalidrawEmbeddableElement,
  Ordered,
  ExcalidrawNonSelectionElement,
  ExcalidrawArrowElement,
} from "../element/types";
import { getCenter, getDistance } from "../gesture";
import {
  editGroupForSelectedElement,
  getElementsInGroup,
  getSelectedGroupIdForElement,
  getSelectedGroupIds,
  isElementInGroup,
  isSelectedViaGroup,
  selectGroupsForSelectedElements,
} from "../groups";
import { History } from "../history";
import { defaultLang, getLanguage, languages, setLanguage, t } from "../i18n";
import {
  CODES,
  shouldResizeFromCenter,
  shouldMaintainAspectRatio,
  shouldRotateWithDiscreteAngle,
  isArrowKey,
  KEYS,
} from "../keys";
import { isElementInViewport } from "../element/sizeHelpers";
import {
  distance2d,
  getCornerRadius,
  getGridPoint,
  isPathALoop,
} from "../math";
import {
  calculateScrollCenter,
  getElementsWithinSelection,
  getNormalizedZoom,
  getSelectedElements,
  hasBackground,
  isSomeElementSelected,
} from "../scene";
import Scene from "../scene/Scene";
import type {
  RenderInteractiveSceneCallback,
  ScrollBars,
} from "../scene/types";
import { getStateForZoom } from "../scene/zoom";
import { findShapeByKey, getBoundTextShape, getElementShape } from "../shapes";
import { getSelectionBoxShape } from "../../utils/geometry/shape";
import { isPointInShape } from "../../utils/collision";
import type {
  AppClassProperties,
  AppProps,
  AppState,
  BinaryFileData,
  DataURL,
  ExcalidrawImperativeAPI,
  BinaryFiles,
  Gesture,
  GestureEvent,
  LibraryItems,
  PointerDownState,
  SceneData,
  Device,
  FrameNameBoundsCache,
  SidebarName,
  SidebarTabName,
  KeyboardModifiersObject,
  CollaboratorPointer,
  ToolType,
  OnUserFollowedPayload,
  UnsubscribeCallback,
  EmbedsValidationStatus,
  ElementsPendingErasure,
} from "../types";
import {
  debounce,
  distance,
  getFontString,
  getNearestScrollableContainer,
  isInputLike,
  isToolIcon,
  isWritableElement,
  sceneCoordsToViewportCoords,
  tupleToCoors,
  viewportCoordsToSceneCoords,
  wrapEvent,
  updateObject,
  updateActiveTool,
  getShortcutKey,
  isTransparent,
  easeToValuesRAF,
  muteFSAbortError,
  isTestEnv,
  easeOut,
  updateStable,
  addEventListener,
  normalizeEOL,
  getDateTime,
  isShallowEqual,
  arrayToMap,
} from "../utils";
import {
  createSrcDoc,
  embeddableURLValidator,
  maybeParseEmbedSrc,
  getEmbedLink,
} from "../element/embeddable";
import type { ContextMenuItems } from "./ContextMenu";
import { ContextMenu, CONTEXT_MENU_SEPARATOR } from "./ContextMenu";
import LayerUI from "./LayerUI";
import { Toast } from "./Toast";
import { actionToggleViewMode } from "../actions/actionToggleViewMode";
import {
  dataURLToFile,
  generateIdFromFile,
  getDataURL,
  getFileFromEvent,
  ImageURLToFile,
  isImageFileHandle,
  isSupportedImageFile,
  loadSceneOrLibraryFromBlob,
  normalizeFile,
  parseLibraryJSON,
  resizeImageFile,
  SVGStringToFile,
} from "../data/blob";
import {
  getInitializedImageElements,
  loadHTMLImageElement,
  normalizeSVG,
  updateImageCache as _updateImageCache,
} from "../element/image";
import throttle from "lodash.throttle";
import type { FileSystemHandle } from "../data/filesystem";
import { fileOpen } from "../data/filesystem";
import {
  bindTextToShapeAfterDuplication,
  getApproxMinLineHeight,
  getApproxMinLineWidth,
  getBoundTextElement,
  getContainerCenter,
  getContainerElement,
  getLineHeightInPx,
  getMinTextElementWidth,
  isMeasureTextSupported,
  isValidTextContainer,
  measureText,
  wrapText,
} from "../element/textElement";
import {
  showHyperlinkTooltip,
  hideHyperlinkToolip,
  Hyperlink,
} from "../components/hyperlink/Hyperlink";
import { isLocalLink, normalizeLink, toValidURL } from "../data/url";
import { shouldShowBoundingBox } from "../element/transformHandles";
import { actionUnlockAllElements } from "../actions/actionElementLock";
import { Fonts, getLineHeight } from "../fonts";
import {
  getFrameChildren,
  isCursorInFrame,
  bindElementsToFramesAfterDuplication,
  addElementsToFrame,
  replaceAllElementsInFrame,
  removeElementsFromFrame,
  getElementsInResizingFrame,
  getElementsInNewFrame,
  getContainingFrame,
  elementOverlapsWithFrame,
  updateFrameMembershipOfSelectedElements,
  isElementInFrame,
  getFrameLikeTitle,
  getElementsOverlappingFrame,
  filterElementsEligibleAsFrameChildren,
} from "../frame";
import {
  excludeElementsInFramesFromSelection,
  makeNextSelectedElementIds,
} from "../scene/selection";
import { actionPaste } from "../actions/actionClipboard";
import {
  actionRemoveAllElementsFromFrame,
  actionSelectAllElementsInFrame,
} from "../actions/actionFrame";
import { actionToggleHandTool, zoomToFit } from "../actions/actionCanvas";
import { jotaiStore } from "../jotai";
import { activeConfirmDialogAtom } from "./ActiveConfirmDialog";
import { ImageSceneDataError } from "../errors";
import {
  getSnapLinesAtPointer,
  snapDraggedElements,
  isActiveToolNonLinearSnappable,
  snapNewElement,
  snapResizingElements,
  isSnappingEnabled,
  getVisibleGaps,
  getReferenceSnapPoints,
  SnapCache,
} from "../snapping";
import { actionWrapTextInContainer } from "../actions/actionBoundText";
import BraveMeasureTextError from "./BraveMeasureTextError";
import { activeEyeDropperAtom } from "./EyeDropper";
import type { ExcalidrawElementSkeleton } from "../data/transform";
import { convertToExcalidrawElements } from "../data/transform";
import type { ValueOf } from "../utility-types";
import { isSidebarDockedAtom } from "./Sidebar/Sidebar";
import { StaticCanvas, InteractiveCanvas } from "./canvases";
import { Renderer } from "../scene/Renderer";
import { ShapeCache } from "../scene/ShapeCache";
import { SVGLayer } from "./SVGLayer";
import {
  setEraserCursor,
  setCursor,
  resetCursor,
  setCursorForShape,
} from "../cursor";
import { Emitter } from "../emitter";
import { ElementCanvasButtons } from "../element/ElementCanvasButtons";
import type { MagicCacheData } from "../data/magic";
import { diagramToHTML } from "../data/magic";
import { exportToBlob } from "../../utils/export";
import { COLOR_PALETTE } from "../colors";
import { ElementCanvasButton } from "./MagicButton";
import { MagicIcon, copyIcon, fullscreenIcon } from "./icons";
import { EditorLocalStorage } from "../data/EditorLocalStorage";
import FollowMode from "./FollowMode/FollowMode";
import { Store, StoreAction } from "../store";
import { AnimationFrameHandler } from "../animation-frame-handler";
import { AnimatedTrail } from "../animated-trail";
import { LaserTrails } from "../laser-trails";
import { withBatchedUpdates, withBatchedUpdatesThrottled } from "../reactUtils";
import { getRenderOpacity } from "../renderer/renderElement";
import {
  hitElementBoundText,
  hitElementBoundingBoxOnly,
  hitElementItself,
} from "../element/collision";
import { textWysiwyg } from "../element/textWysiwyg";
import { isOverScrollBars } from "../scene/scrollbars";
import { syncInvalidIndices, syncMovedIndices } from "../fractionalIndex";
import {
  isPointHittingLink,
  isPointHittingLinkIcon,
} from "./hyperlink/helpers";
import { getShortcutFromShortcutName } from "../actions/shortcuts";
import { actionTextAutoResize } from "../actions/actionTextAutoResize";
import { getVisibleSceneBounds } from "../element/bounds";
import { isMaybeMermaidDefinition } from "../mermaid";
<<<<<<< HEAD
import NewElementCanvas from "./canvases/NewElementCanvas";
=======
import { mutateElbowArrow } from "../element/routing";
>>>>>>> 72d6ee48

const AppContext = React.createContext<AppClassProperties>(null!);
const AppPropsContext = React.createContext<AppProps>(null!);

const deviceContextInitialValue = {
  viewport: {
    isMobile: false,
    isLandscape: false,
  },
  editor: {
    isMobile: false,
    canFitSidebar: false,
  },
  isTouchScreen: false,
};
const DeviceContext = React.createContext<Device>(deviceContextInitialValue);
DeviceContext.displayName = "DeviceContext";

export const ExcalidrawContainerContext = React.createContext<{
  container: HTMLDivElement | null;
  id: string | null;
}>({ container: null, id: null });
ExcalidrawContainerContext.displayName = "ExcalidrawContainerContext";

const ExcalidrawElementsContext = React.createContext<
  readonly NonDeletedExcalidrawElement[]
>([]);
ExcalidrawElementsContext.displayName = "ExcalidrawElementsContext";

const ExcalidrawAppStateContext = React.createContext<AppState>({
  ...getDefaultAppState(),
  width: 0,
  height: 0,
  offsetLeft: 0,
  offsetTop: 0,
});
ExcalidrawAppStateContext.displayName = "ExcalidrawAppStateContext";

const ExcalidrawSetAppStateContext = React.createContext<
  React.Component<any, AppState>["setState"]
>(() => {
  console.warn("Uninitialized ExcalidrawSetAppStateContext context!");
});
ExcalidrawSetAppStateContext.displayName = "ExcalidrawSetAppStateContext";

const ExcalidrawActionManagerContext = React.createContext<ActionManager>(
  null!,
);
ExcalidrawActionManagerContext.displayName = "ExcalidrawActionManagerContext";

export const useApp = () => useContext(AppContext);
export const useAppProps = () => useContext(AppPropsContext);
export const useDevice = () => useContext<Device>(DeviceContext);
export const useExcalidrawContainer = () =>
  useContext(ExcalidrawContainerContext);
export const useExcalidrawElements = () =>
  useContext(ExcalidrawElementsContext);
export const useExcalidrawAppState = () =>
  useContext(ExcalidrawAppStateContext);
export const useExcalidrawSetAppState = () =>
  useContext(ExcalidrawSetAppStateContext);
export const useExcalidrawActionManager = () =>
  useContext(ExcalidrawActionManagerContext);

let didTapTwice: boolean = false;
let tappedTwiceTimer = 0;
let isHoldingSpace: boolean = false;
let isPanning: boolean = false;
let isDraggingScrollBar: boolean = false;
let currentScrollBars: ScrollBars = { horizontal: null, vertical: null };
let touchTimeout = 0;
let invalidateContextMenu = false;

/**
 * Map of youtube embed video states
 */
const YOUTUBE_VIDEO_STATES = new Map<
  ExcalidrawElement["id"],
  ValueOf<typeof YOUTUBE_STATES>
>();

let IS_PLAIN_PASTE = false;
let IS_PLAIN_PASTE_TIMER = 0;
let PLAIN_PASTE_TOAST_SHOWN = false;

let lastPointerUp: (() => void) | null = null;
const gesture: Gesture = {
  pointers: new Map(),
  lastCenter: null,
  initialDistance: null,
  initialScale: null,
};

class App extends React.Component<AppProps, AppState> {
  canvas: AppClassProperties["canvas"];
  interactiveCanvas: AppClassProperties["interactiveCanvas"] = null;
  newElementCanvas: AppClassProperties["newElementCanvas"] = null;
  rc: RoughCanvas;
  unmounted: boolean = false;
  actionManager: ActionManager;
  device: Device = deviceContextInitialValue;

  private excalidrawContainerRef = React.createRef<HTMLDivElement>();

  public scene: Scene;
  public fonts: Fonts;
  public renderer: Renderer;
  private resizeObserver: ResizeObserver | undefined;
  private nearestScrollableContainer: HTMLElement | Document | undefined;
  public library: AppClassProperties["library"];
  public libraryItemsFromStorage: LibraryItems | undefined;
  public id: string;
  private store: Store;
  private history: History;
  private excalidrawContainerValue: {
    container: HTMLDivElement | null;
    id: string;
  };

  public files: BinaryFiles = {};
  public imageCache: AppClassProperties["imageCache"] = new Map();
  private iFrameRefs = new Map<ExcalidrawElement["id"], HTMLIFrameElement>();
  /**
   * Indicates whether the embeddable's url has been validated for rendering.
   * If value not set, indicates that the validation is pending.
   * Initially or on url change the flag is not reset so that we can guarantee
   * the validation came from a trusted source (the editor).
   **/
  private embedsValidationStatus: EmbedsValidationStatus = new Map();
  /** embeds that have been inserted to DOM (as a perf optim, we don't want to
   * insert to DOM before user initially scrolls to them) */
  private initializedEmbeds = new Set<ExcalidrawIframeLikeElement["id"]>();

  private elementsPendingErasure: ElementsPendingErasure = new Set();

  hitLinkElement?: NonDeletedExcalidrawElement;
  lastPointerDownEvent: React.PointerEvent<HTMLElement> | null = null;
  lastPointerUpEvent: React.PointerEvent<HTMLElement> | PointerEvent | null =
    null;
  lastPointerMoveEvent: PointerEvent | null = null;
  lastViewportPosition = { x: 0, y: 0 };

  animationFrameHandler = new AnimationFrameHandler();

  laserTrails = new LaserTrails(this.animationFrameHandler, this);
  eraserTrail = new AnimatedTrail(this.animationFrameHandler, this, {
    streamline: 0.2,
    size: 5,
    keepHead: true,
    sizeMapping: (c) => {
      const DECAY_TIME = 200;
      const DECAY_LENGTH = 10;
      const t = Math.max(0, 1 - (performance.now() - c.pressure) / DECAY_TIME);
      const l =
        (DECAY_LENGTH -
          Math.min(DECAY_LENGTH, c.totalLength - c.currentIndex)) /
        DECAY_LENGTH;

      return Math.min(easeOut(l), easeOut(t));
    },
    fill: () =>
      this.state.theme === THEME.LIGHT
        ? "rgba(0, 0, 0, 0.2)"
        : "rgba(255, 255, 255, 0.2)",
  });

  onChangeEmitter = new Emitter<
    [
      elements: readonly ExcalidrawElement[],
      appState: AppState,
      files: BinaryFiles,
    ]
  >();

  onPointerDownEmitter = new Emitter<
    [
      activeTool: AppState["activeTool"],
      pointerDownState: PointerDownState,
      event: React.PointerEvent<HTMLElement>,
    ]
  >();

  onPointerUpEmitter = new Emitter<
    [
      activeTool: AppState["activeTool"],
      pointerDownState: PointerDownState,
      event: PointerEvent,
    ]
  >();
  onUserFollowEmitter = new Emitter<[payload: OnUserFollowedPayload]>();
  onScrollChangeEmitter = new Emitter<
    [scrollX: number, scrollY: number, zoom: AppState["zoom"]]
  >();

  missingPointerEventCleanupEmitter = new Emitter<
    [event: PointerEvent | null]
  >();
  onRemoveEventListenersEmitter = new Emitter<[]>();

  constructor(props: AppProps) {
    super(props);
    const defaultAppState = getDefaultAppState();
    const {
      excalidrawAPI,
      viewModeEnabled = false,
      zenModeEnabled = false,
      gridModeEnabled = false,
      objectsSnapModeEnabled = false,
      theme = defaultAppState.theme,
      name = `${t("labels.untitled")}-${getDateTime()}`,
    } = props;
    this.state = {
      ...defaultAppState,
      theme,
      isLoading: true,
      ...this.getCanvasOffsets(),
      viewModeEnabled,
      zenModeEnabled,
      objectsSnapModeEnabled,
      gridSize: gridModeEnabled ? GRID_SIZE : null,
      name,
      width: window.innerWidth,
      height: window.innerHeight,
    };

    this.id = nanoid();
    this.library = new Library(this);
    this.actionManager = new ActionManager(
      this.syncActionResult,
      () => this.state,
      () => this.scene.getElementsIncludingDeleted(),
      this,
    );
    this.scene = new Scene();

    this.canvas = document.createElement("canvas");
    this.rc = rough.canvas(this.canvas);
    this.renderer = new Renderer(this.scene);

    this.store = new Store();
    this.history = new History();

    if (excalidrawAPI) {
      const api: ExcalidrawImperativeAPI = {
        updateScene: this.updateScene,
        updateLibrary: this.library.updateLibrary,
        addFiles: this.addFiles,
        resetScene: this.resetScene,
        getSceneElementsIncludingDeleted: this.getSceneElementsIncludingDeleted,
        history: {
          clear: this.resetHistory,
        },
        scrollToContent: this.scrollToContent,
        getSceneElements: this.getSceneElements,
        getAppState: () => this.state,
        getFiles: () => this.files,
        getName: this.getName,
        registerAction: (action: Action) => {
          this.actionManager.registerAction(action);
        },
        refresh: this.refresh,
        setToast: this.setToast,
        id: this.id,
        setActiveTool: this.setActiveTool,
        setCursor: this.setCursor,
        resetCursor: this.resetCursor,
        updateFrameRendering: this.updateFrameRendering,
        toggleSidebar: this.toggleSidebar,
        onChange: (cb) => this.onChangeEmitter.on(cb),
        onPointerDown: (cb) => this.onPointerDownEmitter.on(cb),
        onPointerUp: (cb) => this.onPointerUpEmitter.on(cb),
        onScrollChange: (cb) => this.onScrollChangeEmitter.on(cb),
        onUserFollow: (cb) => this.onUserFollowEmitter.on(cb),
      } as const;
      if (typeof excalidrawAPI === "function") {
        excalidrawAPI(api);
      } else {
        console.error("excalidrawAPI should be a function!");
      }
    }

    this.excalidrawContainerValue = {
      container: this.excalidrawContainerRef.current,
      id: this.id,
    };

    this.fonts = new Fonts({ scene: this.scene });
    this.history = new History();

    this.actionManager.registerAll(actions);
    this.actionManager.registerAction(
      createUndoAction(this.history, this.store),
    );
    this.actionManager.registerAction(
      createRedoAction(this.history, this.store),
    );
  }

  private onWindowMessage(event: MessageEvent) {
    if (
      event.origin !== "https://player.vimeo.com" &&
      event.origin !== "https://www.youtube.com"
    ) {
      return;
    }

    let data = null;
    try {
      data = JSON.parse(event.data);
    } catch (e) {}
    if (!data) {
      return;
    }

    switch (event.origin) {
      case "https://player.vimeo.com":
        //Allowing for multiple instances of Excalidraw running in the window
        if (data.method === "paused") {
          let source: Window | null = null;
          const iframes = document.body.querySelectorAll(
            "iframe.excalidraw__embeddable",
          );
          if (!iframes) {
            break;
          }
          for (const iframe of iframes as NodeListOf<HTMLIFrameElement>) {
            if (iframe.contentWindow === event.source) {
              source = iframe.contentWindow;
            }
          }
          source?.postMessage(
            JSON.stringify({
              method: data.value ? "play" : "pause",
              value: true,
            }),
            "*",
          );
        }
        break;
      case "https://www.youtube.com":
        if (
          data.event === "infoDelivery" &&
          data.info &&
          data.id &&
          typeof data.info.playerState === "number"
        ) {
          const id = data.id;
          const playerState = data.info.playerState as number;
          if (
            (Object.values(YOUTUBE_STATES) as number[]).includes(playerState)
          ) {
            YOUTUBE_VIDEO_STATES.set(
              id,
              playerState as ValueOf<typeof YOUTUBE_STATES>,
            );
          }
        }
        break;
    }
  }

  private cacheEmbeddableRef(
    element: ExcalidrawIframeLikeElement,
    ref: HTMLIFrameElement | null,
  ) {
    if (ref) {
      this.iFrameRefs.set(element.id, ref);
    }
  }

  private getHTMLIFrameElement(
    element: ExcalidrawIframeLikeElement,
  ): HTMLIFrameElement | undefined {
    return this.iFrameRefs.get(element.id);
  }

  private handleEmbeddableCenterClick(element: ExcalidrawIframeLikeElement) {
    if (
      this.state.activeEmbeddable?.element === element &&
      this.state.activeEmbeddable?.state === "active"
    ) {
      return;
    }

    // The delay serves two purposes
    // 1. To prevent first click propagating to iframe on mobile,
    //    else the click will immediately start and stop the video
    // 2. If the user double clicks the frame center to activate it
    //    without the delay youtube will immediately open the video
    //    in fullscreen mode
    setTimeout(() => {
      this.setState({
        activeEmbeddable: { element, state: "active" },
        selectedElementIds: { [element.id]: true },
        newElement: null,
        selectionElement: null,
      });
    }, 100);

    if (isIframeElement(element)) {
      return;
    }

    const iframe = this.getHTMLIFrameElement(element);

    if (!iframe?.contentWindow) {
      return;
    }

    if (iframe.src.includes("youtube")) {
      const state = YOUTUBE_VIDEO_STATES.get(element.id);
      if (!state) {
        YOUTUBE_VIDEO_STATES.set(element.id, YOUTUBE_STATES.UNSTARTED);
        iframe.contentWindow.postMessage(
          JSON.stringify({
            event: "listening",
            id: element.id,
          }),
          "*",
        );
      }
      switch (state) {
        case YOUTUBE_STATES.PLAYING:
        case YOUTUBE_STATES.BUFFERING:
          iframe.contentWindow?.postMessage(
            JSON.stringify({
              event: "command",
              func: "pauseVideo",
              args: "",
            }),
            "*",
          );
          break;
        default:
          iframe.contentWindow?.postMessage(
            JSON.stringify({
              event: "command",
              func: "playVideo",
              args: "",
            }),
            "*",
          );
      }
    }

    if (iframe.src.includes("player.vimeo.com")) {
      iframe.contentWindow.postMessage(
        JSON.stringify({
          method: "paused", //video play/pause in onWindowMessage handler
        }),
        "*",
      );
    }
  }

  private isIframeLikeElementCenter(
    el: ExcalidrawIframeLikeElement | null,
    event: React.PointerEvent<HTMLElement> | PointerEvent,
    sceneX: number,
    sceneY: number,
  ) {
    return (
      el &&
      !event.altKey &&
      !event.shiftKey &&
      !event.metaKey &&
      !event.ctrlKey &&
      (this.state.activeEmbeddable?.element !== el ||
        this.state.activeEmbeddable?.state === "hover" ||
        !this.state.activeEmbeddable) &&
      sceneX >= el.x + el.width / 3 &&
      sceneX <= el.x + (2 * el.width) / 3 &&
      sceneY >= el.y + el.height / 3 &&
      sceneY <= el.y + (2 * el.height) / 3
    );
  }

  private updateEmbedValidationStatus = (
    element: ExcalidrawEmbeddableElement,
    status: boolean,
  ) => {
    this.embedsValidationStatus.set(element.id, status);
    ShapeCache.delete(element);
  };

  private updateEmbeddables = () => {
    const iframeLikes = new Set<ExcalidrawIframeLikeElement["id"]>();

    let updated = false;
    this.scene.getNonDeletedElements().filter((element) => {
      if (isEmbeddableElement(element)) {
        iframeLikes.add(element.id);
        if (!this.embedsValidationStatus.has(element.id)) {
          updated = true;

          const validated = embeddableURLValidator(
            element.link,
            this.props.validateEmbeddable,
          );

          this.updateEmbedValidationStatus(element, validated);
        }
      } else if (isIframeElement(element)) {
        iframeLikes.add(element.id);
      }
      return false;
    });

    if (updated) {
      this.scene.triggerUpdate();
    }

    // GC
    this.iFrameRefs.forEach((ref, id) => {
      if (!iframeLikes.has(id)) {
        this.iFrameRefs.delete(id);
      }
    });
  };

  private renderEmbeddables() {
    const scale = this.state.zoom.value;
    const normalizedWidth = this.state.width;
    const normalizedHeight = this.state.height;

    const embeddableElements = this.scene
      .getNonDeletedElements()
      .filter(
        (el): el is Ordered<NonDeleted<ExcalidrawIframeLikeElement>> =>
          (isEmbeddableElement(el) &&
            this.embedsValidationStatus.get(el.id) === true) ||
          isIframeElement(el),
      );

    return (
      <>
        {embeddableElements.map((el) => {
          const { x, y } = sceneCoordsToViewportCoords(
            { sceneX: el.x, sceneY: el.y },
            this.state,
          );

          const isVisible = isElementInViewport(
            el,
            normalizedWidth,
            normalizedHeight,
            this.state,
            this.scene.getNonDeletedElementsMap(),
          );
          const hasBeenInitialized = this.initializedEmbeds.has(el.id);

          if (isVisible && !hasBeenInitialized) {
            this.initializedEmbeds.add(el.id);
          }
          const shouldRender = isVisible || hasBeenInitialized;

          if (!shouldRender) {
            return null;
          }

          let src: IframeData | null;

          if (isIframeElement(el)) {
            src = null;

            const data: MagicCacheData = (el.customData?.generationData ??
              this.magicGenerations.get(el.id)) || {
              status: "error",
              message: "No generation data",
              code: "ERR_NO_GENERATION_DATA",
            };

            if (data.status === "done") {
              const html = data.html;
              src = {
                intrinsicSize: { w: el.width, h: el.height },
                type: "document",
                srcdoc: () => {
                  return html;
                },
              } as const;
            } else if (data.status === "pending") {
              src = {
                intrinsicSize: { w: el.width, h: el.height },
                type: "document",
                srcdoc: () => {
                  return createSrcDoc(`
                    <style>
                      html, body {
                        width: 100%;
                        height: 100%;
                        color: ${
                          this.state.theme === THEME.DARK ? "white" : "black"
                        };
                      }
                      body {
                        display: flex;
                        align-items: center;
                        justify-content: center;
                        flex-direction: column;
                        gap: 1rem;
                      }

                      .Spinner {
                        display: flex;
                        align-items: center;
                        justify-content: center;
                        margin-left: auto;
                        margin-right: auto;
                      }

                      .Spinner svg {
                        animation: rotate 1.6s linear infinite;
                        transform-origin: center center;
                        width: 40px;
                        height: 40px;
                      }

                      .Spinner circle {
                        stroke: currentColor;
                        animation: dash 1.6s linear 0s infinite;
                        stroke-linecap: round;
                      }

                      @keyframes rotate {
                        100% {
                          transform: rotate(360deg);
                        }
                      }

                      @keyframes dash {
                        0% {
                          stroke-dasharray: 1, 300;
                          stroke-dashoffset: 0;
                        }
                        50% {
                          stroke-dasharray: 150, 300;
                          stroke-dashoffset: -200;
                        }
                        100% {
                          stroke-dasharray: 1, 300;
                          stroke-dashoffset: -280;
                        }
                      }
                    </style>
                    <div class="Spinner">
                      <svg
                        viewBox="0 0 100 100"
                      >
                        <circle
                          cx="50"
                          cy="50"
                          r="46"
                          stroke-width="8"
                          fill="none"
                          stroke-miter-limit="10"
                        />
                      </svg>
                    </div>
                    <div>Generating...</div>
                  `);
                },
              } as const;
            } else {
              let message: string;
              if (data.code === "ERR_GENERATION_INTERRUPTED") {
                message = "Generation was interrupted...";
              } else {
                message = data.message || "Generation failed";
              }
              src = {
                intrinsicSize: { w: el.width, h: el.height },
                type: "document",
                srcdoc: () => {
                  return createSrcDoc(`
                    <style>
                    html, body {
                      height: 100%;
                    }
                      body {
                        display: flex;
                        flex-direction: column;
                        align-items: center;
                        justify-content: center;
                        color: ${COLOR_PALETTE.red[3]};
                      }
                      h1, h3 {
                        margin-top: 0;
                        margin-bottom: 0.5rem;
                      }
                    </style>
                    <h1>Error!</h1>
                    <h3>${message}</h3>
                  `);
                },
              } as const;
            }
          } else {
            src = getEmbedLink(toValidURL(el.link || ""));
          }

          const isActive =
            this.state.activeEmbeddable?.element === el &&
            this.state.activeEmbeddable?.state === "active";
          const isHovered =
            this.state.activeEmbeddable?.element === el &&
            this.state.activeEmbeddable?.state === "hover";

          return (
            <div
              key={el.id}
              className={clsx("excalidraw__embeddable-container", {
                "is-hovered": isHovered,
              })}
              style={{
                transform: isVisible
                  ? `translate(${x - this.state.offsetLeft}px, ${
                      y - this.state.offsetTop
                    }px) scale(${scale})`
                  : "none",
                display: isVisible ? "block" : "none",
                opacity: getRenderOpacity(
                  el,
                  getContainingFrame(el, this.scene.getNonDeletedElementsMap()),
                  this.elementsPendingErasure,
                ),
                ["--embeddable-radius" as string]: `${getCornerRadius(
                  Math.min(el.width, el.height),
                  el,
                )}px`,
              }}
            >
              <div
                //this is a hack that addresses isse with embedded excalidraw.com embeddable
                //https://github.com/excalidraw/excalidraw/pull/6691#issuecomment-1607383938
                /*ref={(ref) => {
                  if (!this.excalidrawContainerRef.current) {
                    return;
                  }
                  const container = this.excalidrawContainerRef.current;
                  const sh = container.scrollHeight;
                  const ch = container.clientHeight;
                  if (sh !== ch) {
                    container.style.height = `${sh}px`;
                    setTimeout(() => {
                      container.style.height = `100%`;
                    });
                  }
                }}*/
                className="excalidraw__embeddable-container__inner"
                style={{
                  width: isVisible ? `${el.width}px` : 0,
                  height: isVisible ? `${el.height}px` : 0,
                  transform: isVisible ? `rotate(${el.angle}rad)` : "none",
                  pointerEvents: isActive
                    ? POINTER_EVENTS.enabled
                    : POINTER_EVENTS.disabled,
                }}
              >
                {isHovered && (
                  <div className="excalidraw__embeddable-hint">
                    {t("buttons.embeddableInteractionButton")}
                  </div>
                )}
                <div
                  className="excalidraw__embeddable__outer"
                  style={{
                    padding: `${el.strokeWidth}px`,
                  }}
                >
                  {(isEmbeddableElement(el)
                    ? this.props.renderEmbeddable?.(el, this.state)
                    : null) ?? (
                    <iframe
                      ref={(ref) => this.cacheEmbeddableRef(el, ref)}
                      className="excalidraw__embeddable"
                      srcDoc={
                        src?.type === "document"
                          ? src.srcdoc(this.state.theme)
                          : undefined
                      }
                      src={
                        src?.type !== "document" ? src?.link ?? "" : undefined
                      }
                      // https://stackoverflow.com/q/18470015
                      scrolling="no"
                      referrerPolicy="no-referrer-when-downgrade"
                      title="Excalidraw Embedded Content"
                      allow="accelerometer; autoplay; clipboard-write; encrypted-media; gyroscope; picture-in-picture"
                      allowFullScreen={true}
                      sandbox={`${
                        src?.sandbox?.allowSameOrigin ? "allow-same-origin" : ""
                      } allow-scripts allow-forms allow-popups allow-popups-to-escape-sandbox allow-presentation allow-downloads`}
                    />
                  )}
                </div>
              </div>
            </div>
          );
        })}
      </>
    );
  }

  private getFrameNameDOMId = (frameElement: ExcalidrawElement) => {
    return `${this.id}-frame-name-${frameElement.id}`;
  };

  frameNameBoundsCache: FrameNameBoundsCache = {
    get: (frameElement) => {
      let bounds = this.frameNameBoundsCache._cache.get(frameElement.id);
      if (
        !bounds ||
        bounds.zoom !== this.state.zoom.value ||
        bounds.versionNonce !== frameElement.versionNonce
      ) {
        const frameNameDiv = document.getElementById(
          this.getFrameNameDOMId(frameElement),
        );

        if (frameNameDiv) {
          const box = frameNameDiv.getBoundingClientRect();
          const boxSceneTopLeft = viewportCoordsToSceneCoords(
            { clientX: box.x, clientY: box.y },
            this.state,
          );
          const boxSceneBottomRight = viewportCoordsToSceneCoords(
            { clientX: box.right, clientY: box.bottom },
            this.state,
          );

          bounds = {
            x: boxSceneTopLeft.x,
            y: boxSceneTopLeft.y,
            width: boxSceneBottomRight.x - boxSceneTopLeft.x,
            height: boxSceneBottomRight.y - boxSceneTopLeft.y,
            angle: 0,
            zoom: this.state.zoom.value,
            versionNonce: frameElement.versionNonce,
          };

          this.frameNameBoundsCache._cache.set(frameElement.id, bounds);

          return bounds;
        }
        return null;
      }

      return bounds;
    },
    /**
     * @private
     */
    _cache: new Map(),
  };

  private renderFrameNames = () => {
    if (!this.state.frameRendering.enabled || !this.state.frameRendering.name) {
      return null;
    }

    const isDarkTheme = this.state.theme === THEME.DARK;

    return this.scene.getNonDeletedFramesLikes().map((f) => {
      if (
        !isElementInViewport(
          f,
          this.canvas.width / window.devicePixelRatio,
          this.canvas.height / window.devicePixelRatio,
          {
            offsetLeft: this.state.offsetLeft,
            offsetTop: this.state.offsetTop,
            scrollX: this.state.scrollX,
            scrollY: this.state.scrollY,
            zoom: this.state.zoom,
          },
          this.scene.getNonDeletedElementsMap(),
        )
      ) {
        // if frame not visible, don't render its name
        return null;
      }

      const { x: x1, y: y1 } = sceneCoordsToViewportCoords(
        { sceneX: f.x, sceneY: f.y },
        this.state,
      );

      const FRAME_NAME_EDIT_PADDING = 6;

      const reset = () => {
        mutateElement(f, { name: f.name?.trim() || null });
        this.setState({ editingFrame: null });
      };

      let frameNameJSX;

      const frameName = getFrameLikeTitle(f);

      if (f.id === this.state.editingFrame) {
        const frameNameInEdit = frameName;

        frameNameJSX = (
          <input
            autoFocus
            value={frameNameInEdit}
            onChange={(e) => {
              mutateElement(f, {
                name: e.target.value,
              });
            }}
            onFocus={(e) => e.target.select()}
            onBlur={() => reset()}
            onKeyDown={(event) => {
              // for some inexplicable reason, `onBlur` triggered on ESC
              // does not reset `state.editingFrame` despite being called,
              // and we need to reset it here as well
              if (event.key === KEYS.ESCAPE || event.key === KEYS.ENTER) {
                reset();
              }
            }}
            style={{
              background: this.state.viewBackgroundColor,
              filter: isDarkTheme ? THEME_FILTER : "none",
              zIndex: 2,
              border: "none",
              display: "block",
              padding: `${FRAME_NAME_EDIT_PADDING}px`,
              borderRadius: 4,
              boxShadow: "inset 0 0 0 1px var(--color-primary)",
              fontFamily: "Assistant",
              fontSize: "14px",
              transform: `translate(-${FRAME_NAME_EDIT_PADDING}px, ${FRAME_NAME_EDIT_PADDING}px)`,
              color: "var(--color-gray-80)",
              overflow: "hidden",
              maxWidth: `${
                document.body.clientWidth - x1 - FRAME_NAME_EDIT_PADDING
              }px`,
            }}
            size={frameNameInEdit.length + 1 || 1}
            dir="auto"
            autoComplete="off"
            autoCapitalize="off"
            autoCorrect="off"
          />
        );
      } else {
        frameNameJSX = frameName;
      }

      return (
        <div
          id={this.getFrameNameDOMId(f)}
          key={f.id}
          style={{
            position: "absolute",
            // Positioning from bottom so that we don't to either
            // calculate text height or adjust using transform (which)
            // messes up input position when editing the frame name.
            // This makes the positioning deterministic and we can calculate
            // the same position when rendering to canvas / svg.
            bottom: `${
              this.state.height +
              FRAME_STYLE.nameOffsetY -
              y1 +
              this.state.offsetTop
            }px`,
            left: `${x1 - this.state.offsetLeft}px`,
            zIndex: 2,
            fontSize: FRAME_STYLE.nameFontSize,
            color: isDarkTheme
              ? FRAME_STYLE.nameColorDarkTheme
              : FRAME_STYLE.nameColorLightTheme,
            lineHeight: FRAME_STYLE.nameLineHeight,
            width: "max-content",
            maxWidth: `${f.width}px`,
            overflow: f.id === this.state.editingFrame ? "visible" : "hidden",
            whiteSpace: "nowrap",
            textOverflow: "ellipsis",
            cursor: CURSOR_TYPE.MOVE,
            pointerEvents: this.state.viewModeEnabled
              ? POINTER_EVENTS.disabled
              : POINTER_EVENTS.enabled,
          }}
          onPointerDown={(event) => this.handleCanvasPointerDown(event)}
          onWheel={(event) => this.handleWheel(event)}
          onContextMenu={this.handleCanvasContextMenu}
          onDoubleClick={() => {
            this.setState({
              editingFrame: f.id,
            });
          }}
        >
          {frameNameJSX}
        </div>
      );
    });
  };

  private toggleOverscrollBehavior(event: React.PointerEvent) {
    // when pointer inside editor, disable overscroll behavior to prevent
    // panning to trigger history back/forward on MacOS Chrome
    document.documentElement.style.overscrollBehaviorX =
      event.type === "pointerenter" ? "none" : "auto";
  }

  public render() {
    const selectedElements = this.scene.getSelectedElements(this.state);
    const { renderTopRightUI, renderCustomStats } = this.props;

    const sceneNonce = this.scene.getSceneNonce();
    const { elementsMap, visibleElements } =
      this.renderer.getRenderableElements({
        sceneNonce,
        zoom: this.state.zoom,
        offsetLeft: this.state.offsetLeft,
        offsetTop: this.state.offsetTop,
        scrollX: this.state.scrollX,
        scrollY: this.state.scrollY,
        height: this.state.height,
        width: this.state.width,
        editingElement: this.state.editingElement,
        pendingImageElementId: this.state.pendingImageElementId,
      });

    const allElementsMap = this.scene.getNonDeletedElementsMap();

    const shouldBlockPointerEvents =
      !(
        this.state.editingElement && isLinearElement(this.state.editingElement)
      ) &&
      (this.state.selectionElement ||
        this.state.newElement ||
        this.state.selectedElementsAreBeingDragged ||
        this.state.resizingElement ||
        (this.state.activeTool.type === "laser" &&
          // technically we can just test on this once we make it more safe
          this.state.cursorButton === "down") ||
        (this.state.editingElement &&
          !isTextElement(this.state.editingElement)));

    const firstSelectedElement = selectedElements[0];

    return (
      <div
        className={clsx("excalidraw excalidraw-container", {
          "excalidraw--view-mode": this.state.viewModeEnabled,
          "excalidraw--mobile": this.device.editor.isMobile,
        })}
        style={{
          ["--ui-pointerEvents" as any]: shouldBlockPointerEvents
            ? POINTER_EVENTS.disabled
            : POINTER_EVENTS.enabled,
        }}
        ref={this.excalidrawContainerRef}
        onDrop={this.handleAppOnDrop}
        tabIndex={0}
        onKeyDown={
          this.props.handleKeyboardGlobally ? undefined : this.onKeyDown
        }
        onPointerEnter={this.toggleOverscrollBehavior}
        onPointerLeave={this.toggleOverscrollBehavior}
      >
        <AppContext.Provider value={this}>
          <AppPropsContext.Provider value={this.props}>
            <ExcalidrawContainerContext.Provider
              value={this.excalidrawContainerValue}
            >
              <DeviceContext.Provider value={this.device}>
                <ExcalidrawSetAppStateContext.Provider value={this.setAppState}>
                  <ExcalidrawAppStateContext.Provider value={this.state}>
                    <ExcalidrawElementsContext.Provider
                      value={this.scene.getNonDeletedElements()}
                    >
                      <ExcalidrawActionManagerContext.Provider
                        value={this.actionManager}
                      >
                        <LayerUI
                          canvas={this.canvas}
                          appState={this.state}
                          files={this.files}
                          setAppState={this.setAppState}
                          actionManager={this.actionManager}
                          elements={this.scene.getNonDeletedElements()}
                          onLockToggle={this.toggleLock}
                          onPenModeToggle={this.togglePenMode}
                          onHandToolToggle={this.onHandToolToggle}
                          langCode={getLanguage().code}
                          renderTopRightUI={renderTopRightUI}
                          renderCustomStats={renderCustomStats}
                          showExitZenModeBtn={
                            typeof this.props?.zenModeEnabled === "undefined" &&
                            this.state.zenModeEnabled
                          }
                          UIOptions={this.props.UIOptions}
                          onExportImage={this.onExportImage}
                          renderWelcomeScreen={
                            !this.state.isLoading &&
                            this.state.showWelcomeScreen &&
                            this.state.activeTool.type === "selection" &&
                            !this.state.zenModeEnabled &&
                            !this.scene.getElementsIncludingDeleted().length
                          }
                          app={this}
                          isCollaborating={this.props.isCollaborating}
                          openAIKey={this.OPENAI_KEY}
                          isOpenAIKeyPersisted={this.OPENAI_KEY_IS_PERSISTED}
                          onOpenAIAPIKeyChange={this.onOpenAIKeyChange}
                          onMagicSettingsConfirm={this.onMagicSettingsConfirm}
                        >
                          {this.props.children}
                        </LayerUI>

                        <div className="excalidraw-textEditorContainer" />
                        <div className="excalidraw-contextMenuContainer" />
                        <div className="excalidraw-eye-dropper-container" />
                        <SVGLayer
                          trails={[this.laserTrails, this.eraserTrail]}
                        />
                        {selectedElements.length === 1 &&
                          this.state.showHyperlinkPopup && (
                            <Hyperlink
                              key={firstSelectedElement.id}
                              element={firstSelectedElement}
                              elementsMap={allElementsMap}
                              setAppState={this.setAppState}
                              onLinkOpen={this.props.onLinkOpen}
                              setToast={this.setToast}
                              updateEmbedValidationStatus={
                                this.updateEmbedValidationStatus
                              }
                            />
                          )}
                        {this.props.aiEnabled !== false &&
                          selectedElements.length === 1 &&
                          isMagicFrameElement(firstSelectedElement) && (
                            <ElementCanvasButtons
                              element={firstSelectedElement}
                              elementsMap={elementsMap}
                            >
                              <ElementCanvasButton
                                title={t("labels.convertToCode")}
                                icon={MagicIcon}
                                checked={false}
                                onChange={() =>
                                  this.onMagicFrameGenerate(
                                    firstSelectedElement,
                                    "button",
                                  )
                                }
                              />
                            </ElementCanvasButtons>
                          )}
                        {selectedElements.length === 1 &&
                          isIframeElement(firstSelectedElement) &&
                          firstSelectedElement.customData?.generationData
                            ?.status === "done" && (
                            <ElementCanvasButtons
                              element={firstSelectedElement}
                              elementsMap={elementsMap}
                            >
                              <ElementCanvasButton
                                title={t("labels.copySource")}
                                icon={copyIcon}
                                checked={false}
                                onChange={() =>
                                  this.onIframeSrcCopy(firstSelectedElement)
                                }
                              />
                              <ElementCanvasButton
                                title="Enter fullscreen"
                                icon={fullscreenIcon}
                                checked={false}
                                onChange={() => {
                                  const iframe =
                                    this.getHTMLIFrameElement(
                                      firstSelectedElement,
                                    );
                                  if (iframe) {
                                    try {
                                      iframe.requestFullscreen();
                                      this.setState({
                                        activeEmbeddable: {
                                          element: firstSelectedElement,
                                          state: "active",
                                        },
                                        selectedElementIds: {
                                          [firstSelectedElement.id]: true,
                                        },
                                        newElement: null,
                                        selectionElement: null,
                                      });
                                    } catch (err: any) {
                                      console.warn(err);
                                      this.setState({
                                        errorMessage:
                                          "Couldn't enter fullscreen",
                                      });
                                    }
                                  }
                                }}
                              />
                            </ElementCanvasButtons>
                          )}
                        {this.state.toast !== null && (
                          <Toast
                            message={this.state.toast.message}
                            onClose={() => this.setToast(null)}
                            duration={this.state.toast.duration}
                            closable={this.state.toast.closable}
                          />
                        )}
                        {this.state.contextMenu && (
                          <ContextMenu
                            items={this.state.contextMenu.items}
                            top={this.state.contextMenu.top}
                            left={this.state.contextMenu.left}
                            actionManager={this.actionManager}
                            onClose={(callback) => {
                              this.setState({ contextMenu: null }, () => {
                                this.focusContainer();
                                callback?.();
                              });
                            }}
                          />
                        )}
                        <StaticCanvas
                          canvas={this.canvas}
                          rc={this.rc}
                          elementsMap={elementsMap}
                          allElementsMap={allElementsMap}
                          visibleElements={visibleElements}
                          sceneNonce={sceneNonce}
                          selectionNonce={
                            this.state.selectionElement?.versionNonce
                          }
                          scale={window.devicePixelRatio}
                          appState={this.state}
                          renderConfig={{
                            imageCache: this.imageCache,
                            isExporting: false,
                            renderGrid: true,
                            canvasBackgroundColor:
                              this.state.viewBackgroundColor,
                            embedsValidationStatus: this.embedsValidationStatus,
                            elementsPendingErasure: this.elementsPendingErasure,
                          }}
                        />
                        <NewElementCanvas
                          newElement={this.state.draggingElement}
                          appState={this.state}
                          scale={window.devicePixelRatio}
                          canvas={this.newElementCanvas}
                          handleCanvasRef={this.handleNewElementCanvasRef}
                          rc={this.rc}
                          elementsMap={elementsMap}
                          allElementsMap={allElementsMap}
                          renderConfig={{
                            imageCache: this.imageCache,
                            isExporting: false,
                            renderGrid: false,
                            canvasBackgroundColor:
                              this.state.viewBackgroundColor,
                            embedsValidationStatus: this.embedsValidationStatus,
                            elementsPendingErasure: this.elementsPendingErasure,
                          }}
                        />
                        <InteractiveCanvas
                          containerRef={this.excalidrawContainerRef}
                          canvas={this.interactiveCanvas}
                          elementsMap={elementsMap}
                          visibleElements={visibleElements}
                          allElementsMap={allElementsMap}
                          selectedElements={selectedElements}
                          sceneNonce={sceneNonce}
                          selectionNonce={
                            this.state.selectionElement?.versionNonce
                          }
                          scale={window.devicePixelRatio}
                          appState={this.state}
                          device={this.device}
                          renderInteractiveSceneCallback={
                            this.renderInteractiveSceneCallback
                          }
                          handleCanvasRef={this.handleInteractiveCanvasRef}
                          onContextMenu={this.handleCanvasContextMenu}
                          onPointerMove={this.handleCanvasPointerMove}
                          onPointerUp={this.handleCanvasPointerUp}
                          onPointerCancel={this.removePointer}
                          onTouchMove={this.handleTouchMove}
                          onPointerDown={this.handleCanvasPointerDown}
                          onDoubleClick={this.handleCanvasDoubleClick}
                        />
                        {this.state.userToFollow && (
                          <FollowMode
                            width={this.state.width}
                            height={this.state.height}
                            userToFollow={this.state.userToFollow}
                            onDisconnect={this.maybeUnfollowRemoteUser}
                          />
                        )}
                        {this.renderFrameNames()}
                      </ExcalidrawActionManagerContext.Provider>
                      {this.renderEmbeddables()}
                    </ExcalidrawElementsContext.Provider>
                  </ExcalidrawAppStateContext.Provider>
                </ExcalidrawSetAppStateContext.Provider>
              </DeviceContext.Provider>
            </ExcalidrawContainerContext.Provider>
          </AppPropsContext.Provider>
        </AppContext.Provider>
      </div>
    );
  }

  public focusContainer: AppClassProperties["focusContainer"] = () => {
    this.excalidrawContainerRef.current?.focus();
  };

  public getSceneElementsIncludingDeleted = () => {
    return this.scene.getElementsIncludingDeleted();
  };

  public getSceneElements = () => {
    return this.scene.getNonDeletedElements();
  };

  public onInsertElements = (elements: readonly ExcalidrawElement[]) => {
    this.addElementsFromPasteOrLibrary({
      elements,
      position: "center",
      files: null,
    });
  };

  public onExportImage = async (
    type: keyof typeof EXPORT_IMAGE_TYPES,
    elements: ExportedElements,
    opts: { exportingFrame: ExcalidrawFrameLikeElement | null },
  ) => {
    trackEvent("export", type, "ui");
    const fileHandle = await exportCanvas(
      type,
      elements,
      this.state,
      this.files,
      {
        exportBackground: this.state.exportBackground,
        name: this.getName(),
        viewBackgroundColor: this.state.viewBackgroundColor,
        exportingFrame: opts.exportingFrame,
      },
    )
      .catch(muteFSAbortError)
      .catch((error) => {
        console.error(error);
        this.setState({ errorMessage: error.message });
      });

    if (
      this.state.exportEmbedScene &&
      fileHandle &&
      isImageFileHandle(fileHandle)
    ) {
      this.setState({ fileHandle });
    }
  };

  private magicGenerations = new Map<
    ExcalidrawIframeElement["id"],
    MagicCacheData
  >();

  private updateMagicGeneration = ({
    frameElement,
    data,
  }: {
    frameElement: ExcalidrawIframeElement;
    data: MagicCacheData;
  }) => {
    if (data.status === "pending") {
      // We don't wanna persist pending state to storage. It should be in-app
      // state only.
      // Thus reset so that we prefer local cache (if there was some
      // generationData set previously)
      mutateElement(
        frameElement,
        { customData: { generationData: undefined } },
        false,
      );
    } else {
      mutateElement(
        frameElement,
        { customData: { generationData: data } },
        false,
      );
    }
    this.magicGenerations.set(frameElement.id, data);
    this.triggerRender();
  };

  private getTextFromElements(elements: readonly ExcalidrawElement[]) {
    const text = elements
      .reduce((acc: string[], element) => {
        if (isTextElement(element)) {
          acc.push(element.text);
        }
        return acc;
      }, [])
      .join("\n\n");
    return text;
  }

  private async onMagicFrameGenerate(
    magicFrame: ExcalidrawMagicFrameElement,
    source: "button" | "upstream",
  ) {
    if (!this.OPENAI_KEY) {
      this.setState({
        openDialog: {
          name: "settings",
          tab: "diagram-to-code",
          source: "generation",
        },
      });
      trackEvent("ai", "generate (missing key)", "d2c");
      return;
    }

    const magicFrameChildren = getElementsOverlappingFrame(
      this.scene.getNonDeletedElements(),
      magicFrame,
    ).filter((el) => !isMagicFrameElement(el));

    if (!magicFrameChildren.length) {
      if (source === "button") {
        this.setState({ errorMessage: "Cannot generate from an empty frame" });
        trackEvent("ai", "generate (no-children)", "d2c");
      } else {
        this.setActiveTool({ type: "magicframe" });
      }
      return;
    }

    const frameElement = this.insertIframeElement({
      sceneX: magicFrame.x + magicFrame.width + 30,
      sceneY: magicFrame.y,
      width: magicFrame.width,
      height: magicFrame.height,
    });

    if (!frameElement) {
      return;
    }

    this.updateMagicGeneration({
      frameElement,
      data: { status: "pending" },
    });

    this.setState({
      selectedElementIds: { [frameElement.id]: true },
    });

    const blob = await exportToBlob({
      elements: this.scene.getNonDeletedElements(),
      appState: {
        ...this.state,
        exportBackground: true,
        viewBackgroundColor: this.state.viewBackgroundColor,
      },
      exportingFrame: magicFrame,
      files: this.files,
    });

    const dataURL = await getDataURL(blob);

    const textFromFrameChildren = this.getTextFromElements(magicFrameChildren);

    trackEvent("ai", "generate (start)", "d2c");

    const result = await diagramToHTML({
      image: dataURL,
      apiKey: this.OPENAI_KEY,
      text: textFromFrameChildren,
      theme: this.state.theme,
    });

    if (!result.ok) {
      trackEvent("ai", "generate (failed)", "d2c");
      console.error(result.error);
      this.updateMagicGeneration({
        frameElement,
        data: {
          status: "error",
          code: "ERR_OAI",
          message: result.error?.message || "Unknown error during generation",
        },
      });
      return;
    }
    trackEvent("ai", "generate (success)", "d2c");

    if (result.choices[0].message.content == null) {
      this.updateMagicGeneration({
        frameElement,
        data: {
          status: "error",
          code: "ERR_OAI",
          message: "Nothing genereated :(",
        },
      });
      return;
    }

    const message = result.choices[0].message.content;

    const html = message.slice(
      message.indexOf("<!DOCTYPE html>"),
      message.indexOf("</html>") + "</html>".length,
    );

    this.updateMagicGeneration({
      frameElement,
      data: { status: "done", html },
    });
  }

  private onIframeSrcCopy(element: ExcalidrawIframeElement) {
    if (element.customData?.generationData?.status === "done") {
      copyTextToSystemClipboard(element.customData.generationData.html);
      this.setToast({
        message: "copied to clipboard",
        closable: false,
        duration: 1500,
      });
    }
  }

  private OPENAI_KEY: string | null = EditorLocalStorage.get(
    EDITOR_LS_KEYS.OAI_API_KEY,
  );
  private OPENAI_KEY_IS_PERSISTED: boolean =
    EditorLocalStorage.has(EDITOR_LS_KEYS.OAI_API_KEY) || false;

  private onOpenAIKeyChange = (
    openAIKey: string | null,
    shouldPersist: boolean,
  ) => {
    this.OPENAI_KEY = openAIKey || null;
    if (shouldPersist) {
      const didPersist = EditorLocalStorage.set(
        EDITOR_LS_KEYS.OAI_API_KEY,
        openAIKey,
      );
      this.OPENAI_KEY_IS_PERSISTED = didPersist;
    } else {
      this.OPENAI_KEY_IS_PERSISTED = false;
    }
  };

  private onMagicSettingsConfirm = (
    apiKey: string,
    shouldPersist: boolean,
    source: "tool" | "generation" | "settings",
  ) => {
    this.OPENAI_KEY = apiKey || null;
    this.onOpenAIKeyChange(this.OPENAI_KEY, shouldPersist);

    if (source === "settings") {
      return;
    }

    const selectedElements = this.scene.getSelectedElements({
      selectedElementIds: this.state.selectedElementIds,
    });

    if (apiKey) {
      if (selectedElements.length) {
        this.onMagicframeToolSelect();
      } else {
        this.setActiveTool({ type: "magicframe" });
      }
    } else if (!isMagicFrameElement(selectedElements[0])) {
      // even if user didn't end up setting api key, let's pick the tool
      // so they can draw up a frame and move forward
      this.setActiveTool({ type: "magicframe" });
    }
  };

  public onMagicframeToolSelect = () => {
    if (!this.OPENAI_KEY) {
      this.setState({
        openDialog: {
          name: "settings",
          tab: "diagram-to-code",
          source: "tool",
        },
      });
      trackEvent("ai", "tool-select (missing key)", "d2c");
      return;
    }

    const selectedElements = this.scene.getSelectedElements({
      selectedElementIds: this.state.selectedElementIds,
    });

    if (selectedElements.length === 0) {
      this.setActiveTool({ type: TOOL_TYPE.magicframe });
      trackEvent("ai", "tool-select (empty-selection)", "d2c");
    } else {
      const selectedMagicFrame: ExcalidrawMagicFrameElement | false =
        selectedElements.length === 1 &&
        isMagicFrameElement(selectedElements[0]) &&
        selectedElements[0];

      // case: user selected elements containing frame-like(s) or are frame
      // members, we don't want to wrap into another magicframe
      // (unless the only selected element is a magic frame which we reuse)
      if (
        !selectedMagicFrame &&
        selectedElements.some((el) => isFrameLikeElement(el) || el.frameId)
      ) {
        this.setActiveTool({ type: TOOL_TYPE.magicframe });
        return;
      }

      trackEvent("ai", "tool-select (existing selection)", "d2c");

      let frame: ExcalidrawMagicFrameElement;
      if (selectedMagicFrame) {
        // a single magicframe already selected -> use it
        frame = selectedMagicFrame;
      } else {
        // selected elements aren't wrapped in magic frame yet -> wrap now

        const [minX, minY, maxX, maxY] = getCommonBounds(selectedElements);
        const padding = 50;

        frame = newMagicFrameElement({
          ...FRAME_STYLE,
          x: minX - padding,
          y: minY - padding,
          width: maxX - minX + padding * 2,
          height: maxY - minY + padding * 2,
          opacity: 100,
          locked: false,
        });

        this.scene.insertElement(frame);

        for (const child of selectedElements) {
          mutateElement(child, { frameId: frame.id });
        }

        this.setState({
          selectedElementIds: { [frame.id]: true },
        });
      }

      this.onMagicFrameGenerate(frame, "upstream");
    }
  };

  private openEyeDropper = ({ type }: { type: "stroke" | "background" }) => {
    jotaiStore.set(activeEyeDropperAtom, {
      swapPreviewOnAlt: true,
      colorPickerType:
        type === "stroke" ? "elementStroke" : "elementBackground",
      onSelect: (color, event) => {
        const shouldUpdateStrokeColor =
          (type === "background" && event.altKey) ||
          (type === "stroke" && !event.altKey);
        const selectedElements = this.scene.getSelectedElements(this.state);
        if (
          !selectedElements.length ||
          this.state.activeTool.type !== "selection"
        ) {
          if (shouldUpdateStrokeColor) {
            this.syncActionResult({
              appState: { ...this.state, currentItemStrokeColor: color },
              storeAction: StoreAction.CAPTURE,
            });
          } else {
            this.syncActionResult({
              appState: { ...this.state, currentItemBackgroundColor: color },
              storeAction: StoreAction.CAPTURE,
            });
          }
        } else {
          this.updateScene({
            elements: this.scene.getElementsIncludingDeleted().map((el) => {
              if (this.state.selectedElementIds[el.id]) {
                return newElementWith(el, {
                  [shouldUpdateStrokeColor ? "strokeColor" : "backgroundColor"]:
                    color,
                });
              }
              return el;
            }),
            storeAction: StoreAction.CAPTURE,
          });
        }
      },
      keepOpenOnAlt: false,
    });
  };

  public dismissLinearEditor = () => {
    setTimeout(() => {
      this.setState({
        editingLinearElement: null,
      });
    });
  };

  public syncActionResult = withBatchedUpdates((actionResult: ActionResult) => {
    if (this.unmounted || actionResult === false) {
      return;
    }

    if (actionResult.storeAction === StoreAction.UPDATE) {
      this.store.shouldUpdateSnapshot();
    } else if (actionResult.storeAction === StoreAction.CAPTURE) {
      this.store.shouldCaptureIncrement();
    }

    let didUpdate = false;

    let editingElement: AppState["editingElement"] | null = null;
    if (actionResult.elements) {
      this.scene.replaceAllElements(actionResult.elements);
      didUpdate = true;
    }

    if (actionResult.files) {
      this.files = actionResult.replaceFiles
        ? actionResult.files
        : { ...this.files, ...actionResult.files };
      this.addNewImagesToImageCache();
    }

    if (actionResult.appState || editingElement || this.state.contextMenu) {
      let viewModeEnabled = actionResult?.appState?.viewModeEnabled || false;
      let zenModeEnabled = actionResult?.appState?.zenModeEnabled || false;
      let gridSize = actionResult?.appState?.gridSize || null;
      const theme =
        actionResult?.appState?.theme || this.props.theme || THEME.LIGHT;
      const name = actionResult?.appState?.name ?? this.state.name;
      const errorMessage =
        actionResult?.appState?.errorMessage ?? this.state.errorMessage;
      if (typeof this.props.viewModeEnabled !== "undefined") {
        viewModeEnabled = this.props.viewModeEnabled;
      }

      if (typeof this.props.zenModeEnabled !== "undefined") {
        zenModeEnabled = this.props.zenModeEnabled;
      }

      if (typeof this.props.gridModeEnabled !== "undefined") {
        gridSize = this.props.gridModeEnabled ? GRID_SIZE : null;
      }

      editingElement = actionResult.appState?.editingElement || null;

      // make sure editingElement points to latest element reference
      if (actionResult.elements && editingElement) {
        actionResult.elements.forEach((element) => {
          if (
            editingElement?.id === element.id &&
            editingElement !== element &&
            isNonDeletedElement(element)
          ) {
            editingElement = element;
          }
        });
      }

      if (editingElement?.isDeleted) {
        editingElement = null;
      }

      this.setState((state) => {
        // using Object.assign instead of spread to fool TS 4.2.2+ into
        // regarding the resulting type as not containing undefined
        // (which the following expression will never contain)
        return Object.assign(actionResult.appState || {}, {
          // NOTE this will prevent opening context menu using an action
          // or programmatically from the host, so it will need to be
          // rewritten later
          contextMenu: null,
          editingElement,
          viewModeEnabled,
          zenModeEnabled,
          gridSize,
          theme,
          name,
          errorMessage,
        });
      });

      didUpdate = true;
    }

    if (!didUpdate && actionResult.storeAction !== StoreAction.NONE) {
      this.scene.triggerUpdate();
    }
  });

  // Lifecycle

  private onBlur = withBatchedUpdates(() => {
    isHoldingSpace = false;
    this.setState({ isBindingEnabled: true });
  });

  private onUnload = () => {
    this.onBlur();
  };

  private disableEvent: EventListener = (event) => {
    event.preventDefault();
  };

  private resetHistory = () => {
    this.history.clear();
  };

  private resetStore = () => {
    this.store.clear();
  };

  /**
   * Resets scene & history.
   * ! Do not use to clear scene user action !
   */
  private resetScene = withBatchedUpdates(
    (opts?: { resetLoadingState: boolean }) => {
      this.scene.replaceAllElements([]);
      this.setState((state) => ({
        ...getDefaultAppState(),
        isLoading: opts?.resetLoadingState ? false : state.isLoading,
        theme: this.state.theme,
      }));
      this.resetStore();
      this.resetHistory();
    },
  );

  private initializeScene = async () => {
    if ("launchQueue" in window && "LaunchParams" in window) {
      (window as any).launchQueue.setConsumer(
        async (launchParams: { files: any[] }) => {
          if (!launchParams.files.length) {
            return;
          }
          const fileHandle = launchParams.files[0];
          const blob: Blob = await fileHandle.getFile();
          this.loadFileToCanvas(
            new File([blob], blob.name || "", { type: blob.type }),
            fileHandle,
          );
        },
      );
    }

    if (this.props.theme) {
      this.setState({ theme: this.props.theme });
    }
    if (!this.state.isLoading) {
      this.setState({ isLoading: true });
    }
    let initialData = null;
    try {
      if (typeof this.props.initialData === "function") {
        initialData = (await this.props.initialData()) || null;
      } else {
        initialData = (await this.props.initialData) || null;
      }
      if (initialData?.libraryItems) {
        this.library
          .updateLibrary({
            libraryItems: initialData.libraryItems,
            merge: true,
          })
          .catch((error) => {
            console.error(error);
          });
      }
    } catch (error: any) {
      console.error(error);
      initialData = {
        appState: {
          errorMessage:
            error.message ||
            "Encountered an error during importing or restoring scene data",
        },
      };
    }
    const scene = restore(initialData, null, null, { repairBindings: true });
    scene.appState = {
      ...scene.appState,
      theme: this.props.theme || scene.appState.theme,
      // we're falling back to current (pre-init) state when deciding
      // whether to open the library, to handle a case where we
      // update the state outside of initialData (e.g. when loading the app
      // with a library install link, which should auto-open the library)
      openSidebar: scene.appState?.openSidebar || this.state.openSidebar,
      activeTool:
        scene.appState.activeTool.type === "image"
          ? { ...scene.appState.activeTool, type: "selection" }
          : scene.appState.activeTool,
      isLoading: false,
      toast: this.state.toast,
    };
    if (initialData?.scrollToContent) {
      scene.appState = {
        ...scene.appState,
        ...calculateScrollCenter(scene.elements, {
          ...scene.appState,
          width: this.state.width,
          height: this.state.height,
          offsetTop: this.state.offsetTop,
          offsetLeft: this.state.offsetLeft,
        }),
      };
    }

    this.resetStore();
    this.resetHistory();
    this.syncActionResult({
      ...scene,
      storeAction: StoreAction.UPDATE,
    });

    // FontFaceSet loadingdone event we listen on may not always
    // fire (looking at you Safari), so on init we manually load all
    // fonts and rerender scene text elements once done. This also
    // seems faster even in browsers that do fire the loadingdone event.
    this.fonts.loadSceneFonts();
  };

  private isMobileBreakpoint = (width: number, height: number) => {
    return (
      width < MQ_MAX_WIDTH_PORTRAIT ||
      (height < MQ_MAX_HEIGHT_LANDSCAPE && width < MQ_MAX_WIDTH_LANDSCAPE)
    );
  };

  private refreshViewportBreakpoints = () => {
    const container = this.excalidrawContainerRef.current;
    if (!container) {
      return;
    }

    const { clientWidth: viewportWidth, clientHeight: viewportHeight } =
      document.body;

    const prevViewportState = this.device.viewport;

    const nextViewportState = updateObject(prevViewportState, {
      isLandscape: viewportWidth > viewportHeight,
      isMobile: this.isMobileBreakpoint(viewportWidth, viewportHeight),
    });

    if (prevViewportState !== nextViewportState) {
      this.device = { ...this.device, viewport: nextViewportState };
      return true;
    }
    return false;
  };

  private refreshEditorBreakpoints = () => {
    const container = this.excalidrawContainerRef.current;
    if (!container) {
      return;
    }

    const { width: editorWidth, height: editorHeight } =
      container.getBoundingClientRect();

    const sidebarBreakpoint =
      this.props.UIOptions.dockedSidebarBreakpoint != null
        ? this.props.UIOptions.dockedSidebarBreakpoint
        : MQ_RIGHT_SIDEBAR_MIN_WIDTH;

    const prevEditorState = this.device.editor;

    const nextEditorState = updateObject(prevEditorState, {
      isMobile: this.isMobileBreakpoint(editorWidth, editorHeight),
      canFitSidebar: editorWidth > sidebarBreakpoint,
    });

    if (prevEditorState !== nextEditorState) {
      this.device = { ...this.device, editor: nextEditorState };
      return true;
    }
    return false;
  };

  public async componentDidMount() {
    this.unmounted = false;
    this.excalidrawContainerValue.container =
      this.excalidrawContainerRef.current;

    if (import.meta.env.MODE === ENV.TEST || import.meta.env.DEV) {
      const setState = this.setState.bind(this);
      Object.defineProperties(window.h, {
        state: {
          configurable: true,
          get: () => {
            return this.state;
          },
        },
        setState: {
          configurable: true,
          value: (...args: Parameters<typeof setState>) => {
            return this.setState(...args);
          },
        },
        app: {
          configurable: true,
          value: this,
        },
        history: {
          configurable: true,
          value: this.history,
        },
        store: {
          configurable: true,
          value: this.store,
        },
        fonts: {
          configurable: true,
          value: this.fonts,
        },
      });
    }

    this.store.onStoreIncrementEmitter.on((increment) => {
      this.history.record(increment.elementsChange, increment.appStateChange);
    });

    this.scene.onUpdate(this.triggerRender);
    this.addEventListeners();

    if (this.props.autoFocus && this.excalidrawContainerRef.current) {
      this.focusContainer();
    }

    if (
      // bounding rects don't work in tests so updating
      // the state on init would result in making the test enviro run
      // in mobile breakpoint (0 width/height), making everything fail
      !isTestEnv()
    ) {
      this.refreshViewportBreakpoints();
      this.refreshEditorBreakpoints();
    }

    if (supportsResizeObserver && this.excalidrawContainerRef.current) {
      this.resizeObserver = new ResizeObserver(() => {
        this.refreshEditorBreakpoints();
        this.updateDOMRect();
      });
      this.resizeObserver?.observe(this.excalidrawContainerRef.current);
    }

    const searchParams = new URLSearchParams(window.location.search.slice(1));

    if (searchParams.has("web-share-target")) {
      // Obtain a file that was shared via the Web Share Target API.
      this.restoreFileFromShare();
    } else {
      this.updateDOMRect(this.initializeScene);
    }

    // note that this check seems to always pass in localhost
    if (isBrave() && !isMeasureTextSupported()) {
      this.setState({
        errorMessage: <BraveMeasureTextError />,
      });
    }
  }

  public componentWillUnmount() {
    (window as any).launchQueue?.setConsumer(() => {});
    this.renderer.destroy();
    this.scene.destroy();
    this.scene = new Scene();
    this.fonts = new Fonts({ scene: this.scene });
    this.renderer = new Renderer(this.scene);
    this.files = {};
    this.imageCache.clear();
    this.resizeObserver?.disconnect();
    this.unmounted = true;
    this.removeEventListeners();
    this.library.destroy();
    this.laserTrails.stop();
    this.eraserTrail.stop();
    this.onChangeEmitter.clear();
    this.store.onStoreIncrementEmitter.clear();
    ShapeCache.destroy();
    SnapCache.destroy();
    clearTimeout(touchTimeout);
    isSomeElementSelected.clearCache();
    selectGroupsForSelectedElements.clearCache();
    touchTimeout = 0;
    document.documentElement.style.overscrollBehaviorX = "";
  }

  private onResize = withBatchedUpdates(() => {
    this.scene
      .getElementsIncludingDeleted()
      .forEach((element) => ShapeCache.delete(element));
    this.refreshViewportBreakpoints();
    this.updateDOMRect();
    if (!supportsResizeObserver) {
      this.refreshEditorBreakpoints();
    }
    this.setState({});
  });

  /** generally invoked only if fullscreen was invoked programmatically */
  private onFullscreenChange = () => {
    if (
      // points to the iframe element we fullscreened
      !document.fullscreenElement &&
      this.state.activeEmbeddable?.state === "active"
    ) {
      this.setState({
        activeEmbeddable: null,
      });
    }
  };

  private removeEventListeners() {
    this.onRemoveEventListenersEmitter.trigger();
  }

  private addEventListeners() {
    // remove first as we can add event listeners multiple times
    this.removeEventListeners();

    // -------------------------------------------------------------------------
    //                        view+edit mode listeners
    // -------------------------------------------------------------------------

    if (this.props.handleKeyboardGlobally) {
      this.onRemoveEventListenersEmitter.once(
        addEventListener(document, EVENT.KEYDOWN, this.onKeyDown, false),
      );
    }

    this.onRemoveEventListenersEmitter.once(
      addEventListener(
        this.excalidrawContainerRef.current,
        EVENT.WHEEL,
        this.onWheel,
        { passive: false },
      ),
      addEventListener(window, EVENT.MESSAGE, this.onWindowMessage, false),
      addEventListener(document, EVENT.POINTER_UP, this.removePointer), // #3553
      addEventListener(document, EVENT.COPY, this.onCopy),
      addEventListener(document, EVENT.KEYUP, this.onKeyUp, { passive: true }),
      addEventListener(
        document,
        EVENT.POINTER_MOVE,
        this.updateCurrentCursorPosition,
      ),
      // rerender text elements on font load to fix #637 && #1553
      addEventListener(document.fonts, "loadingdone", (event) => {
        const loadedFontFaces = (event as FontFaceSetLoadEvent).fontfaces;
        this.fonts.onLoaded(loadedFontFaces);
      }),
      // Safari-only desktop pinch zoom
      addEventListener(
        document,
        EVENT.GESTURE_START,
        this.onGestureStart as any,
        false,
      ),
      addEventListener(
        document,
        EVENT.GESTURE_CHANGE,
        this.onGestureChange as any,
        false,
      ),
      addEventListener(
        document,
        EVENT.GESTURE_END,
        this.onGestureEnd as any,
        false,
      ),
      addEventListener(window, EVENT.FOCUS, () => {
        this.maybeCleanupAfterMissingPointerUp(null);
        // browsers (chrome?) tend to free up memory a lot, which results
        // in canvas context being cleared. Thus re-render on focus.
        this.triggerRender(true);
      }),
    );

    if (this.state.viewModeEnabled) {
      return;
    }

    // -------------------------------------------------------------------------
    //                        edit-mode listeners only
    // -------------------------------------------------------------------------

    this.onRemoveEventListenersEmitter.once(
      addEventListener(
        document,
        EVENT.FULLSCREENCHANGE,
        this.onFullscreenChange,
      ),
      addEventListener(document, EVENT.PASTE, this.pasteFromClipboard),
      addEventListener(document, EVENT.CUT, this.onCut),
      addEventListener(window, EVENT.RESIZE, this.onResize, false),
      addEventListener(window, EVENT.UNLOAD, this.onUnload, false),
      addEventListener(window, EVENT.BLUR, this.onBlur, false),
      addEventListener(
        this.excalidrawContainerRef.current,
        EVENT.DRAG_OVER,
        this.disableEvent,
        false,
      ),
      addEventListener(
        this.excalidrawContainerRef.current,
        EVENT.DROP,
        this.disableEvent,
        false,
      ),
    );

    if (this.props.detectScroll) {
      this.onRemoveEventListenersEmitter.once(
        addEventListener(
          getNearestScrollableContainer(this.excalidrawContainerRef.current!),
          EVENT.SCROLL,
          this.onScroll,
        ),
      );
    }
  }

  componentDidUpdate(prevProps: AppProps, prevState: AppState) {
    this.updateEmbeddables();
    const elements = this.scene.getElementsIncludingDeleted();
    const elementsMap = this.scene.getElementsMapIncludingDeleted();
    const nonDeletedElementsMap = this.scene.getNonDeletedElementsMap();

    if (!this.state.showWelcomeScreen && !elements.length) {
      this.setState({ showWelcomeScreen: true });
    }

    if (
      prevProps.UIOptions.dockedSidebarBreakpoint !==
      this.props.UIOptions.dockedSidebarBreakpoint
    ) {
      this.refreshEditorBreakpoints();
    }

    const hasFollowedPersonLeft =
      prevState.userToFollow &&
      !this.state.collaborators.has(prevState.userToFollow.socketId);

    if (hasFollowedPersonLeft) {
      this.maybeUnfollowRemoteUser();
    }

    if (
      prevState.zoom.value !== this.state.zoom.value ||
      prevState.scrollX !== this.state.scrollX ||
      prevState.scrollY !== this.state.scrollY
    ) {
      this.props?.onScrollChange?.(
        this.state.scrollX,
        this.state.scrollY,
        this.state.zoom,
      );
      this.onScrollChangeEmitter.trigger(
        this.state.scrollX,
        this.state.scrollY,
        this.state.zoom,
      );
    }

    if (prevState.userToFollow !== this.state.userToFollow) {
      if (prevState.userToFollow) {
        this.onUserFollowEmitter.trigger({
          userToFollow: prevState.userToFollow,
          action: "UNFOLLOW",
        });
      }

      if (this.state.userToFollow) {
        this.onUserFollowEmitter.trigger({
          userToFollow: this.state.userToFollow,
          action: "FOLLOW",
        });
      }
    }

    if (
      Object.keys(this.state.selectedElementIds).length &&
      isEraserActive(this.state)
    ) {
      this.setState({
        activeTool: updateActiveTool(this.state, { type: "selection" }),
      });
    }
    if (
      this.state.activeTool.type === "eraser" &&
      prevState.theme !== this.state.theme
    ) {
      setEraserCursor(this.interactiveCanvas, this.state.theme);
    }
    // Hide hyperlink popup if shown when element type is not selection
    if (
      prevState.activeTool.type === "selection" &&
      this.state.activeTool.type !== "selection" &&
      this.state.showHyperlinkPopup
    ) {
      this.setState({ showHyperlinkPopup: false });
    }
    if (prevProps.langCode !== this.props.langCode) {
      this.updateLanguage();
    }

    if (isEraserActive(prevState) && !isEraserActive(this.state)) {
      this.eraserTrail.endPath();
    }

    if (prevProps.viewModeEnabled !== this.props.viewModeEnabled) {
      this.setState({ viewModeEnabled: !!this.props.viewModeEnabled });
    }

    if (prevState.viewModeEnabled !== this.state.viewModeEnabled) {
      this.addEventListeners();
      this.deselectElements();
    }

    if (prevProps.zenModeEnabled !== this.props.zenModeEnabled) {
      this.setState({ zenModeEnabled: !!this.props.zenModeEnabled });
    }

    if (prevProps.theme !== this.props.theme && this.props.theme) {
      this.setState({ theme: this.props.theme });
    }

    if (prevProps.gridModeEnabled !== this.props.gridModeEnabled) {
      this.setState({
        gridSize: this.props.gridModeEnabled ? GRID_SIZE : null,
      });
    }

    this.excalidrawContainerRef.current?.classList.toggle(
      "theme--dark",
      this.state.theme === THEME.DARK,
    );

    if (
      this.state.editingLinearElement &&
      !this.state.selectedElementIds[this.state.editingLinearElement.elementId]
    ) {
      // defer so that the storeAction flag isn't reset via current update
      setTimeout(() => {
        // execute only if the condition still holds when the deferred callback
        // executes (it can be scheduled multiple times depending on how
        // many times the component renders)
        this.state.editingLinearElement &&
          this.actionManager.executeAction(actionFinalize);
      });
    }

    // failsafe in case the state is being updated in incorrect order resulting
    // in the editingElement being now a deleted element
    if (this.state.editingElement?.isDeleted) {
      this.setState({ editingElement: null });
    }

    if (
      this.state.selectedLinearElement &&
      !this.state.selectedElementIds[this.state.selectedLinearElement.elementId]
    ) {
      // To make sure `selectedLinearElement` is in sync with `selectedElementIds`, however this shouldn't be needed once
      // we have a single API to update `selectedElementIds`
      this.setState({ selectedLinearElement: null });
    }

    const { multiElement } = prevState;
    if (
      prevState.activeTool !== this.state.activeTool &&
      multiElement != null &&
      isBindingEnabled(this.state) &&
      isBindingElement(multiElement, false)
    ) {
      maybeBindLinearElement(
        multiElement,
        this.state,
        tupleToCoors(
          LinearElementEditor.getPointAtIndexGlobalCoordinates(
            multiElement,
            -1,
            nonDeletedElementsMap,
          ),
        ),
        this.scene.getNonDeletedElementsMap(),
        this.scene.getNonDeletedElements(),
      );
    }

    this.store.commit(elementsMap, this.state);

    // Do not notify consumers if we're still loading the scene. Among other
    // potential issues, this fixes a case where the tab isn't focused during
    // init, which would trigger onChange with empty elements, which would then
    // override whatever is in localStorage currently.
    if (!this.state.isLoading) {
      this.props.onChange?.(elements, this.state, this.files);
      this.onChangeEmitter.trigger(elements, this.state, this.files);
    }
  }

  private renderInteractiveSceneCallback = ({
    atLeastOneVisibleElement,
    scrollBars,
    elementsMap,
  }: RenderInteractiveSceneCallback) => {
    if (scrollBars) {
      currentScrollBars = scrollBars;
    }
    const scrolledOutside =
      // hide when editing text
      isTextElement(this.state.editingElement)
        ? false
        : !atLeastOneVisibleElement && elementsMap.size > 0;
    if (this.state.scrolledOutside !== scrolledOutside) {
      this.setState({ scrolledOutside });
    }

    this.scheduleImageRefresh();
  };

  private onScroll = debounce(() => {
    const { offsetTop, offsetLeft } = this.getCanvasOffsets();
    this.setState((state) => {
      if (state.offsetLeft === offsetLeft && state.offsetTop === offsetTop) {
        return null;
      }
      return { offsetTop, offsetLeft };
    });
  }, SCROLL_TIMEOUT);

  // Copy/paste

  private onCut = withBatchedUpdates((event: ClipboardEvent) => {
    const isExcalidrawActive = this.excalidrawContainerRef.current?.contains(
      document.activeElement,
    );
    if (!isExcalidrawActive || isWritableElement(event.target)) {
      return;
    }
    this.actionManager.executeAction(actionCut, "keyboard", event);
    event.preventDefault();
    event.stopPropagation();
  });

  private onCopy = withBatchedUpdates((event: ClipboardEvent) => {
    const isExcalidrawActive = this.excalidrawContainerRef.current?.contains(
      document.activeElement,
    );
    if (!isExcalidrawActive || isWritableElement(event.target)) {
      return;
    }
    this.actionManager.executeAction(actionCopy, "keyboard", event);
    event.preventDefault();
    event.stopPropagation();
  });

  private static resetTapTwice() {
    didTapTwice = false;
  }

  private onTouchStart = (event: TouchEvent) => {
    // fix for Apple Pencil Scribble (do not prevent for other devices)
    if (isIOS) {
      event.preventDefault();
    }

    if (!didTapTwice) {
      didTapTwice = true;
      clearTimeout(tappedTwiceTimer);
      tappedTwiceTimer = window.setTimeout(
        App.resetTapTwice,
        TAP_TWICE_TIMEOUT,
      );
      return;
    }
    // insert text only if we tapped twice with a single finger
    // event.touches.length === 1 will also prevent inserting text when user's zooming
    if (didTapTwice && event.touches.length === 1) {
      const touch = event.touches[0];
      // @ts-ignore
      this.handleCanvasDoubleClick({
        clientX: touch.clientX,
        clientY: touch.clientY,
      });
      didTapTwice = false;
      clearTimeout(tappedTwiceTimer);
    }

    if (event.touches.length === 2) {
      this.setState({
        selectedElementIds: makeNextSelectedElementIds({}, this.state),
        activeEmbeddable: null,
      });
    }
  };

  private onTouchEnd = (event: TouchEvent) => {
    this.resetContextMenuTimer();
    if (event.touches.length > 0) {
      this.setState({
        previousSelectedElementIds: {},
        selectedElementIds: makeNextSelectedElementIds(
          this.state.previousSelectedElementIds,
          this.state,
        ),
      });
    } else {
      gesture.pointers.clear();
    }
  };

  public pasteFromClipboard = withBatchedUpdates(
    async (event: ClipboardEvent) => {
      const isPlainPaste = !!IS_PLAIN_PASTE;

      // #686
      const target = document.activeElement;
      const isExcalidrawActive =
        this.excalidrawContainerRef.current?.contains(target);
      if (event && !isExcalidrawActive) {
        return;
      }

      const elementUnderCursor = document.elementFromPoint(
        this.lastViewportPosition.x,
        this.lastViewportPosition.y,
      );
      if (
        event &&
        (!(elementUnderCursor instanceof HTMLCanvasElement) ||
          isWritableElement(target))
      ) {
        return;
      }

      const { x: sceneX, y: sceneY } = viewportCoordsToSceneCoords(
        {
          clientX: this.lastViewportPosition.x,
          clientY: this.lastViewportPosition.y,
        },
        this.state,
      );

      // must be called in the same frame (thus before any awaits) as the paste
      // event else some browsers (FF...) will clear the clipboardData
      // (something something security)
      let file = event?.clipboardData?.files[0];
      const data = await parseClipboard(event, isPlainPaste);
      if (!file && !isPlainPaste) {
        if (data.mixedContent) {
          return this.addElementsFromMixedContentPaste(data.mixedContent, {
            isPlainPaste,
            sceneX,
            sceneY,
          });
        } else if (data.text) {
          const string = data.text.trim();
          if (string.startsWith("<svg") && string.endsWith("</svg>")) {
            // ignore SVG validation/normalization which will be done during image
            // initialization
            file = SVGStringToFile(string);
          }
        }
      }

      // prefer spreadsheet data over image file (MS Office/Libre Office)
      if (isSupportedImageFile(file) && !data.spreadsheet) {
        if (!this.isToolSupported("image")) {
          this.setState({ errorMessage: t("errors.imageToolNotSupported") });
          return;
        }

        const imageElement = this.createImageElement({ sceneX, sceneY });
        this.insertImageElement(imageElement, file);
        this.initializeImageDimensions(imageElement);
        this.setState({
          selectedElementIds: makeNextSelectedElementIds(
            {
              [imageElement.id]: true,
            },
            this.state,
          ),
        });

        return;
      }

      if (this.props.onPaste) {
        try {
          if ((await this.props.onPaste(data, event)) === false) {
            return;
          }
        } catch (error: any) {
          console.error(error);
        }
      }

      if (data.errorMessage) {
        this.setState({ errorMessage: data.errorMessage });
      } else if (data.spreadsheet && !isPlainPaste) {
        this.setState({
          pasteDialog: {
            data: data.spreadsheet,
            shown: true,
          },
        });
      } else if (data.elements) {
        const elements = (
          data.programmaticAPI
            ? convertToExcalidrawElements(
                data.elements as ExcalidrawElementSkeleton[],
              )
            : data.elements
        ) as readonly ExcalidrawElement[];
        // TODO remove formatting from elements if isPlainPaste
        this.addElementsFromPasteOrLibrary({
          elements,
          files: data.files || null,
          position: "cursor",
          retainSeed: isPlainPaste,
        });
      } else if (data.text) {
        if (data.text && isMaybeMermaidDefinition(data.text)) {
          const api = await import("@excalidraw/mermaid-to-excalidraw");

          try {
            const { elements: skeletonElements, files } =
              await api.parseMermaidToExcalidraw(data.text);

            const elements = convertToExcalidrawElements(skeletonElements, {
              regenerateIds: true,
            });

            this.addElementsFromPasteOrLibrary({
              elements,
              files,
              position: "cursor",
            });

            return;
          } catch (err: any) {
            console.warn(
              `parsing pasted text as mermaid definition failed: ${err.message}`,
            );
          }
        }

        const nonEmptyLines = normalizeEOL(data.text)
          .split(/\n+/)
          .map((s) => s.trim())
          .filter(Boolean);

        const embbeddableUrls = nonEmptyLines
          .map((str) => maybeParseEmbedSrc(str))
          .filter((string) => {
            return (
              embeddableURLValidator(string, this.props.validateEmbeddable) &&
              (/^(http|https):\/\/[^\s/$.?#].[^\s]*$/.test(string) ||
                getEmbedLink(string)?.type === "video")
            );
          });

        if (
          !IS_PLAIN_PASTE &&
          embbeddableUrls.length > 0 &&
          // if there were non-embeddable text (lines) mixed in with embeddable
          // urls, ignore and paste as text
          embbeddableUrls.length === nonEmptyLines.length
        ) {
          const embeddables: NonDeleted<ExcalidrawEmbeddableElement>[] = [];
          for (const url of embbeddableUrls) {
            const prevEmbeddable: ExcalidrawEmbeddableElement | undefined =
              embeddables[embeddables.length - 1];
            const embeddable = this.insertEmbeddableElement({
              sceneX: prevEmbeddable
                ? prevEmbeddable.x + prevEmbeddable.width + 20
                : sceneX,
              sceneY,
              link: normalizeLink(url),
            });
            if (embeddable) {
              embeddables.push(embeddable);
            }
          }
          if (embeddables.length) {
            this.setState({
              selectedElementIds: Object.fromEntries(
                embeddables.map((embeddable) => [embeddable.id, true]),
              ),
            });
          }
          return;
        }
        this.addTextFromPaste(data.text, isPlainPaste);
      }
      this.setActiveTool({ type: "selection" });
      event?.preventDefault();
    },
  );

  addElementsFromPasteOrLibrary = (opts: {
    elements: readonly ExcalidrawElement[];
    files: BinaryFiles | null;
    position: { clientX: number; clientY: number } | "cursor" | "center";
    retainSeed?: boolean;
    fitToContent?: boolean;
  }) => {
    const elements = restoreElements(opts.elements, null, undefined);
    const [minX, minY, maxX, maxY] = getCommonBounds(elements);

    const elementsCenterX = distance(minX, maxX) / 2;
    const elementsCenterY = distance(minY, maxY) / 2;

    const clientX =
      typeof opts.position === "object"
        ? opts.position.clientX
        : opts.position === "cursor"
        ? this.lastViewportPosition.x
        : this.state.width / 2 + this.state.offsetLeft;
    const clientY =
      typeof opts.position === "object"
        ? opts.position.clientY
        : opts.position === "cursor"
        ? this.lastViewportPosition.y
        : this.state.height / 2 + this.state.offsetTop;

    const { x, y } = viewportCoordsToSceneCoords(
      { clientX, clientY },
      this.state,
    );

    const dx = x - elementsCenterX;
    const dy = y - elementsCenterY;

    const [gridX, gridY] = getGridPoint(dx, dy, this.state.gridSize);

    const newElements = duplicateElements(
      elements.map((element) => {
        return newElementWith(element, {
          x: element.x + gridX - minX,
          y: element.y + gridY - minY,
        });
      }),
      {
        randomizeSeed: !opts.retainSeed,
      },
    );

    const prevElements = this.scene.getElementsIncludingDeleted();
    const nextElements = [...prevElements, ...newElements];

    syncMovedIndices(nextElements, arrayToMap(newElements));

    const topLayerFrame = this.getTopLayerFrameAtSceneCoords({ x, y });

    if (topLayerFrame) {
      const eligibleElements = filterElementsEligibleAsFrameChildren(
        newElements,
        topLayerFrame,
      );
      addElementsToFrame(nextElements, eligibleElements, topLayerFrame);
    }

    this.scene.replaceAllElements(nextElements);

    newElements.forEach((newElement) => {
      if (isTextElement(newElement) && isBoundToContainer(newElement)) {
        const container = getContainerElement(
          newElement,
          this.scene.getElementsMapIncludingDeleted(),
        );
        redrawTextBoundingBox(
          newElement,
          container,
          this.scene.getElementsMapIncludingDeleted(),
        );
      }
    });

    if (opts.files) {
      this.files = { ...this.files, ...opts.files };
    }

    this.store.shouldCaptureIncrement();

    const nextElementsToSelect =
      excludeElementsInFramesFromSelection(newElements);

    this.setState(
      {
        ...this.state,
        // keep sidebar (presumably the library) open if it's docked and
        // can fit.
        //
        // Note, we should close the sidebar only if we're dropping items
        // from library, not when pasting from clipboard. Alas.
        openSidebar:
          this.state.openSidebar &&
          this.device.editor.canFitSidebar &&
          jotaiStore.get(isSidebarDockedAtom)
            ? this.state.openSidebar
            : null,
        ...selectGroupsForSelectedElements(
          {
            editingGroupId: null,
            selectedElementIds: nextElementsToSelect.reduce(
              (acc: Record<ExcalidrawElement["id"], true>, element) => {
                if (!isBoundToContainer(element)) {
                  acc[element.id] = true;
                }
                return acc;
              },
              {},
            ),
          },
          this.scene.getNonDeletedElements(),
          this.state,
          this,
        ),
      },
      () => {
        if (opts.files) {
          this.addNewImagesToImageCache();
        }
      },
    );
    this.setActiveTool({ type: "selection" });

    if (opts.fitToContent) {
      this.scrollToContent(newElements, {
        fitToContent: true,
      });
    }
  };

  // TODO rewrite this to paste both text & images at the same time if
  // pasted data contains both
  private async addElementsFromMixedContentPaste(
    mixedContent: PastedMixedContent,
    {
      isPlainPaste,
      sceneX,
      sceneY,
    }: { isPlainPaste: boolean; sceneX: number; sceneY: number },
  ) {
    if (
      !isPlainPaste &&
      mixedContent.some((node) => node.type === "imageUrl") &&
      this.isToolSupported("image")
    ) {
      const imageURLs = mixedContent
        .filter((node) => node.type === "imageUrl")
        .map((node) => node.value);
      const responses = await Promise.all(
        imageURLs.map(async (url) => {
          try {
            return { file: await ImageURLToFile(url) };
          } catch (error: any) {
            let errorMessage = error.message;
            if (error.cause === "FETCH_ERROR") {
              errorMessage = t("errors.failedToFetchImage");
            } else if (error.cause === "UNSUPPORTED") {
              errorMessage = t("errors.unsupportedFileType");
            }
            return { errorMessage };
          }
        }),
      );
      let y = sceneY;
      let firstImageYOffsetDone = false;
      const nextSelectedIds: Record<ExcalidrawElement["id"], true> = {};
      for (const response of responses) {
        if (response.file) {
          const imageElement = this.createImageElement({
            sceneX,
            sceneY: y,
          });

          const initializedImageElement = await this.insertImageElement(
            imageElement,
            response.file,
          );
          if (initializedImageElement) {
            // vertically center first image in the batch
            if (!firstImageYOffsetDone) {
              firstImageYOffsetDone = true;
              y -= initializedImageElement.height / 2;
            }
            // hack to reset the `y` coord because we vertically center during
            // insertImageElement
            mutateElement(initializedImageElement, { y }, false);

            y = imageElement.y + imageElement.height + 25;

            nextSelectedIds[imageElement.id] = true;
          }
        }
      }

      this.setState({
        selectedElementIds: makeNextSelectedElementIds(
          nextSelectedIds,
          this.state,
        ),
      });

      const error = responses.find((response) => !!response.errorMessage);
      if (error && error.errorMessage) {
        this.setState({ errorMessage: error.errorMessage });
      }
    } else {
      const textNodes = mixedContent.filter((node) => node.type === "text");
      if (textNodes.length) {
        this.addTextFromPaste(
          textNodes.map((node) => node.value).join("\n\n"),
          isPlainPaste,
        );
      }
    }
  }

  private addTextFromPaste(text: string, isPlainPaste = false) {
    const { x, y } = viewportCoordsToSceneCoords(
      {
        clientX: this.lastViewportPosition.x,
        clientY: this.lastViewportPosition.y,
      },
      this.state,
    );

    const textElementProps = {
      x,
      y,
      strokeColor: this.state.currentItemStrokeColor,
      backgroundColor: this.state.currentItemBackgroundColor,
      fillStyle: this.state.currentItemFillStyle,
      strokeWidth: this.state.currentItemStrokeWidth,
      strokeStyle: this.state.currentItemStrokeStyle,
      roundness: null,
      roughness: this.state.currentItemRoughness,
      opacity: this.state.currentItemOpacity,
      text,
      fontSize: this.state.currentItemFontSize,
      fontFamily: this.state.currentItemFontFamily,
      textAlign: DEFAULT_TEXT_ALIGN,
      verticalAlign: DEFAULT_VERTICAL_ALIGN,
      locked: false,
    };
    const fontString = getFontString({
      fontSize: textElementProps.fontSize,
      fontFamily: textElementProps.fontFamily,
    });
    const lineHeight = getLineHeight(textElementProps.fontFamily);
    const [x1, , x2] = getVisibleSceneBounds(this.state);
    // long texts should not go beyond 800 pixels in width nor should it go below 200 px
    const maxTextWidth = Math.max(Math.min((x2 - x1) * 0.5, 800), 200);
    const LINE_GAP = 10;
    let currentY = y;

    const lines = isPlainPaste ? [text] : text.split("\n");
    const textElements = lines.reduce(
      (acc: ExcalidrawTextElement[], line, idx) => {
        const originalText = line.trim();
        if (originalText.length) {
          const topLayerFrame = this.getTopLayerFrameAtSceneCoords({
            x,
            y: currentY,
          });

          let metrics = measureText(originalText, fontString, lineHeight);
          const isTextUnwrapped = metrics.width > maxTextWidth;

          const text = isTextUnwrapped
            ? wrapText(originalText, fontString, maxTextWidth)
            : originalText;

          metrics = isTextUnwrapped
            ? measureText(text, fontString, lineHeight)
            : metrics;

          const startX = x - metrics.width / 2;
          const startY = currentY - metrics.height / 2;

          const element = newTextElement({
            ...textElementProps,
            x: startX,
            y: startY,
            text,
            originalText,
            lineHeight,
            autoResize: !isTextUnwrapped,
            frameId: topLayerFrame ? topLayerFrame.id : null,
          });
          acc.push(element);
          currentY += element.height + LINE_GAP;
        } else {
          const prevLine = lines[idx - 1]?.trim();
          // add paragraph only if previous line was not empty, IOW don't add
          // more than one empty line
          if (prevLine) {
            currentY +=
              getLineHeightInPx(textElementProps.fontSize, lineHeight) +
              LINE_GAP;
          }
        }

        return acc;
      },
      [],
    );

    if (textElements.length === 0) {
      return;
    }

    this.scene.insertElements(textElements);

    this.setState({
      selectedElementIds: makeNextSelectedElementIds(
        Object.fromEntries(textElements.map((el) => [el.id, true])),
        this.state,
      ),
    });

    if (
      !isPlainPaste &&
      textElements.length > 1 &&
      PLAIN_PASTE_TOAST_SHOWN === false &&
      !this.device.editor.isMobile
    ) {
      this.setToast({
        message: t("toast.pasteAsSingleElement", {
          shortcut: getShortcutKey("CtrlOrCmd+Shift+V"),
        }),
        duration: 5000,
      });
      PLAIN_PASTE_TOAST_SHOWN = true;
    }

    this.store.shouldCaptureIncrement();
  }

  setAppState: React.Component<any, AppState>["setState"] = (
    state,
    callback,
  ) => {
    this.setState(state, callback);
  };

  removePointer = (event: React.PointerEvent<HTMLElement> | PointerEvent) => {
    if (touchTimeout) {
      this.resetContextMenuTimer();
    }

    gesture.pointers.delete(event.pointerId);
  };

  toggleLock = (source: "keyboard" | "ui" = "ui") => {
    if (!this.state.activeTool.locked) {
      trackEvent(
        "toolbar",
        "toggleLock",
        `${source} (${this.device.editor.isMobile ? "mobile" : "desktop"})`,
      );
    }
    this.setState((prevState) => {
      return {
        activeTool: {
          ...prevState.activeTool,
          ...updateActiveTool(
            this.state,
            prevState.activeTool.locked
              ? { type: "selection" }
              : prevState.activeTool,
          ),
          locked: !prevState.activeTool.locked,
        },
      };
    });
  };

  updateFrameRendering = (
    opts:
      | Partial<AppState["frameRendering"]>
      | ((
          prevState: AppState["frameRendering"],
        ) => Partial<AppState["frameRendering"]>),
  ) => {
    this.setState((prevState) => {
      const next =
        typeof opts === "function" ? opts(prevState.frameRendering) : opts;
      return {
        frameRendering: {
          enabled: next?.enabled ?? prevState.frameRendering.enabled,
          clip: next?.clip ?? prevState.frameRendering.clip,
          name: next?.name ?? prevState.frameRendering.name,
          outline: next?.outline ?? prevState.frameRendering.outline,
        },
      };
    });
  };

  togglePenMode = (force: boolean | null) => {
    this.setState((prevState) => {
      return {
        penMode: force ?? !prevState.penMode,
        penDetected: true,
      };
    });
  };

  onHandToolToggle = () => {
    this.actionManager.executeAction(actionToggleHandTool);
  };

  /**
   * Zooms on canvas viewport center
   */
  zoomCanvas = (
    /** decimal fraction between 0.1 (10% zoom) and 30 (3000% zoom) */
    value: number,
  ) => {
    this.setState({
      ...getStateForZoom(
        {
          viewportX: this.state.width / 2 + this.state.offsetLeft,
          viewportY: this.state.height / 2 + this.state.offsetTop,
          nextZoom: getNormalizedZoom(value),
        },
        this.state,
      ),
    });
  };

  private cancelInProgressAnimation: (() => void) | null = null;

  scrollToContent = (
    target:
      | ExcalidrawElement
      | readonly ExcalidrawElement[] = this.scene.getNonDeletedElements(),
    opts?:
      | {
          fitToContent?: boolean;
          fitToViewport?: never;
          viewportZoomFactor?: never;
          animate?: boolean;
          duration?: number;
        }
      | {
          fitToContent?: never;
          fitToViewport?: boolean;
          /** when fitToViewport=true, how much screen should the content cover,
           * between 0.1 (10%) and 1 (100%)
           */
          viewportZoomFactor?: number;
          animate?: boolean;
          duration?: number;
        },
  ) => {
    this.cancelInProgressAnimation?.();

    // convert provided target into ExcalidrawElement[] if necessary
    const targetElements = Array.isArray(target) ? target : [target];

    let zoom = this.state.zoom;
    let scrollX = this.state.scrollX;
    let scrollY = this.state.scrollY;

    if (opts?.fitToContent || opts?.fitToViewport) {
      const { appState } = zoomToFit({
        targetElements,
        appState: this.state,
        fitToViewport: !!opts?.fitToViewport,
        viewportZoomFactor: opts?.viewportZoomFactor,
      });
      zoom = appState.zoom;
      scrollX = appState.scrollX;
      scrollY = appState.scrollY;
    } else {
      // compute only the viewport location, without any zoom adjustment
      const scroll = calculateScrollCenter(targetElements, this.state);
      scrollX = scroll.scrollX;
      scrollY = scroll.scrollY;
    }

    // when animating, we use RequestAnimationFrame to prevent the animation
    // from slowing down other processes
    if (opts?.animate) {
      const origScrollX = this.state.scrollX;
      const origScrollY = this.state.scrollY;
      const origZoom = this.state.zoom.value;

      const cancel = easeToValuesRAF({
        fromValues: {
          scrollX: origScrollX,
          scrollY: origScrollY,
          zoom: origZoom,
        },
        toValues: { scrollX, scrollY, zoom: zoom.value },
        interpolateValue: (from, to, progress, key) => {
          // for zoom, use different easing
          if (key === "zoom") {
            return from * Math.pow(to / from, easeOut(progress));
          }
          // handle using default
          return undefined;
        },
        onStep: ({ scrollX, scrollY, zoom }) => {
          this.setState({
            scrollX,
            scrollY,
            zoom: { value: zoom },
          });
        },
        onStart: () => {
          this.setState({ shouldCacheIgnoreZoom: true });
        },
        onEnd: () => {
          this.setState({ shouldCacheIgnoreZoom: false });
        },
        onCancel: () => {
          this.setState({ shouldCacheIgnoreZoom: false });
        },
        duration: opts?.duration ?? 500,
      });

      this.cancelInProgressAnimation = () => {
        cancel();
        this.cancelInProgressAnimation = null;
      };
    } else {
      this.setState({ scrollX, scrollY, zoom });
    }
  };

  private maybeUnfollowRemoteUser = () => {
    if (this.state.userToFollow) {
      this.setState({ userToFollow: null });
    }
  };

  /** use when changing scrollX/scrollY/zoom based on user interaction */
  private translateCanvas: React.Component<any, AppState>["setState"] = (
    state,
  ) => {
    this.cancelInProgressAnimation?.();
    this.maybeUnfollowRemoteUser();
    this.setState(state);
  };

  setToast = (
    toast: {
      message: string;
      closable?: boolean;
      duration?: number;
    } | null,
  ) => {
    this.setState({ toast });
  };

  restoreFileFromShare = async () => {
    try {
      const webShareTargetCache = await caches.open("web-share-target");

      const response = await webShareTargetCache.match("shared-file");
      if (response) {
        const blob = await response.blob();
        const file = new File([blob], blob.name || "", { type: blob.type });
        this.loadFileToCanvas(file, null);
        await webShareTargetCache.delete("shared-file");
        window.history.replaceState(null, APP_NAME, window.location.pathname);
      }
    } catch (error: any) {
      this.setState({ errorMessage: error.message });
    }
  };

  /** adds supplied files to existing files in the appState */
  public addFiles: ExcalidrawImperativeAPI["addFiles"] = withBatchedUpdates(
    (files) => {
      const filesMap = files.reduce((acc, fileData) => {
        acc.set(fileData.id, fileData);
        return acc;
      }, new Map<FileId, BinaryFileData>());

      this.files = { ...this.files, ...Object.fromEntries(filesMap) };

      this.scene.getNonDeletedElements().forEach((element) => {
        if (
          isInitializedImageElement(element) &&
          filesMap.has(element.fileId)
        ) {
          this.imageCache.delete(element.fileId);
          ShapeCache.delete(element);
        }
      });
      this.scene.triggerUpdate();

      this.addNewImagesToImageCache();
    },
  );

  public updateScene = withBatchedUpdates(
    <K extends keyof AppState>(sceneData: {
      elements?: SceneData["elements"];
      appState?: Pick<AppState, K> | null;
      collaborators?: SceneData["collaborators"];
      /** @default StoreAction.NONE */
      storeAction?: SceneData["storeAction"];
    }) => {
      const nextElements = syncInvalidIndices(sceneData.elements ?? []);

      if (sceneData.storeAction && sceneData.storeAction !== StoreAction.NONE) {
        const prevCommittedAppState = this.store.snapshot.appState;
        const prevCommittedElements = this.store.snapshot.elements;

        const nextCommittedAppState = sceneData.appState
          ? Object.assign({}, prevCommittedAppState, sceneData.appState) // new instance, with partial appstate applied to previously captured one, including hidden prop inside `prevCommittedAppState`
          : prevCommittedAppState;

        const nextCommittedElements = sceneData.elements
          ? this.store.filterUncomittedElements(
              this.scene.getElementsMapIncludingDeleted(), // Only used to detect uncomitted local elements
              arrayToMap(nextElements), // We expect all (already reconciled) elements
            )
          : prevCommittedElements;

        // WARN: store action always performs deep clone of changed elements, for ephemeral remote updates (i.e. remote dragging, resizing, drawing) we might consider doing something smarter
        // do NOT schedule store actions (execute after re-render), as it might cause unexpected concurrency issues if not handled well
        if (sceneData.storeAction === StoreAction.CAPTURE) {
          this.store.captureIncrement(
            nextCommittedElements,
            nextCommittedAppState,
          );
        } else if (sceneData.storeAction === StoreAction.UPDATE) {
          this.store.updateSnapshot(
            nextCommittedElements,
            nextCommittedAppState,
          );
        }
      }

      if (sceneData.appState) {
        this.setState(sceneData.appState);
      }

      if (sceneData.elements) {
        this.scene.replaceAllElements(nextElements);
      }

      if (sceneData.collaborators) {
        this.setState({ collaborators: sceneData.collaborators });
      }
    },
  );

  private triggerRender = (
    /** force always re-renders canvas even if no change */
    force?: boolean,
  ) => {
    if (force === true) {
      this.scene.triggerUpdate();
    } else {
      this.setState({});
    }
  };

  /**
   * @returns whether the menu was toggled on or off
   */
  public toggleSidebar = ({
    name,
    tab,
    force,
  }: {
    name: SidebarName | null;
    tab?: SidebarTabName;
    force?: boolean;
  }): boolean => {
    let nextName;
    if (force === undefined) {
      nextName =
        this.state.openSidebar?.name === name &&
        this.state.openSidebar?.tab === tab
          ? null
          : name;
    } else {
      nextName = force ? name : null;
    }

    const nextState: AppState["openSidebar"] = nextName
      ? { name: nextName }
      : null;
    if (nextState && tab) {
      nextState.tab = tab;
    }

    this.setState({ openSidebar: nextState });

    return !!nextName;
  };

  private updateCurrentCursorPosition = withBatchedUpdates(
    (event: MouseEvent) => {
      this.lastViewportPosition.x = event.clientX;
      this.lastViewportPosition.y = event.clientY;
    },
  );

  // Input handling
  private onKeyDown = withBatchedUpdates(
    (event: React.KeyboardEvent | KeyboardEvent) => {
      // normalize `event.key` when CapsLock is pressed #2372

      if (
        "Proxy" in window &&
        ((!event.shiftKey && /^[A-Z]$/.test(event.key)) ||
          (event.shiftKey && /^[a-z]$/.test(event.key)))
      ) {
        event = new Proxy(event, {
          get(ev: any, prop) {
            const value = ev[prop];
            if (typeof value === "function") {
              // fix for Proxies hijacking `this`
              return value.bind(ev);
            }
            return prop === "key"
              ? // CapsLock inverts capitalization based on ShiftKey, so invert
                // it back
                event.shiftKey
                ? ev.key.toUpperCase()
                : ev.key.toLowerCase()
              : value;
          },
        });
      }

      if (
        event[KEYS.CTRL_OR_CMD] &&
        event.key === KEYS.P &&
        !event.shiftKey &&
        !event.altKey
      ) {
        this.setToast({
          message: t("commandPalette.shortcutHint", {
            shortcut: getShortcutFromShortcutName("commandPalette"),
          }),
        });
        event.preventDefault();
        return;
      }

      if (event[KEYS.CTRL_OR_CMD] && event.key.toLowerCase() === KEYS.V) {
        IS_PLAIN_PASTE = event.shiftKey;
        clearTimeout(IS_PLAIN_PASTE_TIMER);
        // reset (100ms to be safe that we it runs after the ensuing
        // paste event). Though, technically unnecessary to reset since we
        // (re)set the flag before each paste event.
        IS_PLAIN_PASTE_TIMER = window.setTimeout(() => {
          IS_PLAIN_PASTE = false;
        }, 100);
      }

      // prevent browser zoom in input fields
      if (event[KEYS.CTRL_OR_CMD] && isWritableElement(event.target)) {
        if (event.code === CODES.MINUS || event.code === CODES.EQUAL) {
          event.preventDefault();
          return;
        }
      }

      // bail if
      if (
        // inside an input
        (isWritableElement(event.target) &&
          // unless pressing escape (finalize action)
          event.key !== KEYS.ESCAPE) ||
        // or unless using arrows (to move between buttons)
        (isArrowKey(event.key) && isInputLike(event.target))
      ) {
        return;
      }

      if (event.key === KEYS.QUESTION_MARK) {
        this.setState({
          openDialog: { name: "help" },
        });
        return;
      } else if (
        event.key.toLowerCase() === KEYS.E &&
        event.shiftKey &&
        event[KEYS.CTRL_OR_CMD]
      ) {
        event.preventDefault();
        this.setState({ openDialog: { name: "imageExport" } });
        return;
      }

      if (event.key === KEYS.PAGE_UP || event.key === KEYS.PAGE_DOWN) {
        let offset =
          (event.shiftKey ? this.state.width : this.state.height) /
          this.state.zoom.value;
        if (event.key === KEYS.PAGE_DOWN) {
          offset = -offset;
        }
        if (event.shiftKey) {
          this.translateCanvas((state) => ({
            scrollX: state.scrollX + offset,
          }));
        } else {
          this.translateCanvas((state) => ({
            scrollY: state.scrollY + offset,
          }));
        }
      }

      if (this.actionManager.handleKeyDown(event)) {
        return;
      }

      if (this.state.viewModeEnabled) {
        return;
      }

      if (event[KEYS.CTRL_OR_CMD] && this.state.isBindingEnabled) {
        this.setState({ isBindingEnabled: false });
      }

      if (isArrowKey(event.key)) {
        const selectedElements = this.scene.getSelectedElements({
          selectedElementIds: this.state.selectedElementIds,
          includeBoundTextElement: true,
          includeElementsInFrames: true,
        });

        const elbowArrow = selectedElements.find(isElbowArrow) as
          | ExcalidrawArrowElement
          | undefined;

        const step = elbowArrow
          ? elbowArrow.startBinding || elbowArrow.endBinding
            ? 0
            : ELEMENT_TRANSLATE_AMOUNT
          : (this.state.gridSize &&
              (event.shiftKey
                ? ELEMENT_TRANSLATE_AMOUNT
                : this.state.gridSize)) ||
            (event.shiftKey
              ? ELEMENT_SHIFT_TRANSLATE_AMOUNT
              : ELEMENT_TRANSLATE_AMOUNT);

        let offsetX = 0;
        let offsetY = 0;

        if (event.key === KEYS.ARROW_LEFT) {
          offsetX = -step;
        } else if (event.key === KEYS.ARROW_RIGHT) {
          offsetX = step;
        } else if (event.key === KEYS.ARROW_UP) {
          offsetY = -step;
        } else if (event.key === KEYS.ARROW_DOWN) {
          offsetY = step;
        }

        selectedElements.forEach((element) => {
          mutateElement(element, {
            x: element.x + offsetX,
            y: element.y + offsetY,
          });

          updateBoundElements(
            element,
            this.scene.getNonDeletedElementsMap(),
            this.scene,
            {
              simultaneouslyUpdated: selectedElements,
            },
          );
        });

        this.setState({
          suggestedBindings: getSuggestedBindingsForArrows(
            selectedElements.filter(
              (element) => element.id !== elbowArrow?.id || step !== 0,
            ),
            this.scene.getNonDeletedElementsMap(),
          ),
        });

        event.preventDefault();
      } else if (event.key === KEYS.ENTER) {
        const selectedElements = this.scene.getSelectedElements(this.state);
        if (selectedElements.length === 1) {
          const selectedElement = selectedElements[0];
          if (event[KEYS.CTRL_OR_CMD]) {
            if (isLinearElement(selectedElement)) {
              if (
                !this.state.editingLinearElement ||
                this.state.editingLinearElement.elementId !==
                  selectedElements[0].id
              ) {
                this.store.shouldCaptureIncrement();
                if (!isElbowArrow(selectedElement)) {
                  this.setState({
                    editingLinearElement: new LinearElementEditor(
                      selectedElement,
                    ),
                  });
                }
              }
            }
          } else if (
            isTextElement(selectedElement) ||
            isValidTextContainer(selectedElement)
          ) {
            let container;
            if (!isTextElement(selectedElement)) {
              container = selectedElement as ExcalidrawTextContainer;
            }
            const midPoint = getContainerCenter(
              selectedElement,
              this.state,
              this.scene.getNonDeletedElementsMap(),
            );
            const sceneX = midPoint.x;
            const sceneY = midPoint.y;
            this.startTextEditing({
              sceneX,
              sceneY,
              container,
            });
            event.preventDefault();
            return;
          } else if (isFrameLikeElement(selectedElement)) {
            this.setState({
              editingFrame: selectedElement.id,
            });
          }
        }
      } else if (
        !event.ctrlKey &&
        !event.altKey &&
        !event.metaKey &&
        !this.state.newElement &&
        !this.state.selectionElement &&
        !this.state.selectedElementsAreBeingDragged
      ) {
        const shape = findShapeByKey(event.key);
        if (shape) {
          if (this.state.activeTool.type !== shape) {
            trackEvent(
              "toolbar",
              shape,
              `keyboard (${
                this.device.editor.isMobile ? "mobile" : "desktop"
              })`,
            );
          }
          if (shape === "arrow" && this.state.activeTool.type === "arrow") {
            this.setState((prevState) => ({
              currentItemArrowType:
                prevState.currentItemArrowType === ARROW_TYPE.sharp
                  ? ARROW_TYPE.round
                  : prevState.currentItemArrowType === ARROW_TYPE.round
                  ? ARROW_TYPE.elbow
                  : ARROW_TYPE.sharp,
            }));
          }
          this.setActiveTool({ type: shape });
          event.stopPropagation();
        } else if (event.key === KEYS.Q) {
          this.toggleLock("keyboard");
          event.stopPropagation();
        }
      }
      if (event.key === KEYS.SPACE && gesture.pointers.size === 0) {
        isHoldingSpace = true;
        setCursor(this.interactiveCanvas, CURSOR_TYPE.GRAB);
        event.preventDefault();
      }

      if (
        (event.key === KEYS.G || event.key === KEYS.S) &&
        !event.altKey &&
        !event[KEYS.CTRL_OR_CMD]
      ) {
        const selectedElements = this.scene.getSelectedElements(this.state);
        if (
          this.state.activeTool.type === "selection" &&
          !selectedElements.length
        ) {
          return;
        }

        if (
          event.key === KEYS.G &&
          (hasBackground(this.state.activeTool.type) ||
            selectedElements.some((element) => hasBackground(element.type)))
        ) {
          this.setState({ openPopup: "elementBackground" });
          event.stopPropagation();
        }
        if (event.key === KEYS.S) {
          this.setState({ openPopup: "elementStroke" });
          event.stopPropagation();
        }
      }

      if (
        !event[KEYS.CTRL_OR_CMD] &&
        event.shiftKey &&
        event.key.toLowerCase() === KEYS.F
      ) {
        const selectedElements = this.scene.getSelectedElements(this.state);

        if (
          this.state.activeTool.type === "selection" &&
          !selectedElements.length
        ) {
          return;
        }

        if (
          this.state.activeTool.type === "text" ||
          selectedElements.find(
            (element) =>
              isTextElement(element) ||
              getBoundTextElement(
                element,
                this.scene.getNonDeletedElementsMap(),
              ),
          )
        ) {
          event.preventDefault();
          this.setState({ openPopup: "fontFamily" });
        }
      }

      if (event.key === KEYS.K && !event.altKey && !event[KEYS.CTRL_OR_CMD]) {
        if (this.state.activeTool.type === "laser") {
          this.setActiveTool({ type: "selection" });
        } else {
          this.setActiveTool({ type: "laser" });
        }
        return;
      }

      if (
        event[KEYS.CTRL_OR_CMD] &&
        (event.key === KEYS.BACKSPACE || event.key === KEYS.DELETE)
      ) {
        jotaiStore.set(activeConfirmDialogAtom, "clearCanvas");
      }

      // eye dropper
      // -----------------------------------------------------------------------
      const lowerCased = event.key.toLocaleLowerCase();
      const isPickingStroke = lowerCased === KEYS.S && event.shiftKey;
      const isPickingBackground =
        event.key === KEYS.I || (lowerCased === KEYS.G && event.shiftKey);

      if (isPickingStroke || isPickingBackground) {
        this.openEyeDropper({
          type: isPickingStroke ? "stroke" : "background",
        });
      }
      // -----------------------------------------------------------------------
    },
  );

  private onWheel = withBatchedUpdates((event: WheelEvent) => {
    // prevent browser pinch zoom on DOM elements
    if (!(event.target instanceof HTMLCanvasElement) && event.ctrlKey) {
      event.preventDefault();
    }
  });

  private onKeyUp = withBatchedUpdates((event: KeyboardEvent) => {
    if (event.key === KEYS.SPACE) {
      if (this.state.viewModeEnabled) {
        setCursor(this.interactiveCanvas, CURSOR_TYPE.GRAB);
      } else if (this.state.activeTool.type === "selection") {
        resetCursor(this.interactiveCanvas);
      } else {
        setCursorForShape(this.interactiveCanvas, this.state);
        this.setState({
          selectedElementIds: makeNextSelectedElementIds({}, this.state),
          selectedGroupIds: {},
          editingGroupId: null,
          activeEmbeddable: null,
        });
      }
      isHoldingSpace = false;
    }
    if (!event[KEYS.CTRL_OR_CMD] && !this.state.isBindingEnabled) {
      this.setState({ isBindingEnabled: true });
    }
    if (isArrowKey(event.key)) {
      bindOrUnbindLinearElements(
        this.scene.getSelectedElements(this.state).filter(isLinearElement),
        this.scene.getNonDeletedElementsMap(),
        this.scene.getNonDeletedElements(),
        this.scene,
        isBindingEnabled(this.state),
        this.state.selectedLinearElement?.selectedPointsIndices ?? [],
      );
      this.setState({ suggestedBindings: [] });
    }
  });

  // We purposely widen the `tool` type so this helper can be called with
  // any tool without having to type check it
  private isToolSupported = <T extends ToolType | "custom">(tool: T) => {
    return (
      this.props.UIOptions.tools?.[
        tool as Extract<T, keyof AppProps["UIOptions"]["tools"]>
      ] !== false
    );
  };

  setActiveTool = (
    tool: (
      | (
          | { type: Exclude<ToolType, "image"> }
          | {
              type: Extract<ToolType, "image">;
              insertOnCanvasDirectly?: boolean;
            }
        )
      | { type: "custom"; customType: string }
    ) & { locked?: boolean },
  ) => {
    if (!this.isToolSupported(tool.type)) {
      console.warn(
        `"${tool.type}" tool is disabled via "UIOptions.canvasActions.tools.${tool.type}"`,
      );
      return;
    }

    const nextActiveTool = updateActiveTool(this.state, tool);
    if (nextActiveTool.type === "hand") {
      setCursor(this.interactiveCanvas, CURSOR_TYPE.GRAB);
    } else if (!isHoldingSpace) {
      setCursorForShape(this.interactiveCanvas, this.state);
    }
    if (isToolIcon(document.activeElement)) {
      this.focusContainer();
    }
    if (!isLinearElementType(nextActiveTool.type)) {
      this.setState({ suggestedBindings: [] });
    }
    if (nextActiveTool.type === "image") {
      this.onImageAction({
        insertOnCanvasDirectly:
          (tool.type === "image" && tool.insertOnCanvasDirectly) ?? false,
      });
    }

    this.setState((prevState) => {
      const commonResets = {
        snapLines: prevState.snapLines.length ? [] : prevState.snapLines,
        originSnapOffset: null,
        activeEmbeddable: null,
      } as const;

      if (nextActiveTool.type === "freedraw") {
        this.store.shouldCaptureIncrement();
      }

      if (nextActiveTool.type !== "selection") {
        return {
          ...prevState,
          activeTool: nextActiveTool,
          selectedElementIds: makeNextSelectedElementIds({}, prevState),
          selectedGroupIds: makeNextSelectedElementIds({}, prevState),
          editingGroupId: null,
          multiElement: null,
          ...commonResets,
        };
      }
      return {
        ...prevState,
        activeTool: nextActiveTool,
        ...commonResets,
      };
    });
  };

  setOpenDialog = (dialogType: AppState["openDialog"]) => {
    this.setState({ openDialog: dialogType });
  };

  private setCursor = (cursor: string) => {
    setCursor(this.interactiveCanvas, cursor);
  };

  private resetCursor = () => {
    resetCursor(this.interactiveCanvas);
  };
  /**
   * returns whether user is making a gesture with >= 2 fingers (points)
   * on o touch screen (not on a trackpad). Currently only relates to Darwin
   * (iOS/iPadOS,MacOS), but may work on other devices in the future if
   * GestureEvent is standardized.
   */
  private isTouchScreenMultiTouchGesture = () => {
    // we don't want to deselect when using trackpad, and multi-point gestures
    // only work on touch screens, so checking for >= pointers means we're on a
    // touchscreen
    return gesture.pointers.size >= 2;
  };

  public getName = () => {
    return (
      this.state.name ||
      this.props.name ||
      `${t("labels.untitled")}-${getDateTime()}`
    );
  };

  // fires only on Safari
  private onGestureStart = withBatchedUpdates((event: GestureEvent) => {
    event.preventDefault();

    // we only want to deselect on touch screens because user may have selected
    // elements by mistake while zooming
    if (this.isTouchScreenMultiTouchGesture()) {
      this.setState({
        selectedElementIds: makeNextSelectedElementIds({}, this.state),
        activeEmbeddable: null,
      });
    }
    gesture.initialScale = this.state.zoom.value;
  });

  // fires only on Safari
  private onGestureChange = withBatchedUpdates((event: GestureEvent) => {
    event.preventDefault();

    // onGestureChange only has zoom factor but not the center.
    // If we're on iPad or iPhone, then we recognize multi-touch and will
    // zoom in at the right location in the touchmove handler
    // (handleCanvasPointerMove).
    //
    // On Macbook trackpad, we don't have those events so will zoom in at the
    // current location instead.
    //
    // As such, bail from this handler on touch devices.
    if (this.isTouchScreenMultiTouchGesture()) {
      return;
    }

    const initialScale = gesture.initialScale;
    if (initialScale) {
      this.setState((state) => ({
        ...getStateForZoom(
          {
            viewportX: this.lastViewportPosition.x,
            viewportY: this.lastViewportPosition.y,
            nextZoom: getNormalizedZoom(initialScale * event.scale),
          },
          state,
        ),
      }));
    }
  });

  // fires only on Safari
  private onGestureEnd = withBatchedUpdates((event: GestureEvent) => {
    event.preventDefault();
    // reselect elements only on touch screens (see onGestureStart)
    if (this.isTouchScreenMultiTouchGesture()) {
      this.setState({
        previousSelectedElementIds: {},
        selectedElementIds: makeNextSelectedElementIds(
          this.state.previousSelectedElementIds,
          this.state,
        ),
      });
    }
    gesture.initialScale = null;
  });

  private handleTextWysiwyg(
    element: ExcalidrawTextElement,
    {
      isExistingElement = false,
    }: {
      isExistingElement?: boolean;
    },
  ) {
    const elementsMap = this.scene.getElementsMapIncludingDeleted();

    const updateElement = (nextOriginalText: string, isDeleted: boolean) => {
      this.scene.replaceAllElements([
        // Not sure why we include deleted elements as well hence using deleted elements map
        ...this.scene.getElementsIncludingDeleted().map((_element) => {
          if (_element.id === element.id && isTextElement(_element)) {
            return newElementWith(_element, {
              originalText: nextOriginalText,
              isDeleted: isDeleted ?? _element.isDeleted,
              // returns (wrapped) text and new dimensions
              ...refreshTextDimensions(
                _element,
                getContainerElement(_element, elementsMap),
                elementsMap,
                nextOriginalText,
              ),
            });
          }
          return _element;
        }),
      ]);
    };

    textWysiwyg({
      id: element.id,
      canvas: this.canvas,
      getViewportCoords: (x, y) => {
        const { x: viewportX, y: viewportY } = sceneCoordsToViewportCoords(
          {
            sceneX: x,
            sceneY: y,
          },
          this.state,
        );
        return [
          viewportX - this.state.offsetLeft,
          viewportY - this.state.offsetTop,
        ];
      },
      onChange: withBatchedUpdates((nextOriginalText) => {
        updateElement(nextOriginalText, false);
        if (isNonDeletedElement(element)) {
          updateBoundElements(element, elementsMap, this.scene);
        }
      }),
      onSubmit: withBatchedUpdates(({ viaKeyboard, nextOriginalText }) => {
        const isDeleted = !nextOriginalText.trim();
        updateElement(nextOriginalText, isDeleted);
        // select the created text element only if submitting via keyboard
        // (when submitting via click it should act as signal to deselect)
        if (!isDeleted && viaKeyboard) {
          const elementIdToSelect = element.containerId
            ? element.containerId
            : element.id;

          // needed to ensure state is updated before "finalize" action
          // that's invoked on keyboard-submit as well
          // TODO either move this into finalize as well, or handle all state
          // updates in one place, skipping finalize action
          flushSync(() => {
            this.setState((prevState) => ({
              selectedElementIds: makeNextSelectedElementIds(
                {
                  ...prevState.selectedElementIds,
                  [elementIdToSelect]: true,
                },
                prevState,
              ),
            }));
          });
        }
        if (isDeleted) {
          fixBindingsAfterDeletion(this.scene.getNonDeletedElements(), [
            element,
          ]);
        }
        if (!isDeleted || isExistingElement) {
          this.store.shouldCaptureIncrement();
        }

        this.setState({
          newElement: null,
          editingElement: null,
        });
        if (this.state.activeTool.locked) {
          setCursorForShape(this.interactiveCanvas, this.state);
        }

        this.focusContainer();
      }),
      element,
      excalidrawContainer: this.excalidrawContainerRef.current,
      app: this,
      // when text is selected, it's hard (at least on iOS) to re-position the
      // caret (i.e. deselect). There's not much use for always selecting
      // the text on edit anyway (and users can select-all from contextmenu
      // if needed)
      autoSelect: !this.device.isTouchScreen,
    });
    // deselect all other elements when inserting text
    this.deselectElements();

    // do an initial update to re-initialize element position since we were
    // modifying element's x/y for sake of editor (case: syncing to remote)
    updateElement(element.originalText, false);
  }

  private deselectElements() {
    this.setState({
      selectedElementIds: makeNextSelectedElementIds({}, this.state),
      selectedGroupIds: {},
      editingGroupId: null,
      activeEmbeddable: null,
    });
  }

  private getTextElementAtPosition(
    x: number,
    y: number,
  ): NonDeleted<ExcalidrawTextElement> | null {
    const element = this.getElementAtPosition(x, y, {
      includeBoundTextElement: true,
    });
    if (element && isTextElement(element) && !element.isDeleted) {
      return element;
    }
    return null;
  }

  private getElementAtPosition(
    x: number,
    y: number,
    opts?: {
      preferSelected?: boolean;
      includeBoundTextElement?: boolean;
      includeLockedElements?: boolean;
    },
  ): NonDeleted<ExcalidrawElement> | null {
    const allHitElements = this.getElementsAtPosition(
      x,
      y,
      opts?.includeBoundTextElement,
      opts?.includeLockedElements,
    );

    if (allHitElements.length > 1) {
      if (opts?.preferSelected) {
        for (let index = allHitElements.length - 1; index > -1; index--) {
          if (this.state.selectedElementIds[allHitElements[index].id]) {
            return allHitElements[index];
          }
        }
      }
      const elementWithHighestZIndex =
        allHitElements[allHitElements.length - 1];

      // If we're hitting element with highest z-index only on its bounding box
      // while also hitting other element figure, the latter should be considered.
      return hitElementItself({
        x,
        y,
        element: elementWithHighestZIndex,
        shape: getElementShape(
          elementWithHighestZIndex,
          this.scene.getNonDeletedElementsMap(),
        ),
        // when overlapping, we would like to be more precise
        // this also avoids the need to update past tests
        threshold: this.getElementHitThreshold() / 2,
        frameNameBound: isFrameLikeElement(elementWithHighestZIndex)
          ? this.frameNameBoundsCache.get(elementWithHighestZIndex)
          : null,
      })
        ? elementWithHighestZIndex
        : allHitElements[allHitElements.length - 2];
    }
    if (allHitElements.length === 1) {
      return allHitElements[0];
    }

    return null;
  }

  private getElementsAtPosition(
    x: number,
    y: number,
    includeBoundTextElement: boolean = false,
    includeLockedElements: boolean = false,
  ): NonDeleted<ExcalidrawElement>[] {
    const iframeLikes: Ordered<ExcalidrawIframeElement>[] = [];

    const elementsMap = this.scene.getNonDeletedElementsMap();

    const elements = (
      includeBoundTextElement && includeLockedElements
        ? this.scene.getNonDeletedElements()
        : this.scene
            .getNonDeletedElements()
            .filter(
              (element) =>
                (includeLockedElements || !element.locked) &&
                (includeBoundTextElement ||
                  !(isTextElement(element) && element.containerId)),
            )
    )
      .filter((el) => this.hitElement(x, y, el))
      .filter((element) => {
        // hitting a frame's element from outside the frame is not considered a hit
        const containingFrame = getContainingFrame(element, elementsMap);
        return containingFrame &&
          this.state.frameRendering.enabled &&
          this.state.frameRendering.clip
          ? isCursorInFrame({ x, y }, containingFrame, elementsMap)
          : true;
      })
      .filter((el) => {
        // The parameter elements comes ordered from lower z-index to higher.
        // We want to preserve that order on the returned array.
        // Exception being embeddables which should be on top of everything else in
        // terms of hit testing.
        if (isIframeElement(el)) {
          iframeLikes.push(el);
          return false;
        }
        return true;
      })
      .concat(iframeLikes) as NonDeleted<ExcalidrawElement>[];

    return elements;
  }

  private getElementHitThreshold() {
    return DEFAULT_COLLISION_THRESHOLD / this.state.zoom.value;
  }

  private hitElement(
    x: number,
    y: number,
    element: ExcalidrawElement,
    considerBoundingBox = true,
  ) {
    // if the element is selected, then hit test is done against its bounding box
    if (
      considerBoundingBox &&
      this.state.selectedElementIds[element.id] &&
      shouldShowBoundingBox([element], this.state)
    ) {
      const selectionShape = getSelectionBoxShape(
        element,
        this.scene.getNonDeletedElementsMap(),
        this.getElementHitThreshold(),
      );

      return isPointInShape([x, y], selectionShape);
    }

    // take bound text element into consideration for hit collision as well
    const hitBoundTextOfElement = hitElementBoundText(
      x,
      y,
      getBoundTextShape(element, this.scene.getNonDeletedElementsMap()),
    );
    if (hitBoundTextOfElement) {
      return true;
    }

    return hitElementItself({
      x,
      y,
      element,
      shape: getElementShape(element, this.scene.getNonDeletedElementsMap()),
      threshold: this.getElementHitThreshold(),
      frameNameBound: isFrameLikeElement(element)
        ? this.frameNameBoundsCache.get(element)
        : null,
    });
  }

  private getTextBindableContainerAtPosition(x: number, y: number) {
    const elements = this.scene.getNonDeletedElements();
    const selectedElements = this.scene.getSelectedElements(this.state);
    if (selectedElements.length === 1) {
      return isTextBindableContainer(selectedElements[0], false)
        ? selectedElements[0]
        : null;
    }
    let hitElement = null;
    // We need to do hit testing from front (end of the array) to back (beginning of the array)
    for (let index = elements.length - 1; index >= 0; --index) {
      if (elements[index].isDeleted) {
        continue;
      }
      const [x1, y1, x2, y2] = getElementAbsoluteCoords(
        elements[index],
        this.scene.getNonDeletedElementsMap(),
      );
      if (
        isArrowElement(elements[index]) &&
        hitElementItself({
          x,
          y,
          element: elements[index],
          shape: getElementShape(
            elements[index],
            this.scene.getNonDeletedElementsMap(),
          ),
          threshold: this.getElementHitThreshold(),
        })
      ) {
        hitElement = elements[index];
        break;
      } else if (x1 < x && x < x2 && y1 < y && y < y2) {
        hitElement = elements[index];
        break;
      }
    }

    return isTextBindableContainer(hitElement, false) ? hitElement : null;
  }

  private startTextEditing = ({
    sceneX,
    sceneY,
    insertAtParentCenter = true,
    container,
    autoEdit = true,
  }: {
    /** X position to insert text at */
    sceneX: number;
    /** Y position to insert text at */
    sceneY: number;
    /** whether to attempt to insert at element center if applicable */
    insertAtParentCenter?: boolean;
    container?: ExcalidrawTextContainer | null;
    autoEdit?: boolean;
  }) => {
    let shouldBindToContainer = false;

    let parentCenterPosition =
      insertAtParentCenter &&
      this.getTextWysiwygSnappedToCenterPosition(
        sceneX,
        sceneY,
        this.state,
        container,
      );
    if (container && parentCenterPosition) {
      const boundTextElementToContainer = getBoundTextElement(
        container,
        this.scene.getNonDeletedElementsMap(),
      );
      if (!boundTextElementToContainer) {
        shouldBindToContainer = true;
      }
    }
    let existingTextElement: NonDeleted<ExcalidrawTextElement> | null = null;

    const selectedElements = this.scene.getSelectedElements(this.state);

    if (selectedElements.length === 1) {
      if (isTextElement(selectedElements[0])) {
        existingTextElement = selectedElements[0];
      } else if (container) {
        existingTextElement = getBoundTextElement(
          selectedElements[0],
          this.scene.getNonDeletedElementsMap(),
        );
      } else {
        existingTextElement = this.getTextElementAtPosition(sceneX, sceneY);
      }
    } else {
      existingTextElement = this.getTextElementAtPosition(sceneX, sceneY);
    }

    const fontFamily =
      existingTextElement?.fontFamily || this.state.currentItemFontFamily;

    const lineHeight =
      existingTextElement?.lineHeight || getLineHeight(fontFamily);
    const fontSize = this.state.currentItemFontSize;

    if (
      !existingTextElement &&
      shouldBindToContainer &&
      container &&
      !isArrowElement(container)
    ) {
      const fontString = {
        fontSize,
        fontFamily,
      };
      const minWidth = getApproxMinLineWidth(
        getFontString(fontString),
        lineHeight,
      );
      const minHeight = getApproxMinLineHeight(fontSize, lineHeight);
      const newHeight = Math.max(container.height, minHeight);
      const newWidth = Math.max(container.width, minWidth);
      mutateElement(container, { height: newHeight, width: newWidth });
      sceneX = container.x + newWidth / 2;
      sceneY = container.y + newHeight / 2;
      if (parentCenterPosition) {
        parentCenterPosition = this.getTextWysiwygSnappedToCenterPosition(
          sceneX,
          sceneY,
          this.state,
          container,
        );
      }
    }

    const topLayerFrame = this.getTopLayerFrameAtSceneCoords({
      x: sceneX,
      y: sceneY,
    });

    const element = existingTextElement
      ? existingTextElement
      : newTextElement({
          x: parentCenterPosition
            ? parentCenterPosition.elementCenterX
            : sceneX,
          y: parentCenterPosition
            ? parentCenterPosition.elementCenterY
            : sceneY,
          strokeColor: this.state.currentItemStrokeColor,
          backgroundColor: this.state.currentItemBackgroundColor,
          fillStyle: this.state.currentItemFillStyle,
          strokeWidth: this.state.currentItemStrokeWidth,
          strokeStyle: this.state.currentItemStrokeStyle,
          roughness: this.state.currentItemRoughness,
          opacity: this.state.currentItemOpacity,
          text: "",
          fontSize,
          fontFamily,
          textAlign: parentCenterPosition
            ? "center"
            : this.state.currentItemTextAlign,
          verticalAlign: parentCenterPosition
            ? VERTICAL_ALIGN.MIDDLE
            : DEFAULT_VERTICAL_ALIGN,
          containerId: shouldBindToContainer ? container?.id : undefined,
          groupIds: container?.groupIds ?? [],
          lineHeight,
          angle: container?.angle ?? 0,
          frameId: topLayerFrame ? topLayerFrame.id : null,
        });

    if (!existingTextElement && shouldBindToContainer && container) {
      mutateElement(container, {
        boundElements: (container.boundElements || []).concat({
          type: "text",
          id: element.id,
        }),
      });
    }
    this.setState({ editingElement: element });

    if (!existingTextElement) {
      if (container && shouldBindToContainer) {
        const containerIndex = this.scene.getElementIndex(container.id);
        this.scene.insertElementAtIndex(element, containerIndex + 1);
      } else {
        this.scene.insertElement(element);
      }
    }

    if (autoEdit || existingTextElement || container) {
      this.handleTextWysiwyg(element, {
        isExistingElement: !!existingTextElement,
      });
    } else {
      this.setState({
        newElement: element,
        multiElement: null,
      });
    }
  };

  private handleCanvasDoubleClick = (
    event: React.MouseEvent<HTMLCanvasElement>,
  ) => {
    // case: double-clicking with arrow/line tool selected would both create
    // text and enter multiElement mode
    if (this.state.multiElement) {
      return;
    }
    // we should only be able to double click when mode is selection
    if (this.state.activeTool.type !== "selection") {
      return;
    }

    const selectedElements = this.scene.getSelectedElements(this.state);

    if (selectedElements.length === 1 && isLinearElement(selectedElements[0])) {
      if (
        event[KEYS.CTRL_OR_CMD] &&
        (!this.state.editingLinearElement ||
          this.state.editingLinearElement.elementId !==
            selectedElements[0].id) &&
        !isElbowArrow(selectedElements[0])
      ) {
        this.store.shouldCaptureIncrement();
        this.setState({
          editingLinearElement: new LinearElementEditor(selectedElements[0]),
        });
        return;
      }
    }

    resetCursor(this.interactiveCanvas);

    let { x: sceneX, y: sceneY } = viewportCoordsToSceneCoords(
      event,
      this.state,
    );

    const selectedGroupIds = getSelectedGroupIds(this.state);

    if (selectedGroupIds.length > 0) {
      const hitElement = this.getElementAtPosition(sceneX, sceneY);

      const selectedGroupId =
        hitElement &&
        getSelectedGroupIdForElement(hitElement, this.state.selectedGroupIds);

      if (selectedGroupId) {
        this.store.shouldCaptureIncrement();
        this.setState((prevState) => ({
          ...prevState,
          ...selectGroupsForSelectedElements(
            {
              editingGroupId: selectedGroupId,
              selectedElementIds: { [hitElement!.id]: true },
            },
            this.scene.getNonDeletedElements(),
            prevState,
            this,
          ),
        }));
        return;
      }
    }

    resetCursor(this.interactiveCanvas);
    if (!event[KEYS.CTRL_OR_CMD] && !this.state.viewModeEnabled) {
      const hitElement = this.getElementAtPosition(sceneX, sceneY);

      if (isIframeLikeElement(hitElement)) {
        this.setState({
          activeEmbeddable: { element: hitElement, state: "active" },
        });
        return;
      }

      const container = this.getTextBindableContainerAtPosition(sceneX, sceneY);

      if (container) {
        if (
          hasBoundTextElement(container) ||
          !isTransparent(container.backgroundColor) ||
          hitElementItself({
            x: sceneX,
            y: sceneY,
            element: container,
            shape: getElementShape(
              container,
              this.scene.getNonDeletedElementsMap(),
            ),
            threshold: this.getElementHitThreshold(),
          })
        ) {
          const midPoint = getContainerCenter(
            container,
            this.state,
            this.scene.getNonDeletedElementsMap(),
          );

          sceneX = midPoint.x;
          sceneY = midPoint.y;
        }
      }

      this.startTextEditing({
        sceneX,
        sceneY,
        insertAtParentCenter: !event.altKey,
        container,
      });
    }
  };

  private getElementLinkAtPosition = (
    scenePointer: Readonly<{ x: number; y: number }>,
    hitElement: NonDeletedExcalidrawElement | null,
  ): ExcalidrawElement | undefined => {
    // Reversing so we traverse the elements in decreasing order
    // of z-index
    const elements = this.scene.getNonDeletedElements().slice().reverse();
    let hitElementIndex = Infinity;

    return elements.find((element, index) => {
      if (hitElement && element.id === hitElement.id) {
        hitElementIndex = index;
      }
      return (
        element.link &&
        index <= hitElementIndex &&
        isPointHittingLink(
          element,
          this.scene.getNonDeletedElementsMap(),
          this.state,
          [scenePointer.x, scenePointer.y],
          this.device.editor.isMobile,
        )
      );
    });
  };

  private redirectToLink = (
    event: React.PointerEvent<HTMLCanvasElement>,
    isTouchScreen: boolean,
  ) => {
    const draggedDistance = distance2d(
      this.lastPointerDownEvent!.clientX,
      this.lastPointerDownEvent!.clientY,
      this.lastPointerUpEvent!.clientX,
      this.lastPointerUpEvent!.clientY,
    );
    if (
      !this.hitLinkElement ||
      // For touch screen allow dragging threshold else strict check
      (isTouchScreen && draggedDistance > DRAGGING_THRESHOLD) ||
      (!isTouchScreen && draggedDistance !== 0)
    ) {
      return;
    }
    const lastPointerDownCoords = viewportCoordsToSceneCoords(
      this.lastPointerDownEvent!,
      this.state,
    );
    const elementsMap = this.scene.getNonDeletedElementsMap();
    const lastPointerDownHittingLinkIcon = isPointHittingLink(
      this.hitLinkElement,
      elementsMap,
      this.state,
      [lastPointerDownCoords.x, lastPointerDownCoords.y],
      this.device.editor.isMobile,
    );
    const lastPointerUpCoords = viewportCoordsToSceneCoords(
      this.lastPointerUpEvent!,
      this.state,
    );
    const lastPointerUpHittingLinkIcon = isPointHittingLink(
      this.hitLinkElement,
      elementsMap,
      this.state,
      [lastPointerUpCoords.x, lastPointerUpCoords.y],
      this.device.editor.isMobile,
    );
    if (lastPointerDownHittingLinkIcon && lastPointerUpHittingLinkIcon) {
      let url = this.hitLinkElement.link;
      if (url) {
        url = normalizeLink(url);
        let customEvent;
        if (this.props.onLinkOpen) {
          customEvent = wrapEvent(EVENT.EXCALIDRAW_LINK, event.nativeEvent);
          this.props.onLinkOpen(
            {
              ...this.hitLinkElement,
              link: url,
            },
            customEvent,
          );
        }
        if (!customEvent?.defaultPrevented) {
          const target = isLocalLink(url) ? "_self" : "_blank";
          const newWindow = window.open(undefined, target);
          // https://mathiasbynens.github.io/rel-noopener/
          if (newWindow) {
            newWindow.opener = null;
            newWindow.location = url;
          }
        }
      }
    }
  };

  private getTopLayerFrameAtSceneCoords = (sceneCoords: {
    x: number;
    y: number;
  }) => {
    const elementsMap = this.scene.getNonDeletedElementsMap();
    const frames = this.scene
      .getNonDeletedFramesLikes()
      .filter((frame): frame is ExcalidrawFrameLikeElement =>
        isCursorInFrame(sceneCoords, frame, elementsMap),
      );

    return frames.length ? frames[frames.length - 1] : null;
  };

  private handleCanvasPointerMove = (
    event: React.PointerEvent<HTMLCanvasElement>,
  ) => {
    this.savePointer(event.clientX, event.clientY, this.state.cursorButton);
    this.lastPointerMoveEvent = event.nativeEvent;

    if (gesture.pointers.has(event.pointerId)) {
      gesture.pointers.set(event.pointerId, {
        x: event.clientX,
        y: event.clientY,
      });
    }

    const initialScale = gesture.initialScale;
    if (
      gesture.pointers.size === 2 &&
      gesture.lastCenter &&
      initialScale &&
      gesture.initialDistance
    ) {
      const center = getCenter(gesture.pointers);
      const deltaX = center.x - gesture.lastCenter.x;
      const deltaY = center.y - gesture.lastCenter.y;
      gesture.lastCenter = center;

      const distance = getDistance(Array.from(gesture.pointers.values()));
      const scaleFactor =
        this.state.activeTool.type === "freedraw" && this.state.penMode
          ? 1
          : distance / gesture.initialDistance;

      const nextZoom = scaleFactor
        ? getNormalizedZoom(initialScale * scaleFactor)
        : this.state.zoom.value;

      this.setState((state) => {
        const zoomState = getStateForZoom(
          {
            viewportX: center.x,
            viewportY: center.y,
            nextZoom,
          },
          state,
        );

        this.translateCanvas({
          zoom: zoomState.zoom,
          // 2x multiplier is just a magic number that makes this work correctly
          // on touchscreen devices (note: if we get report that panning is slower/faster
          // than actual movement, consider swapping with devicePixelRatio)
          scrollX: zoomState.scrollX + 2 * (deltaX / nextZoom),
          scrollY: zoomState.scrollY + 2 * (deltaY / nextZoom),
          shouldCacheIgnoreZoom: true,
        });
      });
      this.resetShouldCacheIgnoreZoomDebounced();
    } else {
      gesture.lastCenter =
        gesture.initialDistance =
        gesture.initialScale =
          null;
    }

    if (
      isHoldingSpace ||
      isPanning ||
      isDraggingScrollBar ||
      isHandToolActive(this.state)
    ) {
      return;
    }

    const isPointerOverScrollBars = isOverScrollBars(
      currentScrollBars,
      event.clientX - this.state.offsetLeft,
      event.clientY - this.state.offsetTop,
    );
    const isOverScrollBar = isPointerOverScrollBars.isOverEither;
    if (
      !this.state.newElement &&
      !this.state.selectionElement &&
      !this.state.selectedElementsAreBeingDragged &&
      !this.state.multiElement
    ) {
      if (isOverScrollBar) {
        resetCursor(this.interactiveCanvas);
      } else {
        setCursorForShape(this.interactiveCanvas, this.state);
      }
    }

    const scenePointer = viewportCoordsToSceneCoords(event, this.state);
    const { x: scenePointerX, y: scenePointerY } = scenePointer;

    if (
      !this.state.newElement &&
      isActiveToolNonLinearSnappable(this.state.activeTool.type)
    ) {
      const { originOffset, snapLines } = getSnapLinesAtPointer(
        this.scene.getNonDeletedElements(),
        this.state,
        {
          x: scenePointerX,
          y: scenePointerY,
        },
        event,
        this.scene.getNonDeletedElementsMap(),
      );

      this.setState((prevState) => {
        const nextSnapLines = updateStable(prevState.snapLines, snapLines);
        const nextOriginOffset = prevState.originSnapOffset
          ? updateStable(prevState.originSnapOffset, originOffset)
          : originOffset;

        if (
          prevState.snapLines === nextSnapLines &&
          prevState.originSnapOffset === nextOriginOffset
        ) {
          return null;
        }
        return {
          snapLines: nextSnapLines,
          originSnapOffset: nextOriginOffset,
        };
      });
    } else if (
      !this.state.newElement &&
      !this.state.selectedElementsAreBeingDragged &&
      !this.state.selectionElement
    ) {
      this.setState((prevState) => {
        if (prevState.snapLines.length) {
          return {
            snapLines: [],
          };
        }
        return null;
      });
    }

    if (
      this.state.editingLinearElement &&
      !this.state.editingLinearElement.isDragging
    ) {
      const editingLinearElement = LinearElementEditor.handlePointerMove(
        event,
        scenePointerX,
        scenePointerY,
        this.state,
        this.scene,
      );

      if (
        editingLinearElement &&
        editingLinearElement !== this.state.editingLinearElement
      ) {
        // Since we are reading from previous state which is not possible with
        // automatic batching in React 18 hence using flush sync to synchronously
        // update the state. Check https://github.com/excalidraw/excalidraw/pull/5508 for more details.
        flushSync(() => {
          this.setState({
            editingLinearElement,
          });
        });
      }
      if (editingLinearElement?.lastUncommittedPoint != null) {
        this.maybeSuggestBindingAtCursor(scenePointer);
      } else {
        // causes stack overflow if not sync
        flushSync(() => {
          this.setState({ suggestedBindings: [] });
        });
      }
    }

    if (isBindingElementType(this.state.activeTool.type)) {
      // Hovering with a selected tool or creating new linear element via click
      // and point
      const { newElement } = this.state;
      if (isBindingElement(newElement, false)) {
        this.maybeSuggestBindingsForLinearElementAtCoords(
          newElement,
          [scenePointer],
          this.state.startBoundElement,
        );
      } else {
        this.maybeSuggestBindingAtCursor(scenePointer);
      }
    }

    if (this.state.multiElement) {
      const { multiElement } = this.state;
      const { x: rx, y: ry } = multiElement;

      const { points, lastCommittedPoint } = multiElement;
      const lastPoint = points[points.length - 1];

      setCursorForShape(this.interactiveCanvas, this.state);

      if (lastPoint === lastCommittedPoint) {
        // if we haven't yet created a temp point and we're beyond commit-zone
        // threshold, add a point
        if (
          distance2d(
            scenePointerX - rx,
            scenePointerY - ry,
            lastPoint[0],
            lastPoint[1],
          ) >= LINE_CONFIRM_THRESHOLD
        ) {
          mutateElement(multiElement, {
            points: [...points, [scenePointerX - rx, scenePointerY - ry]],
          });
        } else {
          setCursor(this.interactiveCanvas, CURSOR_TYPE.POINTER);
          // in this branch, we're inside the commit zone, and no uncommitted
          // point exists. Thus do nothing (don't add/remove points).
        }
      } else if (
        points.length > 2 &&
        lastCommittedPoint &&
        distance2d(
          scenePointerX - rx,
          scenePointerY - ry,
          lastCommittedPoint[0],
          lastCommittedPoint[1],
        ) < LINE_CONFIRM_THRESHOLD
      ) {
        setCursor(this.interactiveCanvas, CURSOR_TYPE.POINTER);
        mutateElement(multiElement, {
          points: points.slice(0, -1),
        });
      } else {
        const [gridX, gridY] = getGridPoint(
          scenePointerX,
          scenePointerY,
          event[KEYS.CTRL_OR_CMD] || isElbowArrow(multiElement)
            ? null
            : this.state.gridSize,
        );

        const [lastCommittedX, lastCommittedY] =
          multiElement?.lastCommittedPoint ?? [0, 0];

        let dxFromLastCommitted = gridX - rx - lastCommittedX;
        let dyFromLastCommitted = gridY - ry - lastCommittedY;

        if (shouldRotateWithDiscreteAngle(event)) {
          ({ width: dxFromLastCommitted, height: dyFromLastCommitted } =
            getLockedLinearCursorAlignSize(
              // actual coordinate of the last committed point
              lastCommittedX + rx,
              lastCommittedY + ry,
              // cursor-grid coordinate
              gridX,
              gridY,
            ));
        }

        if (isPathALoop(points, this.state.zoom.value)) {
          setCursor(this.interactiveCanvas, CURSOR_TYPE.POINTER);
        }
        if (isElbowArrow(multiElement)) {
          mutateElbowArrow(
            multiElement,
            this.scene,
            [
              ...points.slice(0, -1),
              [
                lastCommittedX + dxFromLastCommitted,
                lastCommittedY + dyFromLastCommitted,
              ],
            ],
            undefined,
            undefined,
            {
              isDragging: true,
            },
          );
        } else {
          // update last uncommitted point
          mutateElement(multiElement, {
            points: [
              ...points.slice(0, -1),
              [
                lastCommittedX + dxFromLastCommitted,
                lastCommittedY + dyFromLastCommitted,
              ],
            ],
          });
        }
      }

      return;
    }

    const hasDeselectedButton = Boolean(event.buttons);
    if (
      hasDeselectedButton ||
      (this.state.activeTool.type !== "selection" &&
        this.state.activeTool.type !== "text" &&
        this.state.activeTool.type !== "eraser")
    ) {
      return;
    }

    const elements = this.scene.getNonDeletedElements();

    const selectedElements = this.scene.getSelectedElements(this.state);
    if (
      selectedElements.length === 1 &&
      !isOverScrollBar &&
      !this.state.editingLinearElement
    ) {
      // for linear elements, we'd like to prioritize point dragging over edge resizing
      // therefore, we update and check hovered point index first
      if (this.state.selectedLinearElement) {
        this.handleHoverSelectedLinearElement(
          this.state.selectedLinearElement,
          scenePointerX,
          scenePointerY,
        );
      }

      if (
        (!this.state.selectedLinearElement ||
          this.state.selectedLinearElement.hoverPointIndex === -1) &&
        !(selectedElements.length === 1 && isElbowArrow(selectedElements[0]))
      ) {
        const elementWithTransformHandleType =
          getElementWithTransformHandleType(
            elements,
            this.state,
            scenePointerX,
            scenePointerY,
            this.state.zoom,
            event.pointerType,
            this.scene.getNonDeletedElementsMap(),
            this.device,
          );
        if (
          elementWithTransformHandleType &&
          elementWithTransformHandleType.transformHandleType
        ) {
          setCursor(
            this.interactiveCanvas,
            getCursorForResizingElement(elementWithTransformHandleType),
          );
          return;
        }
      }
    } else if (selectedElements.length > 1 && !isOverScrollBar) {
      const transformHandleType = getTransformHandleTypeFromCoords(
        getCommonBounds(selectedElements),
        scenePointerX,
        scenePointerY,
        this.state.zoom,
        event.pointerType,
        this.device,
      );
      if (transformHandleType) {
        setCursor(
          this.interactiveCanvas,
          getCursorForResizingElement({
            transformHandleType,
          }),
        );
        return;
      }
    }

    const hitElement = this.getElementAtPosition(
      scenePointer.x,
      scenePointer.y,
    );

    this.hitLinkElement = this.getElementLinkAtPosition(
      scenePointer,
      hitElement,
    );
    if (isEraserActive(this.state)) {
      return;
    }
    if (
      this.hitLinkElement &&
      !this.state.selectedElementIds[this.hitLinkElement.id]
    ) {
      setCursor(this.interactiveCanvas, CURSOR_TYPE.POINTER);
      showHyperlinkTooltip(
        this.hitLinkElement,
        this.state,
        this.scene.getNonDeletedElementsMap(),
      );
    } else {
      hideHyperlinkToolip();
      if (
        hitElement &&
        (hitElement.link || isEmbeddableElement(hitElement)) &&
        this.state.selectedElementIds[hitElement.id] &&
        !this.state.contextMenu &&
        !this.state.showHyperlinkPopup
      ) {
        this.setState({ showHyperlinkPopup: "info" });
      } else if (this.state.activeTool.type === "text") {
        setCursor(
          this.interactiveCanvas,
          isTextElement(hitElement) ? CURSOR_TYPE.TEXT : CURSOR_TYPE.CROSSHAIR,
        );
      } else if (this.state.viewModeEnabled) {
        setCursor(this.interactiveCanvas, CURSOR_TYPE.GRAB);
      } else if (isOverScrollBar) {
        setCursor(this.interactiveCanvas, CURSOR_TYPE.AUTO);
      } else if (this.state.selectedLinearElement) {
        this.handleHoverSelectedLinearElement(
          this.state.selectedLinearElement,
          scenePointerX,
          scenePointerY,
        );
      } else if (
        // if using cmd/ctrl, we're not dragging
        !event[KEYS.CTRL_OR_CMD]
      ) {
        if (
          (hitElement ||
            this.isHittingCommonBoundingBoxOfSelectedElements(
              scenePointer,
              selectedElements,
            )) &&
          !hitElement?.locked
        ) {
          if (
            hitElement &&
            isIframeLikeElement(hitElement) &&
            this.isIframeLikeElementCenter(
              hitElement,
              event,
              scenePointerX,
              scenePointerY,
            )
          ) {
            setCursor(this.interactiveCanvas, CURSOR_TYPE.POINTER);
            this.setState({
              activeEmbeddable: { element: hitElement, state: "hover" },
            });
          } else {
            setCursor(this.interactiveCanvas, CURSOR_TYPE.MOVE);
            if (this.state.activeEmbeddable?.state === "hover") {
              this.setState({ activeEmbeddable: null });
            }
          }
        }
      } else {
        setCursor(this.interactiveCanvas, CURSOR_TYPE.AUTO);
      }
    }
  };

  private handleEraser = (
    event: PointerEvent,
    pointerDownState: PointerDownState,
    scenePointer: { x: number; y: number },
  ) => {
    this.eraserTrail.addPointToPath(scenePointer.x, scenePointer.y);

    let didChange = false;

    const processedGroups = new Set<ExcalidrawElement["id"]>();
    const nonDeletedElements = this.scene.getNonDeletedElements();

    const processElements = (elements: ExcalidrawElement[]) => {
      for (const element of elements) {
        if (element.locked) {
          return;
        }

        if (event.altKey) {
          if (this.elementsPendingErasure.delete(element.id)) {
            didChange = true;
          }
        } else if (!this.elementsPendingErasure.has(element.id)) {
          didChange = true;
          this.elementsPendingErasure.add(element.id);
        }

        // (un)erase groups atomically
        if (didChange && element.groupIds?.length) {
          const shallowestGroupId = element.groupIds.at(-1)!;
          if (!processedGroups.has(shallowestGroupId)) {
            processedGroups.add(shallowestGroupId);
            const elems = getElementsInGroup(
              nonDeletedElements,
              shallowestGroupId,
            );
            for (const elem of elems) {
              if (event.altKey) {
                this.elementsPendingErasure.delete(elem.id);
              } else {
                this.elementsPendingErasure.add(elem.id);
              }
            }
          }
        }
      }
    };

    const distance = distance2d(
      pointerDownState.lastCoords.x,
      pointerDownState.lastCoords.y,
      scenePointer.x,
      scenePointer.y,
    );
    const threshold = this.getElementHitThreshold();
    const point = { ...pointerDownState.lastCoords };
    let samplingInterval = 0;
    while (samplingInterval <= distance) {
      const hitElements = this.getElementsAtPosition(point.x, point.y);
      processElements(hitElements);

      // Exit since we reached current point
      if (samplingInterval === distance) {
        break;
      }

      // Calculate next point in the line at a distance of sampling interval
      samplingInterval = Math.min(samplingInterval + threshold, distance);

      const distanceRatio = samplingInterval / distance;
      const nextX =
        (1 - distanceRatio) * point.x + distanceRatio * scenePointer.x;
      const nextY =
        (1 - distanceRatio) * point.y + distanceRatio * scenePointer.y;
      point.x = nextX;
      point.y = nextY;
    }

    pointerDownState.lastCoords.x = scenePointer.x;
    pointerDownState.lastCoords.y = scenePointer.y;

    if (didChange) {
      for (const element of this.scene.getNonDeletedElements()) {
        if (
          isBoundToContainer(element) &&
          (this.elementsPendingErasure.has(element.id) ||
            this.elementsPendingErasure.has(element.containerId))
        ) {
          if (event.altKey) {
            this.elementsPendingErasure.delete(element.id);
            this.elementsPendingErasure.delete(element.containerId);
          } else {
            this.elementsPendingErasure.add(element.id);
            this.elementsPendingErasure.add(element.containerId);
          }
        }
      }

      this.elementsPendingErasure = new Set(this.elementsPendingErasure);
      this.triggerRender();
    }
  };

  // set touch moving for mobile context menu
  private handleTouchMove = (event: React.TouchEvent<HTMLCanvasElement>) => {
    invalidateContextMenu = true;
  };

  handleHoverSelectedLinearElement(
    linearElementEditor: LinearElementEditor,
    scenePointerX: number,
    scenePointerY: number,
  ) {
    const elementsMap = this.scene.getNonDeletedElementsMap();

    const element = LinearElementEditor.getElement(
      linearElementEditor.elementId,
      elementsMap,
    );

    if (!element) {
      return;
    }
    if (this.state.selectedLinearElement) {
      let hoverPointIndex = -1;
      let segmentMidPointHoveredCoords = null;
      if (
        hitElementItself({
          x: scenePointerX,
          y: scenePointerY,
          element,
          shape: getElementShape(
            element,
            this.scene.getNonDeletedElementsMap(),
          ),
        })
      ) {
        hoverPointIndex = LinearElementEditor.getPointIndexUnderCursor(
          element,
          elementsMap,
          this.state.zoom,
          scenePointerX,
          scenePointerY,
        );
        segmentMidPointHoveredCoords =
          LinearElementEditor.getSegmentMidpointHitCoords(
            linearElementEditor,
            { x: scenePointerX, y: scenePointerY },
            this.state,
            this.scene.getNonDeletedElementsMap(),
          );

        if (hoverPointIndex >= 0 || segmentMidPointHoveredCoords) {
          setCursor(this.interactiveCanvas, CURSOR_TYPE.POINTER);
        } else if (this.hitElement(scenePointerX, scenePointerY, element)) {
          setCursor(this.interactiveCanvas, CURSOR_TYPE.MOVE);
        }
      } else if (this.hitElement(scenePointerX, scenePointerY, element)) {
        if (
          !isElbowArrow(element) ||
          !(element.startBinding || element.endBinding)
        ) {
          setCursor(this.interactiveCanvas, CURSOR_TYPE.MOVE);
        }
      }

      if (
        this.state.selectedLinearElement.hoverPointIndex !== hoverPointIndex
      ) {
        this.setState({
          selectedLinearElement: {
            ...this.state.selectedLinearElement,
            hoverPointIndex,
          },
        });
      }

      if (
        !LinearElementEditor.arePointsEqual(
          this.state.selectedLinearElement.segmentMidPointHoveredCoords,
          segmentMidPointHoveredCoords,
        )
      ) {
        this.setState({
          selectedLinearElement: {
            ...this.state.selectedLinearElement,
            segmentMidPointHoveredCoords,
          },
        });
      }
    } else {
      setCursor(this.interactiveCanvas, CURSOR_TYPE.AUTO);
    }
  }

  private handleCanvasPointerDown = (
    event: React.PointerEvent<HTMLElement>,
  ) => {
    this.maybeCleanupAfterMissingPointerUp(event.nativeEvent);
    this.maybeUnfollowRemoteUser();

    // since contextMenu options are potentially evaluated on each render,
    // and an contextMenu action may depend on selection state, we must
    // close the contextMenu before we update the selection on pointerDown
    // (e.g. resetting selection)
    if (this.state.contextMenu) {
      this.setState({ contextMenu: null });
    }

    if (this.state.snapLines) {
      this.setAppState({ snapLines: [] });
    }

    this.updateGestureOnPointerDown(event);

    // if dragging element is freedraw and another pointerdown event occurs
    // a second finger is on the screen
    // discard the freedraw element if it is very short because it is likely
    // just a spike, otherwise finalize the freedraw element when the second
    // finger is lifted
    if (
      event.pointerType === "touch" &&
      this.state.newElement &&
      this.state.newElement.type === "freedraw"
    ) {
      const element = this.state.newElement as ExcalidrawFreeDrawElement;
      this.updateScene({
        ...(element.points.length < 10
          ? {
              elements: this.scene
                .getElementsIncludingDeleted()
                .filter((el) => el.id !== element.id),
            }
          : {}),
        appState: {
          newElement: null,
          editingElement: null,
          startBoundElement: null,
          suggestedBindings: [],
          selectedElementIds: makeNextSelectedElementIds(
            Object.keys(this.state.selectedElementIds)
              .filter((key) => key !== element.id)
              .reduce((obj: { [id: string]: true }, key) => {
                obj[key] = this.state.selectedElementIds[key];
                return obj;
              }, {}),
            this.state,
          ),
        },
        storeAction: StoreAction.UPDATE,
      });
      return;
    }

    // remove any active selection when we start to interact with canvas
    // (mainly, we care about removing selection outside the component which
    //  would prevent our copy handling otherwise)
    const selection = document.getSelection();
    if (selection?.anchorNode) {
      selection.removeAllRanges();
    }
    this.maybeOpenContextMenuAfterPointerDownOnTouchDevices(event);

    //fires only once, if pen is detected, penMode is enabled
    //the user can disable this by toggling the penMode button
    if (!this.state.penDetected && event.pointerType === "pen") {
      this.setState((prevState) => {
        return {
          penMode: true,
          penDetected: true,
        };
      });
    }

    if (
      !this.device.isTouchScreen &&
      ["pen", "touch"].includes(event.pointerType)
    ) {
      this.device = updateObject(this.device, { isTouchScreen: true });
    }

    if (isPanning) {
      return;
    }

    this.lastPointerDownEvent = event;

    // we must exit before we set `cursorButton` state and `savePointer`
    // else it will send pointer state & laser pointer events in collab when
    // panning
    if (this.handleCanvasPanUsingWheelOrSpaceDrag(event)) {
      return;
    }

    this.setState({
      lastPointerDownWith: event.pointerType,
      cursorButton: "down",
    });
    this.savePointer(event.clientX, event.clientY, "down");

    if (
      event.button === POINTER_BUTTON.ERASER &&
      this.state.activeTool.type !== TOOL_TYPE.eraser
    ) {
      this.setState(
        {
          activeTool: updateActiveTool(this.state, {
            type: TOOL_TYPE.eraser,
            lastActiveToolBeforeEraser: this.state.activeTool,
          }),
        },
        () => {
          this.handleCanvasPointerDown(event);
          const onPointerUp = () => {
            unsubPointerUp();
            unsubCleanup?.();
            if (isEraserActive(this.state)) {
              this.setState({
                activeTool: updateActiveTool(this.state, {
                  ...(this.state.activeTool.lastActiveTool || {
                    type: TOOL_TYPE.selection,
                  }),
                  lastActiveToolBeforeEraser: null,
                }),
              });
            }
          };

          const unsubPointerUp = addEventListener(
            window,
            EVENT.POINTER_UP,
            onPointerUp,
            {
              once: true,
            },
          );
          let unsubCleanup: UnsubscribeCallback | undefined;
          // subscribe inside rAF lest it'd be triggered on the same pointerdown
          // if we start erasing while coming from blurred document since
          // we cleanup pointer events on focus
          requestAnimationFrame(() => {
            unsubCleanup =
              this.missingPointerEventCleanupEmitter.once(onPointerUp);
          });
        },
      );
      return;
    }

    // only handle left mouse button or touch
    if (
      event.button !== POINTER_BUTTON.MAIN &&
      event.button !== POINTER_BUTTON.TOUCH &&
      event.button !== POINTER_BUTTON.ERASER
    ) {
      return;
    }

    // don't select while panning
    if (gesture.pointers.size > 1) {
      return;
    }

    // State for the duration of a pointer interaction, which starts with a
    // pointerDown event, ends with a pointerUp event (or another pointerDown)
    const pointerDownState = this.initialPointerDownState(event);

    this.setState({
      selectedElementsAreBeingDragged: false,
    });

    if (this.handleDraggingScrollBar(event, pointerDownState)) {
      return;
    }

    this.clearSelectionIfNotUsingSelection();
    this.updateBindingEnabledOnPointerMove(event);

    if (this.handleSelectionOnPointerDown(event, pointerDownState)) {
      return;
    }

    const allowOnPointerDown =
      !this.state.penMode ||
      event.pointerType !== "touch" ||
      this.state.activeTool.type === "selection" ||
      this.state.activeTool.type === "text" ||
      this.state.activeTool.type === "image";

    if (!allowOnPointerDown) {
      return;
    }

    if (this.state.activeTool.type === "text") {
      this.handleTextOnPointerDown(event, pointerDownState);
    } else if (
      this.state.activeTool.type === "arrow" ||
      this.state.activeTool.type === "line"
    ) {
      this.handleLinearElementOnPointerDown(
        event,
        this.state.activeTool.type,
        pointerDownState,
      );
    } else if (this.state.activeTool.type === "image") {
      // reset image preview on pointerdown
      setCursor(this.interactiveCanvas, CURSOR_TYPE.CROSSHAIR);

      // retrieve the latest element as the state may be stale
      const pendingImageElement =
        this.state.pendingImageElementId &&
        this.scene.getElement(this.state.pendingImageElementId);

      if (!pendingImageElement) {
        return;
      }

      this.setState({
        newElement: pendingImageElement as ExcalidrawNonSelectionElement,
        editingElement: pendingImageElement,
        pendingImageElementId: null,
        multiElement: null,
      });

      const { x, y } = viewportCoordsToSceneCoords(event, this.state);

      const frame = this.getTopLayerFrameAtSceneCoords({ x, y });

      mutateElement(pendingImageElement, {
        x,
        y,
        frameId: frame ? frame.id : null,
      });
    } else if (this.state.activeTool.type === "freedraw") {
      this.handleFreeDrawElementOnPointerDown(
        event,
        this.state.activeTool.type,
        pointerDownState,
      );
    } else if (this.state.activeTool.type === "custom") {
      setCursorForShape(this.interactiveCanvas, this.state);
    } else if (
      this.state.activeTool.type === TOOL_TYPE.frame ||
      this.state.activeTool.type === TOOL_TYPE.magicframe
    ) {
      this.createFrameElementOnPointerDown(
        pointerDownState,
        this.state.activeTool.type,
      );
    } else if (this.state.activeTool.type === "laser") {
      this.laserTrails.startPath(
        pointerDownState.lastCoords.x,
        pointerDownState.lastCoords.y,
      );
    } else if (
      this.state.activeTool.type !== "eraser" &&
      this.state.activeTool.type !== "hand"
    ) {
      this.createGenericElementOnPointerDown(
        this.state.activeTool.type,
        pointerDownState,
      );
    }

    this.props?.onPointerDown?.(this.state.activeTool, pointerDownState);
    this.onPointerDownEmitter.trigger(
      this.state.activeTool,
      pointerDownState,
      event,
    );

    if (this.state.activeTool.type === "eraser") {
      this.eraserTrail.startPath(
        pointerDownState.lastCoords.x,
        pointerDownState.lastCoords.y,
      );
    }

    const onPointerMove =
      this.onPointerMoveFromPointerDownHandler(pointerDownState);

    const onPointerUp =
      this.onPointerUpFromPointerDownHandler(pointerDownState);

    const onKeyDown = this.onKeyDownFromPointerDownHandler(pointerDownState);
    const onKeyUp = this.onKeyUpFromPointerDownHandler(pointerDownState);

    this.missingPointerEventCleanupEmitter.once((_event) =>
      onPointerUp(_event || event.nativeEvent),
    );

    if (!this.state.viewModeEnabled || this.state.activeTool.type === "laser") {
      window.addEventListener(EVENT.POINTER_MOVE, onPointerMove);
      window.addEventListener(EVENT.POINTER_UP, onPointerUp);
      window.addEventListener(EVENT.KEYDOWN, onKeyDown);
      window.addEventListener(EVENT.KEYUP, onKeyUp);
      pointerDownState.eventListeners.onMove = onPointerMove;
      pointerDownState.eventListeners.onUp = onPointerUp;
      pointerDownState.eventListeners.onKeyUp = onKeyUp;
      pointerDownState.eventListeners.onKeyDown = onKeyDown;
    }
  };

  private handleCanvasPointerUp = (
    event: React.PointerEvent<HTMLCanvasElement>,
  ) => {
    this.removePointer(event);
    this.lastPointerUpEvent = event;

    const scenePointer = viewportCoordsToSceneCoords(
      { clientX: event.clientX, clientY: event.clientY },
      this.state,
    );
    const clicklength =
      event.timeStamp - (this.lastPointerDownEvent?.timeStamp ?? 0);

    if (this.device.editor.isMobile && clicklength < 300) {
      const hitElement = this.getElementAtPosition(
        scenePointer.x,
        scenePointer.y,
      );
      if (
        isIframeLikeElement(hitElement) &&
        this.isIframeLikeElementCenter(
          hitElement,
          event,
          scenePointer.x,
          scenePointer.y,
        )
      ) {
        this.handleEmbeddableCenterClick(hitElement);
        return;
      }
    }

    if (this.device.isTouchScreen) {
      const hitElement = this.getElementAtPosition(
        scenePointer.x,
        scenePointer.y,
      );
      this.hitLinkElement = this.getElementLinkAtPosition(
        scenePointer,
        hitElement,
      );
    }

    if (
      this.hitLinkElement &&
      !this.state.selectedElementIds[this.hitLinkElement.id]
    ) {
      if (
        clicklength < 300 &&
        isIframeLikeElement(this.hitLinkElement) &&
        !isPointHittingLinkIcon(
          this.hitLinkElement,
          this.scene.getNonDeletedElementsMap(),
          this.state,
          [scenePointer.x, scenePointer.y],
        )
      ) {
        this.handleEmbeddableCenterClick(this.hitLinkElement);
      } else {
        this.redirectToLink(event, this.device.isTouchScreen);
      }
    } else if (this.state.viewModeEnabled) {
      this.setState({
        activeEmbeddable: null,
        selectedElementIds: {},
      });
    }
  };

  private maybeOpenContextMenuAfterPointerDownOnTouchDevices = (
    event: React.PointerEvent<HTMLElement>,
  ): void => {
    // deal with opening context menu on touch devices
    if (event.pointerType === "touch") {
      invalidateContextMenu = false;

      if (touchTimeout) {
        // If there's already a touchTimeout, this means that there's another
        // touch down and we are doing another touch, so we shouldn't open the
        // context menu.
        invalidateContextMenu = true;
      } else {
        // open the context menu with the first touch's clientX and clientY
        // if the touch is not moving
        touchTimeout = window.setTimeout(() => {
          touchTimeout = 0;
          if (!invalidateContextMenu) {
            this.handleCanvasContextMenu(event);
          }
        }, TOUCH_CTX_MENU_TIMEOUT);
      }
    }
  };

  private resetContextMenuTimer = () => {
    clearTimeout(touchTimeout);
    touchTimeout = 0;
    invalidateContextMenu = false;
  };

  /**
   * pointerup may not fire in certian cases (user tabs away...), so in order
   * to properly cleanup pointerdown state, we need to fire any hanging
   * pointerup handlers manually
   */
  private maybeCleanupAfterMissingPointerUp = (event: PointerEvent | null) => {
    lastPointerUp?.();
    this.missingPointerEventCleanupEmitter.trigger(event).clear();
  };

  // Returns whether the event is a panning
  private handleCanvasPanUsingWheelOrSpaceDrag = (
    event: React.PointerEvent<HTMLElement>,
  ): boolean => {
    if (
      !(
        gesture.pointers.size <= 1 &&
        (event.button === POINTER_BUTTON.WHEEL ||
          (event.button === POINTER_BUTTON.MAIN && isHoldingSpace) ||
          isHandToolActive(this.state) ||
          this.state.viewModeEnabled)
      ) ||
      isTextElement(this.state.editingElement)
    ) {
      return false;
    }
    isPanning = true;
    event.preventDefault();

    let nextPastePrevented = false;
    const isLinux =
      typeof window === undefined
        ? false
        : /Linux/.test(window.navigator.platform);

    setCursor(this.interactiveCanvas, CURSOR_TYPE.GRABBING);
    let { clientX: lastX, clientY: lastY } = event;
    const onPointerMove = withBatchedUpdatesThrottled((event: PointerEvent) => {
      const deltaX = lastX - event.clientX;
      const deltaY = lastY - event.clientY;
      lastX = event.clientX;
      lastY = event.clientY;

      /*
       * Prevent paste event if we move while middle clicking on Linux.
       * See issue #1383.
       */
      if (
        isLinux &&
        !nextPastePrevented &&
        (Math.abs(deltaX) > 1 || Math.abs(deltaY) > 1)
      ) {
        nextPastePrevented = true;

        /* Prevent the next paste event */
        const preventNextPaste = (event: ClipboardEvent) => {
          document.body.removeEventListener(EVENT.PASTE, preventNextPaste);
          event.stopPropagation();
        };

        /*
         * Reenable next paste in case of disabled middle click paste for
         * any reason:
         * - right click paste
         * - empty clipboard
         */
        const enableNextPaste = () => {
          setTimeout(() => {
            document.body.removeEventListener(EVENT.PASTE, preventNextPaste);
            window.removeEventListener(EVENT.POINTER_UP, enableNextPaste);
          }, 100);
        };

        document.body.addEventListener(EVENT.PASTE, preventNextPaste);
        window.addEventListener(EVENT.POINTER_UP, enableNextPaste);
      }

      this.translateCanvas({
        scrollX: this.state.scrollX - deltaX / this.state.zoom.value,
        scrollY: this.state.scrollY - deltaY / this.state.zoom.value,
      });
    });
    const teardown = withBatchedUpdates(
      (lastPointerUp = () => {
        lastPointerUp = null;
        isPanning = false;
        if (!isHoldingSpace) {
          if (this.state.viewModeEnabled) {
            setCursor(this.interactiveCanvas, CURSOR_TYPE.GRAB);
          } else {
            setCursorForShape(this.interactiveCanvas, this.state);
          }
        }
        this.setState({
          cursorButton: "up",
        });
        this.savePointer(event.clientX, event.clientY, "up");
        window.removeEventListener(EVENT.POINTER_MOVE, onPointerMove);
        window.removeEventListener(EVENT.POINTER_UP, teardown);
        window.removeEventListener(EVENT.BLUR, teardown);
        onPointerMove.flush();
      }),
    );
    window.addEventListener(EVENT.BLUR, teardown);
    window.addEventListener(EVENT.POINTER_MOVE, onPointerMove, {
      passive: true,
    });
    window.addEventListener(EVENT.POINTER_UP, teardown);
    return true;
  };

  private updateGestureOnPointerDown(
    event: React.PointerEvent<HTMLElement>,
  ): void {
    gesture.pointers.set(event.pointerId, {
      x: event.clientX,
      y: event.clientY,
    });

    if (gesture.pointers.size === 2) {
      gesture.lastCenter = getCenter(gesture.pointers);
      gesture.initialScale = this.state.zoom.value;
      gesture.initialDistance = getDistance(
        Array.from(gesture.pointers.values()),
      );
    }
  }

  private initialPointerDownState(
    event: React.PointerEvent<HTMLElement>,
  ): PointerDownState {
    const origin = viewportCoordsToSceneCoords(event, this.state);
    const selectedElements = this.scene.getSelectedElements(this.state);
    const [minX, minY, maxX, maxY] = getCommonBounds(selectedElements);
    const isElbowArrowOnly = selectedElements.findIndex(isElbowArrow) === 0;

    return {
      origin,
      withCmdOrCtrl: event[KEYS.CTRL_OR_CMD],
      originInGrid: tupleToCoors(
        getGridPoint(
          origin.x,
          origin.y,
          event[KEYS.CTRL_OR_CMD] || isElbowArrowOnly
            ? null
            : this.state.gridSize,
        ),
      ),
      scrollbars: isOverScrollBars(
        currentScrollBars,
        event.clientX - this.state.offsetLeft,
        event.clientY - this.state.offsetTop,
      ),
      // we need to duplicate because we'll be updating this state
      lastCoords: { ...origin },
      originalElements: this.scene
        .getNonDeletedElements()
        .reduce((acc, element) => {
          acc.set(element.id, deepCopyElement(element));
          return acc;
        }, new Map() as PointerDownState["originalElements"]),
      resize: {
        handleType: false,
        isResizing: false,
        offset: { x: 0, y: 0 },
        arrowDirection: "origin",
        center: { x: (maxX + minX) / 2, y: (maxY + minY) / 2 },
      },
      hit: {
        element: null,
        allHitElements: [],
        wasAddedToSelection: false,
        hasBeenDuplicated: false,
        hasHitCommonBoundingBoxOfSelectedElements:
          this.isHittingCommonBoundingBoxOfSelectedElements(
            origin,
            selectedElements,
          ),
      },
      drag: {
        hasOccurred: false,
        offset: null,
      },
      eventListeners: {
        onMove: null,
        onUp: null,
        onKeyUp: null,
        onKeyDown: null,
      },
      boxSelection: {
        hasOccurred: false,
      },
    };
  }

  // Returns whether the event is a dragging a scrollbar
  private handleDraggingScrollBar(
    event: React.PointerEvent<HTMLElement>,
    pointerDownState: PointerDownState,
  ): boolean {
    if (
      !(pointerDownState.scrollbars.isOverEither && !this.state.multiElement)
    ) {
      return false;
    }
    isDraggingScrollBar = true;
    pointerDownState.lastCoords.x = event.clientX;
    pointerDownState.lastCoords.y = event.clientY;
    const onPointerMove = withBatchedUpdatesThrottled((event: PointerEvent) => {
      const target = event.target;
      if (!(target instanceof HTMLElement)) {
        return;
      }

      this.handlePointerMoveOverScrollbars(event, pointerDownState);
    });
    const onPointerUp = withBatchedUpdates(() => {
      lastPointerUp = null;
      isDraggingScrollBar = false;
      setCursorForShape(this.interactiveCanvas, this.state);
      this.setState({
        cursorButton: "up",
      });
      this.savePointer(event.clientX, event.clientY, "up");
      window.removeEventListener(EVENT.POINTER_MOVE, onPointerMove);
      window.removeEventListener(EVENT.POINTER_UP, onPointerUp);
      onPointerMove.flush();
    });

    lastPointerUp = onPointerUp;

    window.addEventListener(EVENT.POINTER_MOVE, onPointerMove);
    window.addEventListener(EVENT.POINTER_UP, onPointerUp);
    return true;
  }

  private clearSelectionIfNotUsingSelection = (): void => {
    if (this.state.activeTool.type !== "selection") {
      this.setState({
        selectedElementIds: makeNextSelectedElementIds({}, this.state),
        selectedGroupIds: {},
        editingGroupId: null,
        activeEmbeddable: null,
      });
    }
  };

  /**
   * @returns whether the pointer event has been completely handled
   */
  private handleSelectionOnPointerDown = (
    event: React.PointerEvent<HTMLElement>,
    pointerDownState: PointerDownState,
  ): boolean => {
    if (this.state.activeTool.type === "selection") {
      const elements = this.scene.getNonDeletedElements();
      const elementsMap = this.scene.getNonDeletedElementsMap();
      const selectedElements = this.scene.getSelectedElements(this.state);

      if (
        selectedElements.length === 1 &&
        !this.state.editingLinearElement &&
        !(
          this.state.selectedLinearElement &&
          this.state.selectedLinearElement.hoverPointIndex !== -1
        )
      ) {
        const elementWithTransformHandleType =
          getElementWithTransformHandleType(
            elements,
            this.state,
            pointerDownState.origin.x,
            pointerDownState.origin.y,
            this.state.zoom,
            event.pointerType,
            this.scene.getNonDeletedElementsMap(),
            this.device,
          );
        if (elementWithTransformHandleType != null) {
          this.setState({
            resizingElement: elementWithTransformHandleType.element,
          });
          pointerDownState.resize.handleType =
            elementWithTransformHandleType.transformHandleType;
        }
      } else if (selectedElements.length > 1) {
        pointerDownState.resize.handleType = getTransformHandleTypeFromCoords(
          getCommonBounds(selectedElements),
          pointerDownState.origin.x,
          pointerDownState.origin.y,
          this.state.zoom,
          event.pointerType,
          this.device,
        );
      }
      if (pointerDownState.resize.handleType) {
        pointerDownState.resize.isResizing = true;
        pointerDownState.resize.offset = tupleToCoors(
          getResizeOffsetXY(
            pointerDownState.resize.handleType,
            selectedElements,
            elementsMap,
            pointerDownState.origin.x,
            pointerDownState.origin.y,
          ),
        );
        if (
          selectedElements.length === 1 &&
          isLinearElement(selectedElements[0]) &&
          selectedElements[0].points.length === 2
        ) {
          pointerDownState.resize.arrowDirection = getResizeArrowDirection(
            pointerDownState.resize.handleType,
            selectedElements[0],
          );
        }
      } else {
        if (this.state.selectedLinearElement) {
          const linearElementEditor =
            this.state.editingLinearElement || this.state.selectedLinearElement;
          const ret = LinearElementEditor.handlePointerDown(
            event,
            this.state,
            this.store,
            pointerDownState.origin,
            linearElementEditor,
            this.scene,
          );
          if (ret.hitElement) {
            pointerDownState.hit.element = ret.hitElement;
          }
          if (ret.linearElementEditor) {
            this.setState({ selectedLinearElement: ret.linearElementEditor });

            if (this.state.editingLinearElement) {
              this.setState({ editingLinearElement: ret.linearElementEditor });
            }
          }
          if (ret.didAddPoint) {
            return true;
          }
        }
        // hitElement may already be set above, so check first
        pointerDownState.hit.element =
          pointerDownState.hit.element ??
          this.getElementAtPosition(
            pointerDownState.origin.x,
            pointerDownState.origin.y,
          );

        if (pointerDownState.hit.element) {
          // Early return if pointer is hitting link icon
          const hitLinkElement = this.getElementLinkAtPosition(
            {
              x: pointerDownState.origin.x,
              y: pointerDownState.origin.y,
            },
            pointerDownState.hit.element,
          );
          if (hitLinkElement) {
            return false;
          }
        }

        // For overlapped elements one position may hit
        // multiple elements
        pointerDownState.hit.allHitElements = this.getElementsAtPosition(
          pointerDownState.origin.x,
          pointerDownState.origin.y,
        );

        const hitElement = pointerDownState.hit.element;
        const someHitElementIsSelected =
          pointerDownState.hit.allHitElements.some((element) =>
            this.isASelectedElement(element),
          );
        if (
          (hitElement === null || !someHitElementIsSelected) &&
          !event.shiftKey &&
          !pointerDownState.hit.hasHitCommonBoundingBoxOfSelectedElements
        ) {
          this.clearSelection(hitElement);
        }

        if (this.state.editingLinearElement) {
          this.setState({
            selectedElementIds: makeNextSelectedElementIds(
              {
                [this.state.editingLinearElement.elementId]: true,
              },
              this.state,
            ),
          });
          // If we click on something
        } else if (hitElement != null) {
          // on CMD/CTRL, drill down to hit element regardless of groups etc.
          if (event[KEYS.CTRL_OR_CMD]) {
            if (!this.state.selectedElementIds[hitElement.id]) {
              pointerDownState.hit.wasAddedToSelection = true;
            }
            this.setState((prevState) => ({
              ...editGroupForSelectedElement(prevState, hitElement),
              previousSelectedElementIds: this.state.selectedElementIds,
            }));
            // mark as not completely handled so as to allow dragging etc.
            return false;
          }

          // deselect if item is selected
          // if shift is not clicked, this will always return true
          // otherwise, it will trigger selection based on current
          // state of the box
          if (!this.state.selectedElementIds[hitElement.id]) {
            // if we are currently editing a group, exiting editing mode and deselect the group.
            if (
              this.state.editingGroupId &&
              !isElementInGroup(hitElement, this.state.editingGroupId)
            ) {
              this.setState({
                selectedElementIds: makeNextSelectedElementIds({}, this.state),
                selectedGroupIds: {},
                editingGroupId: null,
                activeEmbeddable: null,
              });
            }

            // Add hit element to selection. At this point if we're not holding
            // SHIFT the previously selected element(s) were deselected above
            // (make sure you use setState updater to use latest state)
            // With shift-selection, we want to make sure that frames and their containing
            // elements are not selected at the same time.
            if (
              !someHitElementIsSelected &&
              !pointerDownState.hit.hasHitCommonBoundingBoxOfSelectedElements
            ) {
              this.setState((prevState) => {
                const nextSelectedElementIds: { [id: string]: true } = {
                  ...prevState.selectedElementIds,
                  [hitElement.id]: true,
                };

                const previouslySelectedElements: ExcalidrawElement[] = [];

                Object.keys(prevState.selectedElementIds).forEach((id) => {
                  const element = this.scene.getElement(id);
                  element && previouslySelectedElements.push(element);
                });

                // if hitElement is frame-like, deselect all of its elements
                // if they are selected
                if (isFrameLikeElement(hitElement)) {
                  getFrameChildren(
                    previouslySelectedElements,
                    hitElement.id,
                  ).forEach((element) => {
                    delete nextSelectedElementIds[element.id];
                  });
                } else if (hitElement.frameId) {
                  // if hitElement is in a frame and its frame has been selected
                  // disable selection for the given element
                  if (nextSelectedElementIds[hitElement.frameId]) {
                    delete nextSelectedElementIds[hitElement.id];
                  }
                } else {
                  // hitElement is neither a frame nor an element in a frame
                  // but since hitElement could be in a group with some frames
                  // this means selecting hitElement will have the frames selected as well
                  // because we want to keep the invariant:
                  // - frames and their elements are not selected at the same time
                  // we deselect elements in those frames that were previously selected

                  const groupIds = hitElement.groupIds;
                  const framesInGroups = new Set(
                    groupIds
                      .flatMap((gid) =>
                        getElementsInGroup(
                          this.scene.getNonDeletedElements(),
                          gid,
                        ),
                      )
                      .filter((element) => isFrameLikeElement(element))
                      .map((frame) => frame.id),
                  );

                  if (framesInGroups.size > 0) {
                    previouslySelectedElements.forEach((element) => {
                      if (
                        element.frameId &&
                        framesInGroups.has(element.frameId)
                      ) {
                        // deselect element and groups containing the element
                        delete nextSelectedElementIds[element.id];
                        element.groupIds
                          .flatMap((gid) =>
                            getElementsInGroup(
                              this.scene.getNonDeletedElements(),
                              gid,
                            ),
                          )
                          .forEach((element) => {
                            delete nextSelectedElementIds[element.id];
                          });
                      }
                    });
                  }
                }

                return {
                  ...selectGroupsForSelectedElements(
                    {
                      editingGroupId: prevState.editingGroupId,
                      selectedElementIds: nextSelectedElementIds,
                    },
                    this.scene.getNonDeletedElements(),
                    prevState,
                    this,
                  ),
                  showHyperlinkPopup:
                    hitElement.link || isEmbeddableElement(hitElement)
                      ? "info"
                      : false,
                };
              });
              pointerDownState.hit.wasAddedToSelection = true;
            }
          }
        }

        this.setState({
          previousSelectedElementIds: this.state.selectedElementIds,
        });
      }
    }
    return false;
  };

  private isASelectedElement(hitElement: ExcalidrawElement | null): boolean {
    return hitElement != null && this.state.selectedElementIds[hitElement.id];
  }

  private isHittingCommonBoundingBoxOfSelectedElements(
    point: Readonly<{ x: number; y: number }>,
    selectedElements: readonly ExcalidrawElement[],
  ): boolean {
    if (selectedElements.length < 2) {
      return false;
    }

    // How many pixels off the shape boundary we still consider a hit
    const threshold = this.getElementHitThreshold();
    const [x1, y1, x2, y2] = getCommonBounds(selectedElements);
    return (
      point.x > x1 - threshold &&
      point.x < x2 + threshold &&
      point.y > y1 - threshold &&
      point.y < y2 + threshold
    );
  }

  private handleTextOnPointerDown = (
    event: React.PointerEvent<HTMLElement>,
    pointerDownState: PointerDownState,
  ): void => {
    // if we're currently still editing text, clicking outside
    // should only finalize it, not create another (irrespective
    // of state.activeTool.locked)
    if (isTextElement(this.state.editingElement)) {
      return;
    }
    let sceneX = pointerDownState.origin.x;
    let sceneY = pointerDownState.origin.y;

    const element = this.getElementAtPosition(sceneX, sceneY, {
      includeBoundTextElement: true,
    });

    // FIXME
    let container = this.getTextBindableContainerAtPosition(sceneX, sceneY);

    if (hasBoundTextElement(element)) {
      container = element as ExcalidrawTextContainer;
      sceneX = element.x + element.width / 2;
      sceneY = element.y + element.height / 2;
    }
    this.startTextEditing({
      sceneX,
      sceneY,
      insertAtParentCenter: !event.altKey,
      container,
      autoEdit: false,
    });

    resetCursor(this.interactiveCanvas);
    if (!this.state.activeTool.locked) {
      this.setState({
        activeTool: updateActiveTool(this.state, { type: "selection" }),
      });
    }
  };

  private handleFreeDrawElementOnPointerDown = (
    event: React.PointerEvent<HTMLElement>,
    elementType: ExcalidrawFreeDrawElement["type"],
    pointerDownState: PointerDownState,
  ) => {
    // Begin a mark capture. This does not have to update state yet.
    const [gridX, gridY] = getGridPoint(
      pointerDownState.origin.x,
      pointerDownState.origin.y,
      null,
    );

    const topLayerFrame = this.getTopLayerFrameAtSceneCoords({
      x: gridX,
      y: gridY,
    });

    const element = newFreeDrawElement({
      type: elementType,
      x: gridX,
      y: gridY,
      strokeColor: this.state.currentItemStrokeColor,
      backgroundColor: this.state.currentItemBackgroundColor,
      fillStyle: this.state.currentItemFillStyle,
      strokeWidth: this.state.currentItemStrokeWidth,
      strokeStyle: this.state.currentItemStrokeStyle,
      roughness: this.state.currentItemRoughness,
      opacity: this.state.currentItemOpacity,
      roundness: null,
      simulatePressure: event.pressure === 0.5,
      locked: false,
      frameId: topLayerFrame ? topLayerFrame.id : null,
    });

    this.setState((prevState) => {
      const nextSelectedElementIds = {
        ...prevState.selectedElementIds,
      };
      delete nextSelectedElementIds[element.id];
      return {
        selectedElementIds: makeNextSelectedElementIds(
          nextSelectedElementIds,
          prevState,
        ),
      };
    });

    const pressures = element.simulatePressure
      ? element.pressures
      : [...element.pressures, event.pressure];

    mutateElement(element, {
      points: [[0, 0]],
      pressures,
    });

    const boundElement = getHoveredElementForBinding(
      pointerDownState.origin,
      this.scene.getNonDeletedElements(),
      this.scene.getNonDeletedElementsMap(),
    );
    // this.scene.insertElement(element);
    this.setState({
<<<<<<< HEAD
      draggingElement: element,
      // editingElement: element,
=======
      newElement: element,
>>>>>>> 72d6ee48
      startBoundElement: boundElement,
      suggestedBindings: [],
    });
  };

  public insertIframeElement = ({
    sceneX,
    sceneY,
    width,
    height,
  }: {
    sceneX: number;
    sceneY: number;
    width: number;
    height: number;
  }) => {
    const [gridX, gridY] = getGridPoint(
      sceneX,
      sceneY,
      this.lastPointerDownEvent?.[KEYS.CTRL_OR_CMD]
        ? null
        : this.state.gridSize,
    );

    const element = newIframeElement({
      type: "iframe",
      x: gridX,
      y: gridY,
      strokeColor: "transparent",
      backgroundColor: "transparent",
      fillStyle: this.state.currentItemFillStyle,
      strokeWidth: this.state.currentItemStrokeWidth,
      strokeStyle: this.state.currentItemStrokeStyle,
      roughness: this.state.currentItemRoughness,
      roundness: this.getCurrentItemRoundness("iframe"),
      opacity: this.state.currentItemOpacity,
      locked: false,
      width,
      height,
    });

    this.scene.insertElement(element);

    return element;
  };

  //create rectangle element with youtube top left on nearest grid point width / hight 640/360
  public insertEmbeddableElement = ({
    sceneX,
    sceneY,
    link,
  }: {
    sceneX: number;
    sceneY: number;
    link: string;
  }) => {
    const [gridX, gridY] = getGridPoint(
      sceneX,
      sceneY,
      this.lastPointerDownEvent?.[KEYS.CTRL_OR_CMD]
        ? null
        : this.state.gridSize,
    );

    const embedLink = getEmbedLink(link);

    if (!embedLink) {
      return;
    }

    if (embedLink.error instanceof URIError) {
      this.setToast({
        message: t("toast.unrecognizedLinkFormat"),
        closable: true,
      });
    }

    const element = newEmbeddableElement({
      type: "embeddable",
      x: gridX,
      y: gridY,
      strokeColor: "transparent",
      backgroundColor: "transparent",
      fillStyle: this.state.currentItemFillStyle,
      strokeWidth: this.state.currentItemStrokeWidth,
      strokeStyle: this.state.currentItemStrokeStyle,
      roughness: this.state.currentItemRoughness,
      roundness: this.getCurrentItemRoundness("embeddable"),
      opacity: this.state.currentItemOpacity,
      locked: false,
      width: embedLink.intrinsicSize.w,
      height: embedLink.intrinsicSize.h,
      link,
    });

    this.scene.insertElement(element);

    return element;
  };

  private createImageElement = ({
    sceneX,
    sceneY,
    addToFrameUnderCursor = true,
  }: {
    sceneX: number;
    sceneY: number;
    addToFrameUnderCursor?: boolean;
  }) => {
    const [gridX, gridY] = getGridPoint(
      sceneX,
      sceneY,
      this.lastPointerDownEvent?.[KEYS.CTRL_OR_CMD]
        ? null
        : this.state.gridSize,
    );

    const topLayerFrame = addToFrameUnderCursor
      ? this.getTopLayerFrameAtSceneCoords({
          x: gridX,
          y: gridY,
        })
      : null;

    const element = newImageElement({
      type: "image",
      x: gridX,
      y: gridY,
      strokeColor: this.state.currentItemStrokeColor,
      backgroundColor: this.state.currentItemBackgroundColor,
      fillStyle: this.state.currentItemFillStyle,
      strokeWidth: this.state.currentItemStrokeWidth,
      strokeStyle: this.state.currentItemStrokeStyle,
      roughness: this.state.currentItemRoughness,
      roundness: null,
      opacity: this.state.currentItemOpacity,
      locked: false,
      frameId: topLayerFrame ? topLayerFrame.id : null,
    });

    return element;
  };

  private handleLinearElementOnPointerDown = (
    event: React.PointerEvent<HTMLElement>,
    elementType: ExcalidrawLinearElement["type"],
    pointerDownState: PointerDownState,
  ): void => {
    if (this.state.multiElement) {
      const { multiElement } = this.state;

      // finalize if completing a loop
      if (
        multiElement.type === "line" &&
        isPathALoop(multiElement.points, this.state.zoom.value)
      ) {
        mutateElement(multiElement, {
          lastCommittedPoint:
            multiElement.points[multiElement.points.length - 1],
        });
        this.actionManager.executeAction(actionFinalize);
        return;
      }

      // Elbow arrows cannot be created by putting down points
      // only the start and end points can be defined
      if (isElbowArrow(multiElement) && multiElement.points.length > 1) {
        mutateElement(multiElement, {
          lastCommittedPoint:
            multiElement.points[multiElement.points.length - 1],
        });
        this.actionManager.executeAction(actionFinalize);
        return;
      }

      const { x: rx, y: ry, lastCommittedPoint } = multiElement;

      // clicking inside commit zone → finalize arrow
      if (
        multiElement.points.length > 1 &&
        lastCommittedPoint &&
        distance2d(
          pointerDownState.origin.x - rx,
          pointerDownState.origin.y - ry,
          lastCommittedPoint[0],
          lastCommittedPoint[1],
        ) < LINE_CONFIRM_THRESHOLD
      ) {
        this.actionManager.executeAction(actionFinalize);
        return;
      }

      this.setState((prevState) => ({
        selectedElementIds: makeNextSelectedElementIds(
          {
            ...prevState.selectedElementIds,
            [multiElement.id]: true,
          },
          prevState,
        ),
      }));
      // clicking outside commit zone → update reference for last committed
      // point
      mutateElement(multiElement, {
        lastCommittedPoint: multiElement.points[multiElement.points.length - 1],
      });
      setCursor(this.interactiveCanvas, CURSOR_TYPE.POINTER);
    } else {
      const [gridX, gridY] = getGridPoint(
        pointerDownState.origin.x,
        pointerDownState.origin.y,
        event[KEYS.CTRL_OR_CMD] ? null : this.state.gridSize,
      );

      const topLayerFrame = this.getTopLayerFrameAtSceneCoords({
        x: gridX,
        y: gridY,
      });

      /* If arrow is pre-arrowheads, it will have undefined for both start and end arrowheads.
      If so, we want it to be null for start and "arrow" for end. If the linear item is not
      an arrow, we want it to be null for both. Otherwise, we want it to use the
      values from appState. */

      const { currentItemStartArrowhead, currentItemEndArrowhead } = this.state;
      const [startArrowhead, endArrowhead] =
        elementType === "arrow"
          ? [currentItemStartArrowhead, currentItemEndArrowhead]
          : [null, null];

      const element =
        elementType === "arrow"
          ? newArrowElement({
              type: elementType,
              x: gridX,
              y: gridY,
              strokeColor: this.state.currentItemStrokeColor,
              backgroundColor: this.state.currentItemBackgroundColor,
              fillStyle: this.state.currentItemFillStyle,
              strokeWidth: this.state.currentItemStrokeWidth,
              strokeStyle: this.state.currentItemStrokeStyle,
              roughness: this.state.currentItemRoughness,
              opacity: this.state.currentItemOpacity,
              roundness:
                this.state.currentItemArrowType === ARROW_TYPE.round
                  ? { type: ROUNDNESS.PROPORTIONAL_RADIUS }
                  : // note, roundness doesn't have any effect for elbow arrows,
                    // but it's best to set it to null as well
                    null,
              startArrowhead,
              endArrowhead,
              locked: false,
              frameId: topLayerFrame ? topLayerFrame.id : null,
              elbowed: this.state.currentItemArrowType === ARROW_TYPE.elbow,
            })
          : newLinearElement({
              type: elementType,
              x: gridX,
              y: gridY,
              strokeColor: this.state.currentItemStrokeColor,
              backgroundColor: this.state.currentItemBackgroundColor,
              fillStyle: this.state.currentItemFillStyle,
              strokeWidth: this.state.currentItemStrokeWidth,
              strokeStyle: this.state.currentItemStrokeStyle,
              roughness: this.state.currentItemRoughness,
              opacity: this.state.currentItemOpacity,
              roundness:
                this.state.currentItemRoundness === "round"
                  ? { type: ROUNDNESS.PROPORTIONAL_RADIUS }
                  : null,
              locked: false,
              frameId: topLayerFrame ? topLayerFrame.id : null,
            });

      this.setState((prevState) => {
        const nextSelectedElementIds = {
          ...prevState.selectedElementIds,
        };
        delete nextSelectedElementIds[element.id];
        return {
          selectedElementIds: makeNextSelectedElementIds(
            nextSelectedElementIds,
            prevState,
          ),
        };
      });
      mutateElement(element, {
        points: [...element.points, [0, 0]],
      });
      const boundElement = getHoveredElementForBinding(
        pointerDownState.origin,
        this.scene.getNonDeletedElements(),
        this.scene.getNonDeletedElementsMap(),
        isElbowArrow(element),
      );

      this.scene.insertElement(element);
      this.setState({
        newElement: element,
        editingElement: element,
        startBoundElement: boundElement,
        suggestedBindings: [],
      });
    }
  };

  private getCurrentItemRoundness(
    elementType:
      | "selection"
      | "rectangle"
      | "diamond"
      | "ellipse"
      | "iframe"
      | "embeddable",
  ) {
    return this.state.currentItemRoundness === "round"
      ? {
          type: isUsingAdaptiveRadius(elementType)
            ? ROUNDNESS.ADAPTIVE_RADIUS
            : ROUNDNESS.PROPORTIONAL_RADIUS,
        }
      : null;
  }

  private createGenericElementOnPointerDown = (
    elementType: ExcalidrawGenericElement["type"] | "embeddable",
    pointerDownState: PointerDownState,
  ): void => {
    const [gridX, gridY] = getGridPoint(
      pointerDownState.origin.x,
      pointerDownState.origin.y,
      this.lastPointerDownEvent?.[KEYS.CTRL_OR_CMD]
        ? null
        : this.state.gridSize,
    );

    const topLayerFrame = this.getTopLayerFrameAtSceneCoords({
      x: gridX,
      y: gridY,
    });

    const baseElementAttributes = {
      x: gridX,
      y: gridY,
      strokeColor: this.state.currentItemStrokeColor,
      backgroundColor: this.state.currentItemBackgroundColor,
      fillStyle: this.state.currentItemFillStyle,
      strokeWidth: this.state.currentItemStrokeWidth,
      strokeStyle: this.state.currentItemStrokeStyle,
      roughness: this.state.currentItemRoughness,
      opacity: this.state.currentItemOpacity,
      roundness: this.getCurrentItemRoundness(elementType),
      locked: false,
      frameId: topLayerFrame ? topLayerFrame.id : null,
    } as const;

    let element;
    if (elementType === "embeddable") {
      element = newEmbeddableElement({
        type: "embeddable",
        ...baseElementAttributes,
      });
    } else {
      element = newElement({
        type: elementType,
        ...baseElementAttributes,
      });
    }

    if (element.type === "selection") {
      this.setState({
        selectionElement: element,
      });
    } else {
      // this.scene.insertElement(element);
      this.setState({
        multiElement: null,
        newElement: element,
      });
    }
  };

  private createFrameElementOnPointerDown = (
    pointerDownState: PointerDownState,
    type: Extract<ToolType, "frame" | "magicframe">,
  ): void => {
    const [gridX, gridY] = getGridPoint(
      pointerDownState.origin.x,
      pointerDownState.origin.y,
      this.lastPointerDownEvent?.[KEYS.CTRL_OR_CMD]
        ? null
        : this.state.gridSize,
    );

    const constructorOpts = {
      x: gridX,
      y: gridY,
      opacity: this.state.currentItemOpacity,
      locked: false,
      ...FRAME_STYLE,
    } as const;

    const frame =
      type === TOOL_TYPE.magicframe
        ? newMagicFrameElement(constructorOpts)
        : newFrameElement(constructorOpts);

    this.scene.insertElement(frame);

    this.setState({
      multiElement: null,
      newElement: frame,
    });
  };

  private maybeCacheReferenceSnapPoints(
    event: KeyboardModifiersObject,
    selectedElements: ExcalidrawElement[],
    recomputeAnyways: boolean = false,
  ) {
    if (
      isSnappingEnabled({
        event,
        appState: this.state,
        selectedElements,
      }) &&
      (recomputeAnyways || !SnapCache.getReferenceSnapPoints())
    ) {
      SnapCache.setReferenceSnapPoints(
        getReferenceSnapPoints(
          this.scene.getNonDeletedElements(),
          selectedElements,
          this.state,
          this.scene.getNonDeletedElementsMap(),
        ),
      );
    }
  }

  private maybeCacheVisibleGaps(
    event: KeyboardModifiersObject,
    selectedElements: ExcalidrawElement[],
    recomputeAnyways: boolean = false,
  ) {
    if (
      isSnappingEnabled({
        event,
        appState: this.state,
        selectedElements,
      }) &&
      (recomputeAnyways || !SnapCache.getVisibleGaps())
    ) {
      SnapCache.setVisibleGaps(
        getVisibleGaps(
          this.scene.getNonDeletedElements(),
          selectedElements,
          this.state,
          this.scene.getNonDeletedElementsMap(),
        ),
      );
    }
  }

  private onKeyDownFromPointerDownHandler(
    pointerDownState: PointerDownState,
  ): (event: KeyboardEvent) => void {
    return withBatchedUpdates((event: KeyboardEvent) => {
      if (this.maybeHandleResize(pointerDownState, event)) {
        return;
      }
      this.maybeDragNewGenericElement(pointerDownState, event);
    });
  }

  private onKeyUpFromPointerDownHandler(
    pointerDownState: PointerDownState,
  ): (event: KeyboardEvent) => void {
    return withBatchedUpdates((event: KeyboardEvent) => {
      // Prevents focus from escaping excalidraw tab
      event.key === KEYS.ALT && event.preventDefault();
      if (this.maybeHandleResize(pointerDownState, event)) {
        return;
      }
      this.maybeDragNewGenericElement(pointerDownState, event);
    });
  }

  private onPointerMoveFromPointerDownHandler(
    pointerDownState: PointerDownState,
  ) {
    return withBatchedUpdatesThrottled((event: PointerEvent) => {
      // We need to initialize dragOffsetXY only after we've updated
      // `state.selectedElementIds` on pointerDown. Doing it here in pointerMove
      // event handler should hopefully ensure we're already working with
      // the updated state.
      if (pointerDownState.drag.offset === null) {
        pointerDownState.drag.offset = tupleToCoors(
          getDragOffsetXY(
            this.scene.getSelectedElements(this.state),
            pointerDownState.origin.x,
            pointerDownState.origin.y,
          ),
        );
      }
      const target = event.target;
      if (!(target instanceof HTMLElement)) {
        return;
      }

      if (this.handlePointerMoveOverScrollbars(event, pointerDownState)) {
        return;
      }

      const pointerCoords = viewportCoordsToSceneCoords(event, this.state);

      if (isEraserActive(this.state)) {
        this.handleEraser(event, pointerDownState, pointerCoords);
        return;
      }

      if (this.state.activeTool.type === "laser") {
        this.laserTrails.addPointToPath(pointerCoords.x, pointerCoords.y);
      }

      const [gridX, gridY] = getGridPoint(
        pointerCoords.x,
        pointerCoords.y,
        event[KEYS.CTRL_OR_CMD] ? null : this.state.gridSize,
      );

      // for arrows/lines, don't start dragging until a given threshold
      // to ensure we don't create a 2-point arrow by mistake when
      // user clicks mouse in a way that it moves a tiny bit (thus
      // triggering pointermove)
      if (
        !pointerDownState.drag.hasOccurred &&
        (this.state.activeTool.type === "arrow" ||
          this.state.activeTool.type === "line")
      ) {
        if (
          distance2d(
            pointerCoords.x,
            pointerCoords.y,
            pointerDownState.origin.x,
            pointerDownState.origin.y,
          ) < DRAGGING_THRESHOLD
        ) {
          return;
        }
      }
      if (pointerDownState.resize.isResizing) {
        pointerDownState.lastCoords.x = pointerCoords.x;
        pointerDownState.lastCoords.y = pointerCoords.y;
        if (this.maybeHandleResize(pointerDownState, event)) {
          return true;
        }
      }
      const elementsMap = this.scene.getNonDeletedElementsMap();

      if (this.state.selectedLinearElement) {
        const linearElementEditor =
          this.state.editingLinearElement || this.state.selectedLinearElement;

        if (
          LinearElementEditor.shouldAddMidpoint(
            this.state.selectedLinearElement,
            pointerCoords,
            this.state,
            elementsMap,
          )
        ) {
          const ret = LinearElementEditor.addMidpoint(
            this.state.selectedLinearElement,
            pointerCoords,
            this.state,
            !event[KEYS.CTRL_OR_CMD],
            elementsMap,
          );
          if (!ret) {
            return;
          }

          // Since we are reading from previous state which is not possible with
          // automatic batching in React 18 hence using flush sync to synchronously
          // update the state. Check https://github.com/excalidraw/excalidraw/pull/5508 for more details.

          flushSync(() => {
            if (this.state.selectedLinearElement) {
              this.setState({
                selectedLinearElement: {
                  ...this.state.selectedLinearElement,
                  pointerDownState: ret.pointerDownState,
                  selectedPointsIndices: ret.selectedPointsIndices,
                },
              });
            }
            if (this.state.editingLinearElement) {
              this.setState({
                editingLinearElement: {
                  ...this.state.editingLinearElement,
                  pointerDownState: ret.pointerDownState,
                  selectedPointsIndices: ret.selectedPointsIndices,
                },
              });
            }
          });

          return;
        } else if (
          linearElementEditor.pointerDownState.segmentMidpoint.value !== null &&
          !linearElementEditor.pointerDownState.segmentMidpoint.added
        ) {
          return;
        }

        const didDrag = LinearElementEditor.handlePointDragging(
          event,
          this.state,
          pointerCoords.x,
          pointerCoords.y,
          (element, pointsSceneCoords) => {
            this.maybeSuggestBindingsForLinearElementAtCoords(
              element,
              pointsSceneCoords,
            );
          },
          linearElementEditor,
          this.scene,
        );
        if (didDrag) {
          pointerDownState.lastCoords.x = pointerCoords.x;
          pointerDownState.lastCoords.y = pointerCoords.y;
          pointerDownState.drag.hasOccurred = true;
          if (
            this.state.editingLinearElement &&
            !this.state.editingLinearElement.isDragging
          ) {
            this.setState({
              editingLinearElement: {
                ...this.state.editingLinearElement,
                isDragging: true,
              },
            });
          }
          if (!this.state.selectedLinearElement.isDragging) {
            this.setState({
              selectedLinearElement: {
                ...this.state.selectedLinearElement,
                isDragging: true,
              },
            });
          }
          return;
        }
      }

      const hasHitASelectedElement = pointerDownState.hit.allHitElements.some(
        (element) => this.isASelectedElement(element),
      );

      const isSelectingPointsInLineEditor =
        this.state.editingLinearElement &&
        event.shiftKey &&
        this.state.editingLinearElement.elementId ===
          pointerDownState.hit.element?.id;
      if (
        (hasHitASelectedElement ||
          pointerDownState.hit.hasHitCommonBoundingBoxOfSelectedElements) &&
        !isSelectingPointsInLineEditor
      ) {
        const selectedElements = this.scene.getSelectedElements(this.state);

        if (selectedElements.every((element) => element.locked)) {
          return;
        }

        const selectedElementsHasAFrame = selectedElements.find((e) =>
          isFrameLikeElement(e),
        );
        const topLayerFrame = this.getTopLayerFrameAtSceneCoords(pointerCoords);
        this.setState({
          frameToHighlight:
            topLayerFrame && !selectedElementsHasAFrame ? topLayerFrame : null,
        });

        // Marking that click was used for dragging to check
        // if elements should be deselected on pointerup
        pointerDownState.drag.hasOccurred = true;

        // prevent dragging even if we're no longer holding cmd/ctrl otherwise
        // it would have weird results (stuff jumping all over the screen)
        // Checking for editingElement to avoid jump while editing on mobile #6503
        if (
          selectedElements.length > 0 &&
          !pointerDownState.withCmdOrCtrl &&
          !this.state.editingElement &&
          this.state.activeEmbeddable?.state !== "active"
        ) {
          const dragOffset = {
            x: pointerCoords.x - pointerDownState.origin.x,
            y: pointerCoords.y - pointerDownState.origin.y,
          };

          const originalElements = [
            ...pointerDownState.originalElements.values(),
          ];

          // We only drag in one direction if shift is pressed
          const lockDirection = event.shiftKey;

          if (lockDirection) {
            const distanceX = Math.abs(dragOffset.x);
            const distanceY = Math.abs(dragOffset.y);

            const lockX = lockDirection && distanceX < distanceY;
            const lockY = lockDirection && distanceX > distanceY;

            if (lockX) {
              dragOffset.x = 0;
            }

            if (lockY) {
              dragOffset.y = 0;
            }
          }

          // Snap cache *must* be synchronously popuplated before initial drag,
          // otherwise the first drag even will not snap, causing a jump before
          // it snaps to its position if previously snapped already.
          this.maybeCacheVisibleGaps(event, selectedElements);
          this.maybeCacheReferenceSnapPoints(event, selectedElements);

          const { snapOffset, snapLines } = snapDraggedElements(
            originalElements,
            dragOffset,
            this.state,
            event,
            this.scene.getNonDeletedElementsMap(),
          );

          this.setState({ snapLines });

          // when we're editing the name of a frame, we want the user to be
          // able to select and interact with the text input
          !this.state.editingFrame &&
            dragSelectedElements(
              pointerDownState,
              selectedElements,
              dragOffset,
              this.scene,
              snapOffset,
              event[KEYS.CTRL_OR_CMD] ? null : this.state.gridSize,
            );

          this.setState({
            selectedElementsAreBeingDragged: true,
            // element is being dragged and selectionElement that was created on pointer down
            // should be removed
            selectionElement: null,
          });

          if (
            selectedElements.length !== 1 ||
            !isElbowArrow(selectedElements[0])
          ) {
            this.setState({
              suggestedBindings: getSuggestedBindingsForArrows(
                selectedElements,
                this.scene.getNonDeletedElementsMap(),
              ),
            });
          }

          // We duplicate the selected element if alt is pressed on pointer move
          if (event.altKey && !pointerDownState.hit.hasBeenDuplicated) {
            // Move the currently selected elements to the top of the z index stack, and
            // put the duplicates where the selected elements used to be.
            // (the origin point where the dragging started)

            pointerDownState.hit.hasBeenDuplicated = true;

            const nextElements = [];
            const elementsToAppend = [];
            const groupIdMap = new Map();
            const oldIdToDuplicatedId = new Map();
            const hitElement = pointerDownState.hit.element;
            const selectedElementIds = new Set(
              this.scene
                .getSelectedElements({
                  selectedElementIds: this.state.selectedElementIds,
                  includeBoundTextElement: true,
                  includeElementsInFrames: true,
                })
                .map((element) => element.id),
            );

            const elements = this.scene.getElementsIncludingDeleted();

            for (const element of elements) {
              if (
                selectedElementIds.has(element.id) ||
                // case: the state.selectedElementIds might not have been
                // updated yet by the time this mousemove event is fired
                (element.id === hitElement?.id &&
                  pointerDownState.hit.wasAddedToSelection)
              ) {
                const duplicatedElement = duplicateElement(
                  this.state.editingGroupId,
                  groupIdMap,
                  element,
                );
                const origElement = pointerDownState.originalElements.get(
                  element.id,
                )!;
                mutateElement(duplicatedElement, {
                  x: origElement.x,
                  y: origElement.y,
                });

                // put duplicated element to pointerDownState.originalElements
                // so that we can snap to the duplicated element without releasing
                pointerDownState.originalElements.set(
                  duplicatedElement.id,
                  duplicatedElement,
                );

                nextElements.push(duplicatedElement);
                elementsToAppend.push(element);
                oldIdToDuplicatedId.set(element.id, duplicatedElement.id);
              } else {
                nextElements.push(element);
              }
            }

            const nextSceneElements = [...nextElements, ...elementsToAppend];

            syncMovedIndices(nextSceneElements, arrayToMap(elementsToAppend));

            bindTextToShapeAfterDuplication(
              nextElements,
              elementsToAppend,
              oldIdToDuplicatedId,
            );
            fixBindingsAfterDuplication(
              nextSceneElements,
              elementsToAppend,
              oldIdToDuplicatedId,
              "duplicatesServeAsOld",
            );
            bindElementsToFramesAfterDuplication(
              nextSceneElements,
              elementsToAppend,
              oldIdToDuplicatedId,
            );

            this.scene.replaceAllElements(nextSceneElements);
            this.maybeCacheVisibleGaps(event, selectedElements, true);
            this.maybeCacheReferenceSnapPoints(event, selectedElements, true);
          }
          return;
        }
      }

      if (this.state.selectionElement) {
        pointerDownState.lastCoords.x = pointerCoords.x;
        pointerDownState.lastCoords.y = pointerCoords.y;
        this.maybeDragNewGenericElement(pointerDownState, event);
      } else {
        // It is very important to read this.state within each move event,
        // otherwise we would read a stale one!
        const newElement = this.state.newElement;

        if (!newElement) {
          return;
        }

        if (newElement.type === "freedraw") {
          const points = newElement.points;
          const dx = pointerCoords.x - newElement.x;
          const dy = pointerCoords.y - newElement.y;

          const lastPoint = points.length > 0 && points[points.length - 1];
          const discardPoint =
            lastPoint && lastPoint[0] === dx && lastPoint[1] === dy;

<<<<<<< HEAD
          const _draggingElement = newElementWith(draggingElement, {
            points: [...points, [dx, dy]],
            pressures,
          });

          // ANCHOR
          this.setState({
            draggingElement: _draggingElement,
          });
        }
      } else if (isLinearElement(draggingElement)) {
        pointerDownState.drag.hasOccurred = true;
        this.setState({
          selectedElementsAreBeingDragged: true,
        });
        const points = draggingElement.points;
        let dx = gridX - draggingElement.x;
        let dy = gridY - draggingElement.y;

        if (shouldRotateWithDiscreteAngle(event) && points.length === 2) {
          ({ width: dx, height: dy } = getLockedLinearCursorAlignSize(
            draggingElement.x,
            draggingElement.y,
            pointerCoords.x,
            pointerCoords.y,
          ));
        }
=======
          if (!discardPoint) {
            const pressures = newElement.simulatePressure
              ? newElement.pressures
              : [...newElement.pressures, event.pressure];
>>>>>>> 72d6ee48

            mutateElement(newElement, {
              points: [...points, [dx, dy]],
              pressures,
            });
          }
        } else if (isLinearElement(newElement)) {
          pointerDownState.drag.hasOccurred = true;
          const points = newElement.points;
          let dx = gridX - newElement.x;
          let dy = gridY - newElement.y;

          if (shouldRotateWithDiscreteAngle(event) && points.length === 2) {
            ({ width: dx, height: dy } = getLockedLinearCursorAlignSize(
              newElement.x,
              newElement.y,
              pointerCoords.x,
              pointerCoords.y,
            ));
          }

          if (points.length === 1) {
            mutateElement(newElement, {
              points: [...points, [dx, dy]],
            });
          } else if (points.length > 1 && isElbowArrow(newElement)) {
            mutateElbowArrow(
              newElement,
              this.scene,
              [...points.slice(0, -1), [dx, dy]],
              [0, 0],
              undefined,
              {
                isDragging: true,
              },
            );
          } else if (points.length === 2) {
            mutateElement(newElement, {
              points: [...points.slice(0, -1), [dx, dy]],
            });
          }

          if (isBindingElement(newElement, false)) {
            // When creating a linear element by dragging
            this.maybeSuggestBindingsForLinearElementAtCoords(
              newElement,
              [pointerCoords],
              this.state.startBoundElement,
            );
          }
        } else {
          pointerDownState.lastCoords.x = pointerCoords.x;
          pointerDownState.lastCoords.y = pointerCoords.y;
          this.maybeDragNewGenericElement(pointerDownState, event);
        }
      }

      if (this.state.activeTool.type === "selection") {
        pointerDownState.boxSelection.hasOccurred = true;

        const elements = this.scene.getNonDeletedElements();

        // box-select line editor points
        if (this.state.editingLinearElement) {
          LinearElementEditor.handleBoxSelection(
            event,
            this.state,
            this.setState.bind(this),
            this.scene.getNonDeletedElementsMap(),
          );
          // regular box-select
        } else {
          let shouldReuseSelection = true;

          if (!event.shiftKey && isSomeElementSelected(elements, this.state)) {
            if (
              pointerDownState.withCmdOrCtrl &&
              pointerDownState.hit.element
            ) {
              this.setState((prevState) =>
                selectGroupsForSelectedElements(
                  {
                    ...prevState,
                    selectedElementIds: {
                      [pointerDownState.hit.element!.id]: true,
                    },
                  },
                  this.scene.getNonDeletedElements(),
                  prevState,
                  this,
                ),
              );
            } else {
              shouldReuseSelection = false;
            }
          }
          const elementsWithinSelection = this.state.selectionElement
            ? getElementsWithinSelection(
                elements,
                this.state.selectionElement,
                this.scene.getNonDeletedElementsMap(),
              )
            : [];

          this.setState((prevState) => {
            const nextSelectedElementIds = {
              ...(shouldReuseSelection && prevState.selectedElementIds),
              ...elementsWithinSelection.reduce(
                (acc: Record<ExcalidrawElement["id"], true>, element) => {
                  acc[element.id] = true;
                  return acc;
                },
                {},
              ),
            };

            if (pointerDownState.hit.element) {
              // if using ctrl/cmd, select the hitElement only if we
              // haven't box-selected anything else
              if (!elementsWithinSelection.length) {
                nextSelectedElementIds[pointerDownState.hit.element.id] = true;
              } else {
                delete nextSelectedElementIds[pointerDownState.hit.element.id];
              }
            }

            prevState = !shouldReuseSelection
              ? { ...prevState, selectedGroupIds: {}, editingGroupId: null }
              : prevState;

            return {
              ...selectGroupsForSelectedElements(
                {
                  editingGroupId: prevState.editingGroupId,
                  selectedElementIds: nextSelectedElementIds,
                },
                this.scene.getNonDeletedElements(),
                prevState,
                this,
              ),
              // select linear element only when we haven't box-selected anything else
              selectedLinearElement:
                elementsWithinSelection.length === 1 &&
                isLinearElement(elementsWithinSelection[0])
                  ? new LinearElementEditor(elementsWithinSelection[0])
                  : null,
              showHyperlinkPopup:
                elementsWithinSelection.length === 1 &&
                (elementsWithinSelection[0].link ||
                  isEmbeddableElement(elementsWithinSelection[0]))
                  ? "info"
                  : false,
            };
          });
        }
      }
    });
  }

  // Returns whether the pointer move happened over either scrollbar
  private handlePointerMoveOverScrollbars(
    event: PointerEvent,
    pointerDownState: PointerDownState,
  ): boolean {
    if (pointerDownState.scrollbars.isOverHorizontal) {
      const x = event.clientX;
      const dx = x - pointerDownState.lastCoords.x;
      this.translateCanvas({
        scrollX: this.state.scrollX - dx / this.state.zoom.value,
      });
      pointerDownState.lastCoords.x = x;
      return true;
    }

    if (pointerDownState.scrollbars.isOverVertical) {
      const y = event.clientY;
      const dy = y - pointerDownState.lastCoords.y;
      this.translateCanvas({
        scrollY: this.state.scrollY - dy / this.state.zoom.value,
      });
      pointerDownState.lastCoords.y = y;
      return true;
    }
    return false;
  }

  private onPointerUpFromPointerDownHandler(
    pointerDownState: PointerDownState,
  ): (event: PointerEvent) => void {
    return withBatchedUpdates((childEvent: PointerEvent) => {
      this.removePointer(childEvent);
      if (pointerDownState.eventListeners.onMove) {
        pointerDownState.eventListeners.onMove.flush();
      }
      const {
        newElement,
        resizingElement,
        multiElement,
        activeTool,
        isResizing,
        isRotating,
      } = this.state;

      this.setState((prevState) => ({
        isResizing: false,
        isRotating: false,
        resizingElement: null,
        selectionElement: null,
        frameToHighlight: null,
        elementsToHighlight: null,
        cursorButton: "up",
        // text elements are reset on finalize, and resetting on pointerup
        // may cause issues with double taps
        editingElement:
          multiElement || isTextElement(this.state.editingElement)
            ? this.state.editingElement
            : null,
        snapLines: updateStable(prevState.snapLines, []),
        originSnapOffset: null,
      }));

      SnapCache.setReferenceSnapPoints(null);
      SnapCache.setVisibleGaps(null);

      this.savePointer(childEvent.clientX, childEvent.clientY, "up");

      this.setState({
        selectedElementsAreBeingDragged: false,
      });
      const elementsMap = this.scene.getNonDeletedElementsMap();
      // Handle end of dragging a point of a linear element, might close a loop
      // and sets binding element
      if (this.state.editingLinearElement) {
        if (
          !pointerDownState.boxSelection.hasOccurred &&
          pointerDownState.hit?.element?.id !==
            this.state.editingLinearElement.elementId
        ) {
          this.actionManager.executeAction(actionFinalize);
        } else {
          const editingLinearElement = LinearElementEditor.handlePointerUp(
            childEvent,
            this.state.editingLinearElement,
            this.state,
            this.scene,
          );
          if (editingLinearElement !== this.state.editingLinearElement) {
            this.setState({
              editingLinearElement,
              suggestedBindings: [],
            });
          }
        }
      } else if (this.state.selectedLinearElement) {
        if (
          pointerDownState.hit?.element?.id !==
          this.state.selectedLinearElement.elementId
        ) {
          const selectedELements = this.scene.getSelectedElements(this.state);
          // set selectedLinearElement to null if there is more than one element selected since we don't want to show linear element handles
          if (selectedELements.length > 1) {
            this.setState({ selectedLinearElement: null });
          }
        } else {
          const linearElementEditor = LinearElementEditor.handlePointerUp(
            childEvent,
            this.state.selectedLinearElement,
            this.state,
            this.scene,
          );

          const { startBindingElement, endBindingElement } =
            linearElementEditor;
          const element = this.scene.getElement(linearElementEditor.elementId);
          if (isBindingElement(element)) {
            bindOrUnbindLinearElement(
              element,
              startBindingElement,
              endBindingElement,
              elementsMap,
              this.scene,
            );
          }

          if (linearElementEditor !== this.state.selectedLinearElement) {
            this.setState({
              selectedLinearElement: {
                ...linearElementEditor,
                selectedPointsIndices: null,
              },
              suggestedBindings: [],
            });
          }
        }
      }

      this.missingPointerEventCleanupEmitter.clear();

      window.removeEventListener(
        EVENT.POINTER_MOVE,
        pointerDownState.eventListeners.onMove!,
      );
      window.removeEventListener(
        EVENT.POINTER_UP,
        pointerDownState.eventListeners.onUp!,
      );
      window.removeEventListener(
        EVENT.KEYDOWN,
        pointerDownState.eventListeners.onKeyDown!,
      );
      window.removeEventListener(
        EVENT.KEYUP,
        pointerDownState.eventListeners.onKeyUp!,
      );

      if (this.state.pendingImageElementId) {
        this.setState({ pendingImageElementId: null });
      }

      this.props?.onPointerUp?.(activeTool, pointerDownState);
      this.onPointerUpEmitter.trigger(
        this.state.activeTool,
        pointerDownState,
        childEvent,
      );

<<<<<<< HEAD
      if (draggingElement && draggingElement.type !== "selection") {
        this.scene.insertElement(draggingElement);
      }

      if (draggingElement?.type === "freedraw") {
=======
      if (newElement?.type === "freedraw") {
>>>>>>> 72d6ee48
        const pointerCoords = viewportCoordsToSceneCoords(
          childEvent,
          this.state,
        );

        const points = newElement.points;
        let dx = pointerCoords.x - newElement.x;
        let dy = pointerCoords.y - newElement.y;

        // Allows dots to avoid being flagged as infinitely small
        if (dx === points[0][0] && dy === points[0][1]) {
          dy += 0.0001;
          dx += 0.0001;
        }

        const pressures = newElement.simulatePressure
          ? []
          : [...newElement.pressures, childEvent.pressure];

        mutateElement(newElement, {
          points: [...points, [dx, dy]],
          pressures,
          lastCommittedPoint: [dx, dy],
        });

        this.actionManager.executeAction(actionFinalize);

        return;
      }
      if (isImageElement(newElement)) {
        const imageElement = newElement;
        try {
          this.initializeImageDimensions(imageElement);
          this.setState(
            {
              selectedElementIds: makeNextSelectedElementIds(
                { [imageElement.id]: true },
                this.state,
              ),
            },
            () => {
              this.actionManager.executeAction(actionFinalize);
            },
          );
        } catch (error: any) {
          console.error(error);
          this.scene.replaceAllElements(
            this.scene
              .getElementsIncludingDeleted()
              .filter((el) => el.id !== imageElement.id),
          );
          this.actionManager.executeAction(actionFinalize);
        }
        return;
      }

      if (isLinearElement(newElement)) {
        if (newElement!.points.length > 1) {
          this.store.shouldCaptureIncrement();
        }
        const pointerCoords = viewportCoordsToSceneCoords(
          childEvent,
          this.state,
        );

        if (!pointerDownState.drag.hasOccurred && newElement && !multiElement) {
          mutateElement(newElement, {
            points: [
              ...newElement.points,
              [pointerCoords.x - newElement.x, pointerCoords.y - newElement.y],
            ],
          });
          this.setState({
            multiElement: newElement,
            editingElement: this.state.newElement,
          });
        } else if (pointerDownState.drag.hasOccurred && !multiElement) {
          if (
            isBindingEnabled(this.state) &&
            isBindingElement(newElement, false)
          ) {
            maybeBindLinearElement(
              newElement,
              this.state,
              pointerCoords,
              this.scene.getNonDeletedElementsMap(),
              this.scene.getNonDeletedElements(),
            );
          }
          this.setState({ suggestedBindings: [], startBoundElement: null });
          if (!activeTool.locked) {
            resetCursor(this.interactiveCanvas);
            this.setState((prevState) => ({
              newElement: null,
              activeTool: updateActiveTool(this.state, {
                type: "selection",
              }),
              selectedElementIds: makeNextSelectedElementIds(
                {
                  ...prevState.selectedElementIds,
                  [newElement.id]: true,
                },
                prevState,
              ),
              selectedLinearElement: new LinearElementEditor(newElement),
            }));
          } else {
            this.setState((prevState) => ({
              newElement: null,
            }));
          }
        }
        return;
      }

      if (isTextElement(newElement)) {
        const minWidth = getMinTextElementWidth(
          getFontString({
            fontSize: newElement.fontSize,
            fontFamily: newElement.fontFamily,
          }),
          newElement.lineHeight,
        );

        if (newElement.width < minWidth) {
          mutateElement(newElement, {
            autoResize: true,
          });
        }

        this.resetCursor();

        this.handleTextWysiwyg(newElement, {
          isExistingElement: true,
        });
      }

      if (
        activeTool.type !== "selection" &&
        newElement &&
        isInvisiblySmallElement(newElement)
      ) {
        // remove invisible element which was added in onPointerDown
        // update the store snapshot, so that invisible elements are not captured by the store
        this.updateScene({
          elements: this.scene
            .getElementsIncludingDeleted()
            .filter((el) => el.id !== newElement.id),
          appState: {
            newElement: null,
          },
          storeAction: StoreAction.UPDATE,
        });

        return;
      }

      if (isFrameLikeElement(newElement)) {
        const elementsInsideFrame = getElementsInNewFrame(
          this.scene.getElementsIncludingDeleted(),
          newElement,
          this.scene.getNonDeletedElementsMap(),
        );

        this.scene.replaceAllElements(
          addElementsToFrame(
            this.scene.getElementsMapIncludingDeleted(),
            elementsInsideFrame,
            newElement,
          ),
        );
      }

      if (newElement) {
        mutateElement(newElement, getNormalizedDimensions(newElement));
      }

      if (pointerDownState.drag.hasOccurred) {
        const sceneCoords = viewportCoordsToSceneCoords(childEvent, this.state);

        // when editing the points of a linear element, we check if the
        // linear element still is in the frame afterwards
        // if not, the linear element will be removed from its frame (if any)
        if (
          this.state.selectedLinearElement &&
          this.state.selectedLinearElement.isDragging
        ) {
          const linearElement = this.scene.getElement(
            this.state.selectedLinearElement.elementId,
          );

          if (linearElement?.frameId) {
            const frame = getContainingFrame(linearElement, elementsMap);

            if (frame && linearElement) {
              if (
                !elementOverlapsWithFrame(
                  linearElement,
                  frame,
                  this.scene.getNonDeletedElementsMap(),
                )
              ) {
                // remove the linear element from all groups
                // before removing it from the frame as well
                mutateElement(linearElement, {
                  groupIds: [],
                });

                removeElementsFromFrame(
                  [linearElement],
                  this.scene.getNonDeletedElementsMap(),
                );

                this.scene.triggerUpdate();
              }
            }
          }
        } else {
          // update the relationships between selected elements and frames
          const topLayerFrame = this.getTopLayerFrameAtSceneCoords(sceneCoords);

          const selectedElements = this.scene.getSelectedElements(this.state);
          let nextElements = this.scene.getElementsMapIncludingDeleted();

          const updateGroupIdsAfterEditingGroup = (
            elements: ExcalidrawElement[],
          ) => {
            if (elements.length > 0) {
              for (const element of elements) {
                const index = element.groupIds.indexOf(
                  this.state.editingGroupId!,
                );

                mutateElement(
                  element,
                  {
                    groupIds: element.groupIds.slice(0, index),
                  },
                  false,
                );
              }

              nextElements.forEach((element) => {
                if (
                  element.groupIds.length &&
                  getElementsInGroup(
                    nextElements,
                    element.groupIds[element.groupIds.length - 1],
                  ).length < 2
                ) {
                  mutateElement(
                    element,
                    {
                      groupIds: [],
                    },
                    false,
                  );
                }
              });

              this.setState({
                editingGroupId: null,
              });
            }
          };

          if (
            topLayerFrame &&
            !this.state.selectedElementIds[topLayerFrame.id]
          ) {
            const elementsToAdd = selectedElements.filter(
              (element) =>
                element.frameId !== topLayerFrame.id &&
                isElementInFrame(element, nextElements, this.state),
            );

            if (this.state.editingGroupId) {
              updateGroupIdsAfterEditingGroup(elementsToAdd);
            }

            nextElements = addElementsToFrame(
              nextElements,
              elementsToAdd,
              topLayerFrame,
            );
          } else if (!topLayerFrame) {
            if (this.state.editingGroupId) {
              const elementsToRemove = selectedElements.filter(
                (element) =>
                  element.frameId &&
                  !isElementInFrame(element, nextElements, this.state),
              );

              updateGroupIdsAfterEditingGroup(elementsToRemove);
            }
          }

          nextElements = updateFrameMembershipOfSelectedElements(
            nextElements,
            this.state,
            this,
          );

          this.scene.replaceAllElements(nextElements);
        }
      }

      if (resizingElement) {
        this.store.shouldCaptureIncrement();
      }

      if (resizingElement && isInvisiblySmallElement(resizingElement)) {
        // update the store snapshot, so that invisible elements are not captured by the store
        this.updateScene({
          elements: this.scene
            .getElementsIncludingDeleted()
            .filter((el) => el.id !== resizingElement.id),
          storeAction: StoreAction.UPDATE,
        });
      }

      // handle frame membership for resizing frames and/or selected elements
      if (pointerDownState.resize.isResizing) {
        let nextElements = updateFrameMembershipOfSelectedElements(
          this.scene.getElementsIncludingDeleted(),
          this.state,
          this,
        );

        const selectedFrames = this.scene
          .getSelectedElements(this.state)
          .filter((element): element is ExcalidrawFrameLikeElement =>
            isFrameLikeElement(element),
          );

        for (const frame of selectedFrames) {
          nextElements = replaceAllElementsInFrame(
            nextElements,
            getElementsInResizingFrame(
              this.scene.getElementsIncludingDeleted(),
              frame,
              this.state,
              elementsMap,
            ),
            frame,
            this,
          );
        }

        this.scene.replaceAllElements(nextElements);
      }

      // Code below handles selection when element(s) weren't
      // drag or added to selection on pointer down phase.
      const hitElement = pointerDownState.hit.element;
      if (
        this.state.selectedLinearElement?.elementId !== hitElement?.id &&
        isLinearElement(hitElement)
      ) {
        const selectedELements = this.scene.getSelectedElements(this.state);
        // set selectedLinearElement when no other element selected except
        // the one we've hit
        if (selectedELements.length === 1) {
          this.setState({
            selectedLinearElement: new LinearElementEditor(hitElement),
          });
        }
      }

      const pointerStart = this.lastPointerDownEvent;
      const pointerEnd = this.lastPointerUpEvent || this.lastPointerMoveEvent;

      if (isEraserActive(this.state) && pointerStart && pointerEnd) {
        this.eraserTrail.endPath();

        const draggedDistance = distance2d(
          pointerStart.clientX,
          pointerStart.clientY,
          pointerEnd.clientX,
          pointerEnd.clientY,
        );

        if (draggedDistance === 0) {
          const scenePointer = viewportCoordsToSceneCoords(
            {
              clientX: pointerEnd.clientX,
              clientY: pointerEnd.clientY,
            },
            this.state,
          );
          const hitElements = this.getElementsAtPosition(
            scenePointer.x,
            scenePointer.y,
          );
          hitElements.forEach((hitElement) =>
            this.elementsPendingErasure.add(hitElement.id),
          );
        }
        this.eraseElements();
        return;
      } else if (this.elementsPendingErasure.size) {
        this.restoreReadyToEraseElements();
      }

      if (
        hitElement &&
        !pointerDownState.drag.hasOccurred &&
        !pointerDownState.hit.wasAddedToSelection &&
        // if we're editing a line, pointerup shouldn't switch selection if
        // box selected
        (!this.state.editingLinearElement ||
          !pointerDownState.boxSelection.hasOccurred)
      ) {
        // when inside line editor, shift selects points instead
        if (childEvent.shiftKey && !this.state.editingLinearElement) {
          if (this.state.selectedElementIds[hitElement.id]) {
            if (isSelectedViaGroup(this.state, hitElement)) {
              this.setState((_prevState) => {
                const nextSelectedElementIds = {
                  ..._prevState.selectedElementIds,
                };

                // We want to unselect all groups hitElement is part of
                // as well as all elements that are part of the groups
                // hitElement is part of
                for (const groupedElement of hitElement.groupIds.flatMap(
                  (groupId) =>
                    getElementsInGroup(
                      this.scene.getNonDeletedElements(),
                      groupId,
                    ),
                )) {
                  delete nextSelectedElementIds[groupedElement.id];
                }

                return {
                  selectedGroupIds: {
                    ..._prevState.selectedElementIds,
                    ...hitElement.groupIds
                      .map((gId) => ({ [gId]: false }))
                      .reduce((prev, acc) => ({ ...prev, ...acc }), {}),
                  },
                  selectedElementIds: makeNextSelectedElementIds(
                    nextSelectedElementIds,
                    _prevState,
                  ),
                };
              });
              // if not dragging a linear element point (outside editor)
            } else if (!this.state.selectedLinearElement?.isDragging) {
              // remove element from selection while
              // keeping prev elements selected

              this.setState((prevState) => {
                const newSelectedElementIds = {
                  ...prevState.selectedElementIds,
                };
                delete newSelectedElementIds[hitElement!.id];
                const newSelectedElements = getSelectedElements(
                  this.scene.getNonDeletedElements(),
                  { selectedElementIds: newSelectedElementIds },
                );

                return {
                  ...selectGroupsForSelectedElements(
                    {
                      editingGroupId: prevState.editingGroupId,
                      selectedElementIds: newSelectedElementIds,
                    },
                    this.scene.getNonDeletedElements(),
                    prevState,
                    this,
                  ),
                  // set selectedLinearElement only if thats the only element selected
                  selectedLinearElement:
                    newSelectedElements.length === 1 &&
                    isLinearElement(newSelectedElements[0])
                      ? new LinearElementEditor(newSelectedElements[0])
                      : prevState.selectedLinearElement,
                };
              });
            }
          } else if (
            hitElement.frameId &&
            this.state.selectedElementIds[hitElement.frameId]
          ) {
            // when hitElement is part of a selected frame, deselect the frame
            // to avoid frame and containing elements selected simultaneously
            this.setState((prevState) => {
              const nextSelectedElementIds: {
                [id: string]: true;
              } = {
                ...prevState.selectedElementIds,
                [hitElement.id]: true,
              };
              // deselect the frame
              delete nextSelectedElementIds[hitElement.frameId!];

              // deselect groups containing the frame
              (this.scene.getElement(hitElement.frameId!)?.groupIds ?? [])
                .flatMap((gid) =>
                  getElementsInGroup(this.scene.getNonDeletedElements(), gid),
                )
                .forEach((element) => {
                  delete nextSelectedElementIds[element.id];
                });

              return {
                ...selectGroupsForSelectedElements(
                  {
                    editingGroupId: prevState.editingGroupId,
                    selectedElementIds: nextSelectedElementIds,
                  },
                  this.scene.getNonDeletedElements(),
                  prevState,
                  this,
                ),
                showHyperlinkPopup:
                  hitElement.link || isEmbeddableElement(hitElement)
                    ? "info"
                    : false,
              };
            });
          } else {
            // add element to selection while keeping prev elements selected
            this.setState((_prevState) => ({
              selectedElementIds: makeNextSelectedElementIds(
                {
                  ..._prevState.selectedElementIds,
                  [hitElement!.id]: true,
                },
                _prevState,
              ),
            }));
          }
        } else {
          this.setState((prevState) => ({
            ...selectGroupsForSelectedElements(
              {
                editingGroupId: prevState.editingGroupId,
                selectedElementIds: { [hitElement.id]: true },
              },
              this.scene.getNonDeletedElements(),
              prevState,
              this,
            ),
            selectedLinearElement:
              isLinearElement(hitElement) &&
              // Don't set `selectedLinearElement` if its same as the hitElement, this is mainly to prevent resetting the `hoverPointIndex` to -1.
              // Future we should update the API to take care of setting the correct `hoverPointIndex` when initialized
              prevState.selectedLinearElement?.elementId !== hitElement.id
                ? new LinearElementEditor(hitElement)
                : prevState.selectedLinearElement,
          }));
        }
      }

      if (
        // not dragged
        !pointerDownState.drag.hasOccurred &&
        // not resized
        !this.state.isResizing &&
        // only hitting the bounding box of the previous hit element
        ((hitElement &&
          hitElementBoundingBoxOnly(
            {
              x: pointerDownState.origin.x,
              y: pointerDownState.origin.y,
              element: hitElement,
              shape: getElementShape(
                hitElement,
                this.scene.getNonDeletedElementsMap(),
              ),
              threshold: this.getElementHitThreshold(),
              frameNameBound: isFrameLikeElement(hitElement)
                ? this.frameNameBoundsCache.get(hitElement)
                : null,
            },
            elementsMap,
          )) ||
          (!hitElement &&
            pointerDownState.hit.hasHitCommonBoundingBoxOfSelectedElements))
      ) {
        if (this.state.editingLinearElement) {
          this.setState({ editingLinearElement: null });
        } else {
          // Deselect selected elements
          this.setState({
            selectedElementIds: makeNextSelectedElementIds({}, this.state),
            selectedGroupIds: {},
            editingGroupId: null,
            activeEmbeddable: null,
          });
        }
        // reset cursor
        setCursor(this.interactiveCanvas, CURSOR_TYPE.AUTO);
        return;
      }

      if (!activeTool.locked && activeTool.type !== "freedraw" && newElement) {
        this.setState((prevState) => ({
          selectedElementIds: makeNextSelectedElementIds(
            {
              ...prevState.selectedElementIds,
              [newElement.id]: true,
            },
            prevState,
          ),
          showHyperlinkPopup:
            isEmbeddableElement(newElement) && !newElement.link
              ? "editor"
              : prevState.showHyperlinkPopup,
        }));
      }

      if (
        activeTool.type !== "selection" ||
        isSomeElementSelected(this.scene.getNonDeletedElements(), this.state) ||
        !isShallowEqual(
          this.state.previousSelectedElementIds,
          this.state.selectedElementIds,
        )
      ) {
        this.store.shouldCaptureIncrement();
      }

      if (pointerDownState.drag.hasOccurred || isResizing || isRotating) {
        // We only allow binding via linear elements, specifically via dragging
        // the endpoints ("start" or "end").
        const linearElements = this.scene
          .getSelectedElements(this.state)
          .filter(isLinearElement);

        bindOrUnbindLinearElements(
          linearElements,
          this.scene.getNonDeletedElementsMap(),
          this.scene.getNonDeletedElements(),
          this.scene,
          isBindingEnabled(this.state),
          this.state.selectedLinearElement?.selectedPointsIndices ?? [],
        );
      }

      if (activeTool.type === "laser") {
        this.laserTrails.endPath();
        return;
      }

      if (!activeTool.locked && activeTool.type !== "freedraw") {
        resetCursor(this.interactiveCanvas);
        this.setState({
          newElement: null,
          suggestedBindings: [],
          activeTool: updateActiveTool(this.state, { type: "selection" }),
        });
      } else {
        this.setState({
          newElement: null,
          suggestedBindings: [],
        });
      }

      if (
        hitElement &&
        this.lastPointerUpEvent &&
        this.lastPointerDownEvent &&
        this.lastPointerUpEvent.timeStamp -
          this.lastPointerDownEvent.timeStamp <
          300 &&
        gesture.pointers.size <= 1 &&
        isIframeLikeElement(hitElement) &&
        this.isIframeLikeElementCenter(
          hitElement,
          this.lastPointerUpEvent,
          pointerDownState.origin.x,
          pointerDownState.origin.y,
        )
      ) {
        this.handleEmbeddableCenterClick(hitElement);
      }
    });
  }

  private restoreReadyToEraseElements = () => {
    this.elementsPendingErasure = new Set();
    this.triggerRender();
  };

  private eraseElements = () => {
    let didChange = false;
    const elements = this.scene.getElementsIncludingDeleted().map((ele) => {
      if (
        this.elementsPendingErasure.has(ele.id) ||
        (ele.frameId && this.elementsPendingErasure.has(ele.frameId)) ||
        (isBoundToContainer(ele) &&
          this.elementsPendingErasure.has(ele.containerId))
      ) {
        didChange = true;
        return newElementWith(ele, { isDeleted: true });
      }
      return ele;
    });

    this.elementsPendingErasure = new Set();

    if (didChange) {
      this.store.shouldCaptureIncrement();
      this.scene.replaceAllElements(elements);
    }
  };

  private initializeImage = async ({
    imageFile,
    imageElement: _imageElement,
    showCursorImagePreview = false,
  }: {
    imageFile: File;
    imageElement: ExcalidrawImageElement;
    showCursorImagePreview?: boolean;
  }) => {
    // at this point this should be guaranteed image file, but we do this check
    // to satisfy TS down the line
    if (!isSupportedImageFile(imageFile)) {
      throw new Error(t("errors.unsupportedFileType"));
    }
    const mimeType = imageFile.type;

    setCursor(this.interactiveCanvas, "wait");

    if (mimeType === MIME_TYPES.svg) {
      try {
        imageFile = SVGStringToFile(
          await normalizeSVG(await imageFile.text()),
          imageFile.name,
        );
      } catch (error: any) {
        console.warn(error);
        throw new Error(t("errors.svgImageInsertError"));
      }
    }

    // generate image id (by default the file digest) before any
    // resizing/compression takes place to keep it more portable
    const fileId = await ((this.props.generateIdForFile?.(
      imageFile,
    ) as Promise<FileId>) || generateIdFromFile(imageFile));

    if (!fileId) {
      console.warn(
        "Couldn't generate file id or the supplied `generateIdForFile` didn't resolve to one.",
      );
      throw new Error(t("errors.imageInsertError"));
    }

    const existingFileData = this.files[fileId];
    if (!existingFileData?.dataURL) {
      try {
        imageFile = await resizeImageFile(imageFile, {
          maxWidthOrHeight: DEFAULT_MAX_IMAGE_WIDTH_OR_HEIGHT,
        });
      } catch (error: any) {
        console.error(
          "Error trying to resizing image file on insertion",
          error,
        );
      }

      if (imageFile.size > MAX_ALLOWED_FILE_BYTES) {
        throw new Error(
          t("errors.fileTooBig", {
            maxSize: `${Math.trunc(MAX_ALLOWED_FILE_BYTES / 1024 / 1024)}MB`,
          }),
        );
      }
    }

    if (showCursorImagePreview) {
      const dataURL = this.files[fileId]?.dataURL;
      // optimization so that we don't unnecessarily resize the original
      // full-size file for cursor preview
      // (it's much faster to convert the resized dataURL to File)
      const resizedFile = dataURL && dataURLToFile(dataURL);

      this.setImagePreviewCursor(resizedFile || imageFile);
    }

    const dataURL =
      this.files[fileId]?.dataURL || (await getDataURL(imageFile));

    const imageElement = mutateElement(
      _imageElement,
      {
        fileId,
      },
      false,
    ) as NonDeleted<InitializedExcalidrawImageElement>;

    return new Promise<NonDeleted<InitializedExcalidrawImageElement>>(
      async (resolve, reject) => {
        try {
          this.files = {
            ...this.files,
            [fileId]: {
              mimeType,
              id: fileId,
              dataURL,
              created: Date.now(),
              lastRetrieved: Date.now(),
            },
          };
          const cachedImageData = this.imageCache.get(fileId);
          if (!cachedImageData) {
            this.addNewImagesToImageCache();
            await this.updateImageCache([imageElement]);
          }
          if (cachedImageData?.image instanceof Promise) {
            await cachedImageData.image;
          }
          if (
            this.state.pendingImageElementId !== imageElement.id &&
            this.state.newElement?.id !== imageElement.id
          ) {
            this.initializeImageDimensions(imageElement, true);
          }
          resolve(imageElement);
        } catch (error: any) {
          console.error(error);
          reject(new Error(t("errors.imageInsertError")));
        } finally {
          if (!showCursorImagePreview) {
            resetCursor(this.interactiveCanvas);
          }
        }
      },
    );
  };

  /**
   * inserts image into elements array and rerenders
   */
  private insertImageElement = async (
    imageElement: ExcalidrawImageElement,
    imageFile: File,
    showCursorImagePreview?: boolean,
  ) => {
    // we should be handling all cases upstream, but in case we forget to handle
    // a future case, let's throw here
    if (!this.isToolSupported("image")) {
      this.setState({ errorMessage: t("errors.imageToolNotSupported") });
      return;
    }

    this.scene.insertElement(imageElement);

    try {
      return await this.initializeImage({
        imageFile,
        imageElement,
        showCursorImagePreview,
      });
    } catch (error: any) {
      mutateElement(imageElement, {
        isDeleted: true,
      });
      this.actionManager.executeAction(actionFinalize);
      this.setState({
        errorMessage: error.message || t("errors.imageInsertError"),
      });
      return null;
    }
  };

  private setImagePreviewCursor = async (imageFile: File) => {
    // mustn't be larger than 128 px
    // https://developer.mozilla.org/en-US/docs/Web/CSS/CSS_Basic_User_Interface/Using_URL_values_for_the_cursor_property
    const cursorImageSizePx = 96;
    let imagePreview;

    try {
      imagePreview = await resizeImageFile(imageFile, {
        maxWidthOrHeight: cursorImageSizePx,
      });
    } catch (e: any) {
      if (e.cause === "UNSUPPORTED") {
        throw new Error(t("errors.unsupportedFileType"));
      }
      throw e;
    }

    let previewDataURL = await getDataURL(imagePreview);

    // SVG cannot be resized via `resizeImageFile` so we resize by rendering to
    // a small canvas
    if (imageFile.type === MIME_TYPES.svg) {
      const img = await loadHTMLImageElement(previewDataURL);

      let height = Math.min(img.height, cursorImageSizePx);
      let width = height * (img.width / img.height);

      if (width > cursorImageSizePx) {
        width = cursorImageSizePx;
        height = width * (img.height / img.width);
      }

      const canvas = document.createElement("canvas");
      canvas.height = height;
      canvas.width = width;
      const context = canvas.getContext("2d")!;

      context.drawImage(img, 0, 0, width, height);

      previewDataURL = canvas.toDataURL(MIME_TYPES.svg) as DataURL;
    }

    if (this.state.pendingImageElementId) {
      setCursor(this.interactiveCanvas, `url(${previewDataURL}) 4 4, auto`);
    }
  };

  private onImageAction = async ({
    insertOnCanvasDirectly,
  }: {
    insertOnCanvasDirectly: boolean;
  }) => {
    try {
      const clientX = this.state.width / 2 + this.state.offsetLeft;
      const clientY = this.state.height / 2 + this.state.offsetTop;

      const { x, y } = viewportCoordsToSceneCoords(
        { clientX, clientY },
        this.state,
      );

      const imageFile = await fileOpen({
        description: "Image",
        extensions: Object.keys(
          IMAGE_MIME_TYPES,
        ) as (keyof typeof IMAGE_MIME_TYPES)[],
      });

      const imageElement = this.createImageElement({
        sceneX: x,
        sceneY: y,
        addToFrameUnderCursor: false,
      });

      if (insertOnCanvasDirectly) {
        this.insertImageElement(imageElement, imageFile);
        this.initializeImageDimensions(imageElement);
        this.setState(
          {
            selectedElementIds: makeNextSelectedElementIds(
              { [imageElement.id]: true },
              this.state,
            ),
          },
          () => {
            this.actionManager.executeAction(actionFinalize);
          },
        );
      } else {
        this.setState(
          {
            pendingImageElementId: imageElement.id,
          },
          () => {
            this.insertImageElement(
              imageElement,
              imageFile,
              /* showCursorImagePreview */ true,
            );
          },
        );
      }
    } catch (error: any) {
      if (error.name !== "AbortError") {
        console.error(error);
      } else {
        console.warn(error);
      }
      this.setState(
        {
          pendingImageElementId: null,
          editingElement: null,
          activeTool: updateActiveTool(this.state, { type: "selection" }),
        },
        () => {
          this.actionManager.executeAction(actionFinalize);
        },
      );
    }
  };

  private initializeImageDimensions = (
    imageElement: ExcalidrawImageElement,
    forceNaturalSize = false,
  ) => {
    const image =
      isInitializedImageElement(imageElement) &&
      this.imageCache.get(imageElement.fileId)?.image;

    if (!image || image instanceof Promise) {
      if (
        imageElement.width < DRAGGING_THRESHOLD / this.state.zoom.value &&
        imageElement.height < DRAGGING_THRESHOLD / this.state.zoom.value
      ) {
        const placeholderSize = 100 / this.state.zoom.value;
        mutateElement(imageElement, {
          x: imageElement.x - placeholderSize / 2,
          y: imageElement.y - placeholderSize / 2,
          width: placeholderSize,
          height: placeholderSize,
        });
      }

      return;
    }

    if (
      forceNaturalSize ||
      // if user-created bounding box is below threshold, assume the
      // intention was to click instead of drag, and use the image's
      // intrinsic size
      (imageElement.width < DRAGGING_THRESHOLD / this.state.zoom.value &&
        imageElement.height < DRAGGING_THRESHOLD / this.state.zoom.value)
    ) {
      const minHeight = Math.max(this.state.height - 120, 160);
      // max 65% of canvas height, clamped to <300px, vh - 120px>
      const maxHeight = Math.min(
        minHeight,
        Math.floor(this.state.height * 0.5) / this.state.zoom.value,
      );

      const height = Math.min(image.naturalHeight, maxHeight);
      const width = height * (image.naturalWidth / image.naturalHeight);

      // add current imageElement width/height to account for previous centering
      // of the placeholder image
      const x = imageElement.x + imageElement.width / 2 - width / 2;
      const y = imageElement.y + imageElement.height / 2 - height / 2;

      mutateElement(imageElement, { x, y, width, height });
    }
  };

  /** updates image cache, refreshing updated elements and/or setting status
      to error for images that fail during <img> element creation */
  private updateImageCache = async (
    elements: readonly InitializedExcalidrawImageElement[],
    files = this.files,
  ) => {
    const { updatedFiles, erroredFiles } = await _updateImageCache({
      imageCache: this.imageCache,
      fileIds: elements.map((element) => element.fileId),
      files,
    });
    if (updatedFiles.size || erroredFiles.size) {
      for (const element of elements) {
        if (updatedFiles.has(element.fileId)) {
          ShapeCache.delete(element);
        }
      }
    }
    if (erroredFiles.size) {
      this.scene.replaceAllElements(
        this.scene.getElementsIncludingDeleted().map((element) => {
          if (
            isInitializedImageElement(element) &&
            erroredFiles.has(element.fileId)
          ) {
            return newElementWith(element, {
              status: "error",
            });
          }
          return element;
        }),
      );
    }

    return { updatedFiles, erroredFiles };
  };

  /** adds new images to imageCache and re-renders if needed */
  private addNewImagesToImageCache = async (
    imageElements: InitializedExcalidrawImageElement[] = getInitializedImageElements(
      this.scene.getNonDeletedElements(),
    ),
    files: BinaryFiles = this.files,
  ) => {
    const uncachedImageElements = imageElements.filter(
      (element) => !element.isDeleted && !this.imageCache.has(element.fileId),
    );

    if (uncachedImageElements.length) {
      const { updatedFiles } = await this.updateImageCache(
        uncachedImageElements,
        files,
      );
      if (updatedFiles.size) {
        this.scene.triggerUpdate();
      }
    }
  };

  /** generally you should use `addNewImagesToImageCache()` directly if you need
   *  to render new images. This is just a failsafe  */
  private scheduleImageRefresh = throttle(() => {
    this.addNewImagesToImageCache();
  }, IMAGE_RENDER_TIMEOUT);

  private updateBindingEnabledOnPointerMove = (
    event: React.PointerEvent<HTMLElement>,
  ) => {
    const shouldEnableBinding = shouldEnableBindingForPointerEvent(event);
    if (this.state.isBindingEnabled !== shouldEnableBinding) {
      this.setState({ isBindingEnabled: shouldEnableBinding });
    }
  };

  private maybeSuggestBindingAtCursor = (pointerCoords: {
    x: number;
    y: number;
  }): void => {
    const hoveredBindableElement = getHoveredElementForBinding(
      pointerCoords,
      this.scene.getNonDeletedElements(),
      this.scene.getNonDeletedElementsMap(),
    );
    this.setState({
      suggestedBindings:
        hoveredBindableElement != null ? [hoveredBindableElement] : [],
    });
  };

  private maybeSuggestBindingsForLinearElementAtCoords = (
    linearElement: NonDeleted<ExcalidrawLinearElement>,
    /** scene coords */
    pointerCoords: {
      x: number;
      y: number;
    }[],
    // During line creation the start binding hasn't been written yet
    // into `linearElement`
    oppositeBindingBoundElement?: ExcalidrawBindableElement | null,
  ): void => {
    if (!pointerCoords.length) {
      return;
    }

    const suggestedBindings = pointerCoords.reduce(
      (acc: NonDeleted<ExcalidrawBindableElement>[], coords) => {
        const hoveredBindableElement = getHoveredElementForBinding(
          coords,
          this.scene.getNonDeletedElements(),
          this.scene.getNonDeletedElementsMap(),
          isArrowElement(linearElement) && isElbowArrow(linearElement),
        );
        if (
          hoveredBindableElement != null &&
          !isLinearElementSimpleAndAlreadyBound(
            linearElement,
            oppositeBindingBoundElement?.id,
            hoveredBindableElement,
          )
        ) {
          acc.push(hoveredBindableElement);
        }
        return acc;
      },
      [],
    );

    this.setState({ suggestedBindings });
  };

  private clearSelection(hitElement: ExcalidrawElement | null): void {
    this.setState((prevState) => ({
      selectedElementIds: makeNextSelectedElementIds({}, prevState),
      activeEmbeddable: null,
      selectedGroupIds: {},
      // Continue editing the same group if the user selected a different
      // element from it
      editingGroupId:
        prevState.editingGroupId &&
        hitElement != null &&
        isElementInGroup(hitElement, prevState.editingGroupId)
          ? prevState.editingGroupId
          : null,
    }));
    this.setState({
      selectedElementIds: makeNextSelectedElementIds({}, this.state),
      activeEmbeddable: null,
      previousSelectedElementIds: this.state.selectedElementIds,
    });
  }

  private handleInteractiveCanvasRef = (canvas: HTMLCanvasElement | null) => {
    // canvas is null when unmounting
    if (canvas !== null) {
      this.interactiveCanvas = canvas;

      // -----------------------------------------------------------------------
      // NOTE wheel, touchstart, touchend events must be registered outside
      // of react because react binds them them passively (so we can't prevent
      // default on them)
      this.interactiveCanvas.addEventListener(EVENT.WHEEL, this.handleWheel);
      this.interactiveCanvas.addEventListener(
        EVENT.TOUCH_START,
        this.onTouchStart,
      );
      this.interactiveCanvas.addEventListener(EVENT.TOUCH_END, this.onTouchEnd);
      // -----------------------------------------------------------------------
    } else {
      this.interactiveCanvas?.removeEventListener(
        EVENT.WHEEL,
        this.handleWheel,
      );
      this.interactiveCanvas?.removeEventListener(
        EVENT.TOUCH_START,
        this.onTouchStart,
      );
      this.interactiveCanvas?.removeEventListener(
        EVENT.TOUCH_END,
        this.onTouchEnd,
      );
    }
  };

  private handleNewElementCanvasRef = (canvas: HTMLCanvasElement | null) => {
    if (canvas !== null) {
      this.newElementCanvas = canvas;
    }
  };

  private handleAppOnDrop = async (event: React.DragEvent<HTMLDivElement>) => {
    // must be retrieved first, in the same frame
    const { file, fileHandle } = await getFileFromEvent(event);
    const { x: sceneX, y: sceneY } = viewportCoordsToSceneCoords(
      event,
      this.state,
    );

    try {
      // if image tool not supported, don't show an error here and let it fall
      // through so we still support importing scene data from images. If no
      // scene data encoded, we'll show an error then
      if (isSupportedImageFile(file) && this.isToolSupported("image")) {
        // first attempt to decode scene from the image if it's embedded
        // ---------------------------------------------------------------------

        if (file?.type === MIME_TYPES.png || file?.type === MIME_TYPES.svg) {
          try {
            const scene = await loadFromBlob(
              file,
              this.state,
              this.scene.getElementsIncludingDeleted(),
              fileHandle,
            );
            this.syncActionResult({
              ...scene,
              appState: {
                ...(scene.appState || this.state),
                isLoading: false,
              },
              replaceFiles: true,
              storeAction: StoreAction.CAPTURE,
            });
            return;
          } catch (error: any) {
            // Don't throw for image scene daa
            if (error.name !== "EncodingError") {
              throw new Error(t("alerts.couldNotLoadInvalidFile"));
            }
          }
        }

        // if no scene is embedded or we fail for whatever reason, fall back
        // to importing as regular image
        // ---------------------------------------------------------------------

        const imageElement = this.createImageElement({ sceneX, sceneY });
        this.insertImageElement(imageElement, file);
        this.initializeImageDimensions(imageElement);
        this.setState({
          selectedElementIds: makeNextSelectedElementIds(
            { [imageElement.id]: true },
            this.state,
          ),
        });

        return;
      }
    } catch (error: any) {
      return this.setState({
        isLoading: false,
        errorMessage: error.message,
      });
    }

    const libraryJSON = event.dataTransfer.getData(MIME_TYPES.excalidrawlib);
    if (libraryJSON && typeof libraryJSON === "string") {
      try {
        const libraryItems = parseLibraryJSON(libraryJSON);
        this.addElementsFromPasteOrLibrary({
          elements: distributeLibraryItemsOnSquareGrid(libraryItems),
          position: event,
          files: null,
        });
      } catch (error: any) {
        this.setState({ errorMessage: error.message });
      }
      return;
    }

    if (file) {
      // Attempt to parse an excalidraw/excalidrawlib file
      await this.loadFileToCanvas(file, fileHandle);
    }

    if (event.dataTransfer?.types?.includes("text/plain")) {
      const text = event.dataTransfer?.getData("text");
      if (
        text &&
        embeddableURLValidator(text, this.props.validateEmbeddable) &&
        (/^(http|https):\/\/[^\s/$.?#].[^\s]*$/.test(text) ||
          getEmbedLink(text)?.type === "video")
      ) {
        const embeddable = this.insertEmbeddableElement({
          sceneX,
          sceneY,
          link: normalizeLink(text),
        });
        if (embeddable) {
          this.setState({ selectedElementIds: { [embeddable.id]: true } });
        }
      }
    }
  };

  loadFileToCanvas = async (
    file: File,
    fileHandle: FileSystemHandle | null,
  ) => {
    file = await normalizeFile(file);
    try {
      const elements = this.scene.getElementsIncludingDeleted();
      let ret;
      try {
        ret = await loadSceneOrLibraryFromBlob(
          file,
          this.state,
          elements,
          fileHandle,
        );
      } catch (error: any) {
        const imageSceneDataError = error instanceof ImageSceneDataError;
        if (
          imageSceneDataError &&
          error.code === "IMAGE_NOT_CONTAINS_SCENE_DATA" &&
          !this.isToolSupported("image")
        ) {
          this.setState({
            isLoading: false,
            errorMessage: t("errors.imageToolNotSupported"),
          });
          return;
        }
        const errorMessage = imageSceneDataError
          ? t("alerts.cannotRestoreFromImage")
          : t("alerts.couldNotLoadInvalidFile");
        this.setState({
          isLoading: false,
          errorMessage,
        });
      }
      if (!ret) {
        return;
      }

      if (ret.type === MIME_TYPES.excalidraw) {
        // restore the fractional indices by mutating elements
        syncInvalidIndices(elements.concat(ret.data.elements));

        // update the store snapshot for old elements, otherwise we would end up with duplicated fractional indices on undo
        this.store.updateSnapshot(arrayToMap(elements), this.state);

        this.setState({ isLoading: true });
        this.syncActionResult({
          ...ret.data,
          appState: {
            ...(ret.data.appState || this.state),
            isLoading: false,
          },
          replaceFiles: true,
          storeAction: StoreAction.CAPTURE,
        });
      } else if (ret.type === MIME_TYPES.excalidrawlib) {
        await this.library
          .updateLibrary({
            libraryItems: file,
            merge: true,
            openLibraryMenu: true,
          })
          .catch((error) => {
            console.error(error);
            this.setState({ errorMessage: t("errors.importLibraryError") });
          });
      }
    } catch (error: any) {
      this.setState({ isLoading: false, errorMessage: error.message });
    }
  };

  private handleCanvasContextMenu = (
    event: React.MouseEvent<HTMLElement | HTMLCanvasElement>,
  ) => {
    event.preventDefault();

    if (
      (("pointerType" in event.nativeEvent &&
        event.nativeEvent.pointerType === "touch") ||
        ("pointerType" in event.nativeEvent &&
          event.nativeEvent.pointerType === "pen" &&
          // always allow if user uses a pen secondary button
          event.button !== POINTER_BUTTON.SECONDARY)) &&
      this.state.activeTool.type !== "selection"
    ) {
      return;
    }

    const { x, y } = viewportCoordsToSceneCoords(event, this.state);
    const element = this.getElementAtPosition(x, y, {
      preferSelected: true,
      includeLockedElements: true,
    });

    const selectedElements = this.scene.getSelectedElements(this.state);
    const isHittingCommonBoundBox =
      this.isHittingCommonBoundingBoxOfSelectedElements(
        { x, y },
        selectedElements,
      );

    const type = element || isHittingCommonBoundBox ? "element" : "canvas";

    const container = this.excalidrawContainerRef.current!;
    const { top: offsetTop, left: offsetLeft } =
      container.getBoundingClientRect();
    const left = event.clientX - offsetLeft;
    const top = event.clientY - offsetTop;

    trackEvent("contextMenu", "openContextMenu", type);

    this.setState(
      {
        ...(element && !this.state.selectedElementIds[element.id]
          ? {
              ...this.state,
              ...selectGroupsForSelectedElements(
                {
                  editingGroupId: this.state.editingGroupId,
                  selectedElementIds: { [element.id]: true },
                },
                this.scene.getNonDeletedElements(),
                this.state,
                this,
              ),
              selectedLinearElement: isLinearElement(element)
                ? new LinearElementEditor(element)
                : null,
            }
          : this.state),
        showHyperlinkPopup: false,
      },
      () => {
        this.setState({
          contextMenu: { top, left, items: this.getContextMenuItems(type) },
        });
      },
    );
  };

  private maybeDragNewGenericElement = (
    pointerDownState: PointerDownState,
    event: MouseEvent | KeyboardEvent,
  ): void => {
    const selectionElement = this.state.selectionElement;
    const pointerCoords = pointerDownState.lastCoords;
    if (selectionElement && this.state.activeTool.type !== "eraser") {
      dragNewElement(
        selectionElement,
        this.state.activeTool.type,
        pointerDownState.origin.x,
        pointerDownState.origin.y,
        pointerCoords.x,
        pointerCoords.y,
        distance(pointerDownState.origin.x, pointerCoords.x),
        distance(pointerDownState.origin.y, pointerCoords.y),
        shouldMaintainAspectRatio(event),
        shouldResizeFromCenter(event),
        this.state.zoom.value,
      );
      return;
    }

    const newElement = this.state.newElement;
    if (!newElement) {
      return;
    }

    let [gridX, gridY] = getGridPoint(
      pointerCoords.x,
      pointerCoords.y,
      event[KEYS.CTRL_OR_CMD] ? null : this.state.gridSize,
    );

    const image =
      isInitializedImageElement(newElement) &&
      this.imageCache.get(newElement.fileId)?.image;
    const aspectRatio =
      image && !(image instanceof Promise) ? image.width / image.height : null;

    this.maybeCacheReferenceSnapPoints(event, [newElement]);

    const { snapOffset, snapLines } = snapNewElement(
      newElement,
      this.state,
      event,
      {
        x:
          pointerDownState.originInGrid.x +
          (this.state.originSnapOffset?.x ?? 0),
        y:
          pointerDownState.originInGrid.y +
          (this.state.originSnapOffset?.y ?? 0),
      },
      {
        x: gridX - pointerDownState.originInGrid.x,
        y: gridY - pointerDownState.originInGrid.y,
      },
      this.scene.getNonDeletedElementsMap(),
    );

    gridX += snapOffset.x;
    gridY += snapOffset.y;

    this.setState({
      snapLines,
    });

    dragNewElement(
      newElement,
      this.state.activeTool.type,
      pointerDownState.originInGrid.x,
      pointerDownState.originInGrid.y,
      gridX,
      gridY,
      distance(pointerDownState.originInGrid.x, gridX),
      distance(pointerDownState.originInGrid.y, gridY),
      isImageElement(newElement)
        ? !shouldMaintainAspectRatio(event)
        : shouldMaintainAspectRatio(event),
      shouldResizeFromCenter(event),
      this.state.zoom.value,
      aspectRatio,
      this.state.originSnapOffset,
    );

    // highlight elements that are to be added to frames on frames creation
    if (
      this.state.activeTool.type === TOOL_TYPE.frame ||
      this.state.activeTool.type === TOOL_TYPE.magicframe
    ) {
      this.setState({
        elementsToHighlight: getElementsInResizingFrame(
          this.scene.getNonDeletedElements(),
          newElement as ExcalidrawFrameLikeElement,
          this.state,
          this.scene.getNonDeletedElementsMap(),
        ),
      });
    }
  };

  private maybeHandleResize = (
    pointerDownState: PointerDownState,
    event: MouseEvent | KeyboardEvent,
  ): boolean => {
    const selectedElements = this.scene.getSelectedElements(this.state);
    const selectedFrames = selectedElements.filter(
      (element): element is ExcalidrawFrameLikeElement =>
        isFrameLikeElement(element),
    );

    const transformHandleType = pointerDownState.resize.handleType;

    if (
      // Frames cannot be rotated.
      (selectedFrames.length > 0 && transformHandleType === "rotation") ||
      // Elbow arrows cannot be transformed (resized or rotated).
      (selectedElements.length === 1 && isElbowArrow(selectedElements[0]))
    ) {
      return false;
    }

    this.setState({
      // TODO: rename this state field to "isScaling" to distinguish
      // it from the generic "isResizing" which includes scaling and
      // rotating
      isResizing: transformHandleType && transformHandleType !== "rotation",
      isRotating: transformHandleType === "rotation",
      activeEmbeddable: null,
    });
    const pointerCoords = pointerDownState.lastCoords;
    let [resizeX, resizeY] = getGridPoint(
      pointerCoords.x - pointerDownState.resize.offset.x,
      pointerCoords.y - pointerDownState.resize.offset.y,
      event[KEYS.CTRL_OR_CMD] ? null : this.state.gridSize,
    );

    const frameElementsOffsetsMap = new Map<
      string,
      {
        x: number;
        y: number;
      }
    >();

    selectedFrames.forEach((frame) => {
      const elementsInFrame = getFrameChildren(
        this.scene.getNonDeletedElements(),
        frame.id,
      );

      elementsInFrame.forEach((element) => {
        frameElementsOffsetsMap.set(frame.id + element.id, {
          x: element.x - frame.x,
          y: element.y - frame.y,
        });
      });
    });

    // check needed for avoiding flickering when a key gets pressed
    // during dragging
    if (!this.state.selectedElementsAreBeingDragged) {
      const [gridX, gridY] = getGridPoint(
        pointerCoords.x,
        pointerCoords.y,
        event[KEYS.CTRL_OR_CMD] ? null : this.state.gridSize,
      );

      const dragOffset = {
        x: gridX - pointerDownState.originInGrid.x,
        y: gridY - pointerDownState.originInGrid.y,
      };

      const originalElements = [...pointerDownState.originalElements.values()];

      this.maybeCacheReferenceSnapPoints(event, selectedElements);

      const { snapOffset, snapLines } = snapResizingElements(
        selectedElements,
        getSelectedElements(originalElements, this.state),
        this.state,
        event,
        dragOffset,
        transformHandleType,
      );

      resizeX += snapOffset.x;
      resizeY += snapOffset.y;

      this.setState({
        snapLines,
      });
    }

    if (
      transformElements(
        pointerDownState.originalElements,
        transformHandleType,
        selectedElements,
        this.scene.getElementsMapIncludingDeleted(),
        shouldRotateWithDiscreteAngle(event),
        shouldResizeFromCenter(event),
        selectedElements.some((element) => isImageElement(element))
          ? !shouldMaintainAspectRatio(event)
          : shouldMaintainAspectRatio(event),
        resizeX,
        resizeY,
        pointerDownState.resize.center.x,
        pointerDownState.resize.center.y,
        this.scene,
      )
    ) {
      const suggestedBindings = getSuggestedBindingsForArrows(
        selectedElements,
        this.scene.getNonDeletedElementsMap(),
      );

      const elementsToHighlight = new Set<ExcalidrawElement>();
      selectedFrames.forEach((frame) => {
        getElementsInResizingFrame(
          this.scene.getNonDeletedElements(),
          frame,
          this.state,
          this.scene.getNonDeletedElementsMap(),
        ).forEach((element) => elementsToHighlight.add(element));
      });

      this.setState({
        elementsToHighlight: [...elementsToHighlight],
        suggestedBindings,
      });

      return true;
    }
    return false;
  };

  private getContextMenuItems = (
    type: "canvas" | "element",
  ): ContextMenuItems => {
    const options: ContextMenuItems = [];

    options.push(actionCopyAsPng, actionCopyAsSvg);

    // canvas contextMenu
    // -------------------------------------------------------------------------

    if (type === "canvas") {
      if (this.state.viewModeEnabled) {
        return [
          ...options,
          actionToggleGridMode,
          actionToggleZenMode,
          actionToggleViewMode,
          actionToggleStats,
        ];
      }

      return [
        actionPaste,
        CONTEXT_MENU_SEPARATOR,
        actionCopyAsPng,
        actionCopyAsSvg,
        copyText,
        CONTEXT_MENU_SEPARATOR,
        actionSelectAll,
        actionUnlockAllElements,
        CONTEXT_MENU_SEPARATOR,
        actionToggleGridMode,
        actionToggleObjectsSnapMode,
        actionToggleZenMode,
        actionToggleViewMode,
        actionToggleStats,
      ];
    }

    // element contextMenu
    // -------------------------------------------------------------------------

    options.push(copyText);

    if (this.state.viewModeEnabled) {
      return [actionCopy, ...options];
    }

    return [
      CONTEXT_MENU_SEPARATOR,
      actionCut,
      actionCopy,
      actionPaste,
      actionSelectAllElementsInFrame,
      actionRemoveAllElementsFromFrame,
      CONTEXT_MENU_SEPARATOR,
      ...options,
      CONTEXT_MENU_SEPARATOR,
      actionCopyStyles,
      actionPasteStyles,
      CONTEXT_MENU_SEPARATOR,
      actionGroup,
      actionTextAutoResize,
      actionUnbindText,
      actionBindText,
      actionWrapTextInContainer,
      actionUngroup,
      CONTEXT_MENU_SEPARATOR,
      actionAddToLibrary,
      CONTEXT_MENU_SEPARATOR,
      actionSendBackward,
      actionBringForward,
      actionSendToBack,
      actionBringToFront,
      CONTEXT_MENU_SEPARATOR,
      actionFlipHorizontal,
      actionFlipVertical,
      CONTEXT_MENU_SEPARATOR,
      actionToggleLinearEditor,
      actionLink,
      actionDuplicateSelection,
      actionToggleElementLock,
      CONTEXT_MENU_SEPARATOR,
      actionDeleteSelected,
    ];
  };

  private handleWheel = withBatchedUpdates(
    (
      event: WheelEvent | React.WheelEvent<HTMLDivElement | HTMLCanvasElement>,
    ) => {
      event.preventDefault();
      if (isPanning) {
        return;
      }

      const { deltaX, deltaY } = event;
      // note that event.ctrlKey is necessary to handle pinch zooming
      if (event.metaKey || event.ctrlKey) {
        const sign = Math.sign(deltaY);
        const MAX_STEP = ZOOM_STEP * 100;
        const absDelta = Math.abs(deltaY);
        let delta = deltaY;
        if (absDelta > MAX_STEP) {
          delta = MAX_STEP * sign;
        }

        let newZoom = this.state.zoom.value - delta / 100;
        // increase zoom steps the more zoomed-in we are (applies to >100% only)
        newZoom +=
          Math.log10(Math.max(1, this.state.zoom.value)) *
          -sign *
          // reduced amplification for small deltas (small movements on a trackpad)
          Math.min(1, absDelta / 20);

        this.translateCanvas((state) => ({
          ...getStateForZoom(
            {
              viewportX: this.lastViewportPosition.x,
              viewportY: this.lastViewportPosition.y,
              nextZoom: getNormalizedZoom(newZoom),
            },
            state,
          ),
          shouldCacheIgnoreZoom: true,
        }));
        this.resetShouldCacheIgnoreZoomDebounced();
        return;
      }

      // scroll horizontally when shift pressed
      if (event.shiftKey) {
        this.translateCanvas(({ zoom, scrollX }) => ({
          // on Mac, shift+wheel tends to result in deltaX
          scrollX: scrollX - (deltaY || deltaX) / zoom.value,
        }));
        return;
      }

      this.translateCanvas(({ zoom, scrollX, scrollY }) => ({
        scrollX: scrollX - deltaX / zoom.value,
        scrollY: scrollY - deltaY / zoom.value,
      }));
    },
  );

  private getTextWysiwygSnappedToCenterPosition(
    x: number,
    y: number,
    appState: AppState,
    container?: ExcalidrawTextContainer | null,
  ) {
    if (container) {
      let elementCenterX = container.x + container.width / 2;
      let elementCenterY = container.y + container.height / 2;

      const elementCenter = getContainerCenter(
        container,
        appState,
        this.scene.getNonDeletedElementsMap(),
      );
      if (elementCenter) {
        elementCenterX = elementCenter.x;
        elementCenterY = elementCenter.y;
      }
      const distanceToCenter = Math.hypot(
        x - elementCenterX,
        y - elementCenterY,
      );
      const isSnappedToCenter =
        distanceToCenter < TEXT_TO_CENTER_SNAP_THRESHOLD;
      if (isSnappedToCenter) {
        const { x: viewportX, y: viewportY } = sceneCoordsToViewportCoords(
          { sceneX: elementCenterX, sceneY: elementCenterY },
          appState,
        );
        return { viewportX, viewportY, elementCenterX, elementCenterY };
      }
    }
  }

  private savePointer = (x: number, y: number, button: "up" | "down") => {
    if (!x || !y) {
      return;
    }
    const { x: sceneX, y: sceneY } = viewportCoordsToSceneCoords(
      { clientX: x, clientY: y },
      this.state,
    );

    if (isNaN(sceneX) || isNaN(sceneY)) {
      // sometimes the pointer goes off screen
    }

    const pointer: CollaboratorPointer = {
      x: sceneX,
      y: sceneY,
      tool: this.state.activeTool.type === "laser" ? "laser" : "pointer",
    };

    this.props.onPointerUpdate?.({
      pointer,
      button,
      pointersMap: gesture.pointers,
    });
  };

  private resetShouldCacheIgnoreZoomDebounced = debounce(() => {
    if (!this.unmounted) {
      this.setState({ shouldCacheIgnoreZoom: false });
    }
  }, 300);

  private updateDOMRect = (cb?: () => void) => {
    if (this.excalidrawContainerRef?.current) {
      const excalidrawContainer = this.excalidrawContainerRef.current;
      const {
        width,
        height,
        left: offsetLeft,
        top: offsetTop,
      } = excalidrawContainer.getBoundingClientRect();
      const {
        width: currentWidth,
        height: currentHeight,
        offsetTop: currentOffsetTop,
        offsetLeft: currentOffsetLeft,
      } = this.state;

      if (
        width === currentWidth &&
        height === currentHeight &&
        offsetLeft === currentOffsetLeft &&
        offsetTop === currentOffsetTop
      ) {
        if (cb) {
          cb();
        }
        return;
      }

      this.setState(
        {
          width,
          height,
          offsetLeft,
          offsetTop,
        },
        () => {
          cb && cb();
        },
      );
    }
  };

  public refresh = () => {
    this.setState({ ...this.getCanvasOffsets() });
  };

  private getCanvasOffsets(): Pick<AppState, "offsetTop" | "offsetLeft"> {
    if (this.excalidrawContainerRef?.current) {
      const excalidrawContainer = this.excalidrawContainerRef.current;
      const { left, top } = excalidrawContainer.getBoundingClientRect();
      return {
        offsetLeft: left,
        offsetTop: top,
      };
    }
    return {
      offsetLeft: 0,
      offsetTop: 0,
    };
  }

  private async updateLanguage() {
    const currentLang =
      languages.find((lang) => lang.code === this.props.langCode) ||
      defaultLang;
    await setLanguage(currentLang);
    this.setAppState({});
  }
}

// -----------------------------------------------------------------------------
// TEST HOOKS
// -----------------------------------------------------------------------------
declare global {
  interface Window {
    h: {
      scene: Scene;
      elements: readonly ExcalidrawElement[];
      state: AppState;
      setState: React.Component<any, AppState>["setState"];
      app: InstanceType<typeof App>;
      history: History;
      store: Store;
    };
  }
}

export const createTestHook = () => {
  if (import.meta.env.MODE === ENV.TEST || import.meta.env.DEV) {
    window.h = window.h || ({} as Window["h"]);

    Object.defineProperties(window.h, {
      elements: {
        configurable: true,
        get() {
          return this.app?.scene.getElementsIncludingDeleted();
        },
        set(elements: ExcalidrawElement[]) {
          return this.app?.scene.replaceAllElements(
            syncInvalidIndices(elements),
          );
        },
      },
      scene: {
        configurable: true,
        get() {
          return this.app?.scene;
        },
      },
    });
  }
};

createTestHook();
export default App;<|MERGE_RESOLUTION|>--- conflicted
+++ resolved
@@ -429,11 +429,8 @@
 import { actionTextAutoResize } from "../actions/actionTextAutoResize";
 import { getVisibleSceneBounds } from "../element/bounds";
 import { isMaybeMermaidDefinition } from "../mermaid";
-<<<<<<< HEAD
 import NewElementCanvas from "./canvases/NewElementCanvas";
-=======
 import { mutateElbowArrow } from "../element/routing";
->>>>>>> 72d6ee48
 
 const AppContext = React.createContext<AppClassProperties>(null!);
 const AppPropsContext = React.createContext<AppProps>(null!);
@@ -1683,7 +1680,7 @@
                           }}
                         />
                         <NewElementCanvas
-                          newElement={this.state.draggingElement}
+                          newElement={this.state.newElement}
                           appState={this.state}
                           scale={window.devicePixelRatio}
                           canvas={this.newElementCanvas}
@@ -6877,12 +6874,7 @@
     );
     // this.scene.insertElement(element);
     this.setState({
-<<<<<<< HEAD
-      draggingElement: element,
-      // editingElement: element,
-=======
       newElement: element,
->>>>>>> 72d6ee48
       startBoundElement: boundElement,
       suggestedBindings: [],
     });
@@ -7768,40 +7760,10 @@
           const discardPoint =
             lastPoint && lastPoint[0] === dx && lastPoint[1] === dy;
 
-<<<<<<< HEAD
-          const _draggingElement = newElementWith(draggingElement, {
-            points: [...points, [dx, dy]],
-            pressures,
-          });
-
-          // ANCHOR
-          this.setState({
-            draggingElement: _draggingElement,
-          });
-        }
-      } else if (isLinearElement(draggingElement)) {
-        pointerDownState.drag.hasOccurred = true;
-        this.setState({
-          selectedElementsAreBeingDragged: true,
-        });
-        const points = draggingElement.points;
-        let dx = gridX - draggingElement.x;
-        let dy = gridY - draggingElement.y;
-
-        if (shouldRotateWithDiscreteAngle(event) && points.length === 2) {
-          ({ width: dx, height: dy } = getLockedLinearCursorAlignSize(
-            draggingElement.x,
-            draggingElement.y,
-            pointerCoords.x,
-            pointerCoords.y,
-          ));
-        }
-=======
           if (!discardPoint) {
             const pressures = newElement.simulatePressure
               ? newElement.pressures
               : [...newElement.pressures, event.pressure];
->>>>>>> 72d6ee48
 
             mutateElement(newElement, {
               points: [...points, [dx, dy]],
@@ -8128,15 +8090,7 @@
         childEvent,
       );
 
-<<<<<<< HEAD
-      if (draggingElement && draggingElement.type !== "selection") {
-        this.scene.insertElement(draggingElement);
-      }
-
-      if (draggingElement?.type === "freedraw") {
-=======
       if (newElement?.type === "freedraw") {
->>>>>>> 72d6ee48
         const pointerCoords = viewportCoordsToSceneCoords(
           childEvent,
           this.state,
