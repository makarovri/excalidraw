--- conflicted
+++ resolved
@@ -1013,14 +1013,8 @@
                       html, body {
                         width: 100%;
                         height: 100%;
-<<<<<<< HEAD
-                        color: ${this.state.theme === "dark" ? "white" : "black"
+                        color: ${this.state.theme === THEME.DARK ? "white" : "black"
                     };
-=======
-                        color: ${
-                          this.state.theme === THEME.DARK ? "white" : "black"
-                        };
->>>>>>> 4987cc53
                       }
                       body {
                         display: flex;
@@ -4061,15 +4055,7 @@
       const selectedElements = this.scene.getSelectedElements(this.state);
       const elementsMap = this.scene.getNonDeletedElementsMap();
       isBindingEnabled(this.state)
-<<<<<<< HEAD
-        ? bindOrUnbindSelectedElements(
-          selectedElements,
-          this.scene.getNonDeletedElements(),
-          elementsMap,
-        )
-=======
         ? bindOrUnbindSelectedElements(selectedElements, this)
->>>>>>> 4987cc53
         : unbindLinearElements(selectedElements, elementsMap);
       this.setState({ suggestedBindings: [] });
     }
@@ -4400,15 +4386,15 @@
 
         return shouldTestInside(element)
           ? getClosedCurveShape(
-              roughShape,
-              [element.x, element.y],
-              element.angle,
-              [cx, cy],
-            )
+            roughShape,
+            [element.x, element.y],
+            element.angle,
+            [cx, cy],
+          )
           : getCurveShape(roughShape, [element.x, element.y], element.angle, [
-              cx,
-              cy,
-            ]);
+            cx,
+            cy,
+          ]);
       }
 
       case "ellipse":
@@ -4506,22 +4492,13 @@
       includeBoundTextElement && includeLockedElements
         ? this.scene.getNonDeletedElements()
         : this.scene
-<<<<<<< HEAD
           .getNonDeletedElements()
           .filter(
             (element) =>
               (includeLockedElements || !element.locked) &&
               (includeBoundTextElement ||
                 !(isTextElement(element) && element.containerId)),
-          );
-=======
-            .getNonDeletedElements()
-            .filter(
-              (element) =>
-                (includeLockedElements || !element.locked) &&
-                (includeBoundTextElement ||
-                  !(isTextElement(element) && element.containerId)),
-            )
+          )
     )
       .filter((el) => this.hitElement(x, y, el))
       .filter((element) => {
@@ -4545,7 +4522,6 @@
         return true;
       })
       .concat(iframeLikes) as NonDeleted<ExcalidrawElement>[];
->>>>>>> 4987cc53
 
     return elements;
   }
@@ -8421,24 +8397,13 @@
       if (pointerDownState.drag.hasOccurred || isResizing || isRotating) {
         isBindingEnabled(this.state)
           ? bindOrUnbindSelectedElements(
-<<<<<<< HEAD
             this.scene.getSelectedElements(this.state),
+            this,
+          )
+          : unbindLinearElements(
             this.scene.getNonDeletedElements(),
             elementsMap,
-          )
-          : unbindLinearElements(
-            this.scene.getSelectedElements(this.state),
-            elementsMap,
           );
-=======
-              this.scene.getSelectedElements(this.state),
-              this,
-            )
-          : unbindLinearElements(
-              this.scene.getNonDeletedElements(),
-              elementsMap,
-            );
->>>>>>> 4987cc53
       }
 
       if (activeTool.type === "laser") {
