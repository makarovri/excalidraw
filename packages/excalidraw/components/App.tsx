import React, { useContext } from "react";
import { flushSync } from "react-dom";

import type { RoughCanvas } from "roughjs/bin/canvas";
import rough from "roughjs/bin/rough";
import clsx from "clsx";
import { nanoid } from "nanoid";
import {
  actionAddToLibrary,
  actionBringForward,
  actionBringToFront,
  actionCopy,
  actionCopyAsPng,
  actionCopyAsSvg,
  copyText,
  actionCopyStyles,
  actionCut,
  actionDeleteSelected,
  actionDuplicateSelection,
  actionFinalize,
  actionFlipHorizontal,
  actionFlipVertical,
  actionGroup,
  actionPasteStyles,
  actionSelectAll,
  actionSendBackward,
  actionSendToBack,
  actionToggleGridMode,
  actionToggleStats,
  actionToggleZenMode,
  actionUnbindText,
  actionBindText,
  actionUngroup,
  actionLink,
  actionToggleElementLock,
  actionToggleLinearEditor,
  actionToggleObjectsSnapMode,
} from "../actions";
import { createRedoAction, createUndoAction } from "../actions/actionHistory";
import { ActionManager } from "../actions/manager";
import { actions } from "../actions/register";
import type { Action, ActionResult } from "../actions/types";
import { trackEvent } from "../analytics";
import {
  getDefaultAppState,
  isEraserActive,
  isHandToolActive,
} from "../appState";
import type { PastedMixedContent } from "../clipboard";
import { copyTextToSystemClipboard, parseClipboard } from "../clipboard";
import { ARROW_TYPE, type EXPORT_IMAGE_TYPES } from "../constants";
import {
  APP_NAME,
  CURSOR_TYPE,
  DEFAULT_MAX_IMAGE_WIDTH_OR_HEIGHT,
  DEFAULT_VERTICAL_ALIGN,
  DRAGGING_THRESHOLD,
  ELEMENT_SHIFT_TRANSLATE_AMOUNT,
  ELEMENT_TRANSLATE_AMOUNT,
  ENV,
  EVENT,
  FRAME_STYLE,
  GRID_SIZE,
  IMAGE_MIME_TYPES,
  IMAGE_RENDER_TIMEOUT,
  isBrave,
  LINE_CONFIRM_THRESHOLD,
  MAX_ALLOWED_FILE_BYTES,
  MIME_TYPES,
  MQ_MAX_HEIGHT_LANDSCAPE,
  MQ_MAX_WIDTH_LANDSCAPE,
  MQ_MAX_WIDTH_PORTRAIT,
  MQ_RIGHT_SIDEBAR_MIN_WIDTH,
  POINTER_BUTTON,
  ROUNDNESS,
  SCROLL_TIMEOUT,
  TAP_TWICE_TIMEOUT,
  TEXT_TO_CENTER_SNAP_THRESHOLD,
  THEME,
  THEME_FILTER,
  TOUCH_CTX_MENU_TIMEOUT,
  VERTICAL_ALIGN,
  YOUTUBE_STATES,
  ZOOM_STEP,
  POINTER_EVENTS,
  TOOL_TYPE,
  EDITOR_LS_KEYS,
  isIOS,
  supportsResizeObserver,
  DEFAULT_COLLISION_THRESHOLD,
  DEFAULT_TEXT_ALIGN,
} from "../constants";
import type { ExportedElements } from "../data";
import { exportCanvas, loadFromBlob } from "../data";
import Library, { distributeLibraryItemsOnSquareGrid } from "../data/library";
import { restore, restoreElements } from "../data/restore";
import {
  dragNewElement,
  dragSelectedElements,
  duplicateElement,
  getCommonBounds,
  getCursorForResizingElement,
  getDragOffsetXY,
  getElementWithTransformHandleType,
  getNormalizedDimensions,
  getResizeArrowDirection,
  getResizeOffsetXY,
  getLockedLinearCursorAlignSize,
  getTransformHandleTypeFromCoords,
  isInvisiblySmallElement,
  isNonDeletedElement,
  isTextElement,
  newElement,
  newLinearElement,
  newTextElement,
  newImageElement,
  transformElements,
  refreshTextDimensions,
  redrawTextBoundingBox,
  getElementAbsoluteCoords,
} from "../element";
import {
  bindOrUnbindLinearElement,
  bindOrUnbindLinearElements,
  fixBindingsAfterDeletion,
  fixBindingsAfterDuplication,
  getHoveredElementForBinding,
  isBindingEnabled,
  isLinearElementSimpleAndAlreadyBound,
  maybeBindLinearElement,
  shouldEnableBindingForPointerEvent,
  updateBoundElements,
  getSuggestedBindingsForArrows,
} from "../element/binding";
import { LinearElementEditor } from "../element/linearElementEditor";
import { mutateElement, newElementWith } from "../element/mutateElement";
import {
  deepCopyElement,
  duplicateElements,
  newFrameElement,
  newFreeDrawElement,
  newEmbeddableElement,
  newMagicFrameElement,
  newIframeElement,
  newArrowElement,
} from "../element/newElement";
import {
  hasBoundTextElement,
  isArrowElement,
  isBindingElement,
  isBindingElementType,
  isBoundToContainer,
  isFrameLikeElement,
  isImageElement,
  isEmbeddableElement,
  isInitializedImageElement,
  isLinearElement,
  isLinearElementType,
  isUsingAdaptiveRadius,
  isIframeElement,
  isIframeLikeElement,
  isMagicFrameElement,
  isTextBindableContainer,
  isElbowArrow,
<<<<<<< HEAD
  isGenericElement,
=======
>>>>>>> 2907fbe3
} from "../element/typeChecks";
import type {
  ExcalidrawBindableElement,
  ExcalidrawElement,
  ExcalidrawFreeDrawElement,
  ExcalidrawGenericElement,
  ExcalidrawLinearElement,
  ExcalidrawTextElement,
  NonDeleted,
  InitializedExcalidrawImageElement,
  ExcalidrawImageElement,
  FileId,
  NonDeletedExcalidrawElement,
  ExcalidrawTextContainer,
  ExcalidrawFrameLikeElement,
  ExcalidrawMagicFrameElement,
  ExcalidrawIframeLikeElement,
  IframeData,
  ExcalidrawIframeElement,
  ExcalidrawEmbeddableElement,
  Ordered,
  ExcalidrawArrowElement,
} from "../element/types";
import { getCenter, getDistance } from "../gesture";
import {
  editGroupForSelectedElement,
  getElementsInGroup,
  getSelectedGroupIdForElement,
  getSelectedGroupIds,
  isElementInGroup,
  isSelectedViaGroup,
  selectGroupsForSelectedElements,
} from "../groups";
import { History } from "../history";
import { defaultLang, getLanguage, languages, setLanguage, t } from "../i18n";
import {
  CODES,
  shouldResizeFromCenter,
  shouldMaintainAspectRatio,
  shouldRotateWithDiscreteAngle,
  isArrowKey,
  KEYS,
} from "../keys";
import {
  isElementCompletelyInViewport,
  isElementInViewport,
} from "../element/sizeHelpers";
import {
  distance2d,
  getCornerRadius,
  getGridPoint,
  isPathALoop,
} from "../math";
import {
  calculateScrollCenter,
  getElementsWithinSelection,
  getNormalizedZoom,
  getSelectedElements,
  hasBackground,
  isSomeElementSelected,
} from "../scene";
import Scene from "../scene/Scene";
import type {
  RenderInteractiveSceneCallback,
  ScrollBars,
} from "../scene/types";
import { getStateForZoom } from "../scene/zoom";
import { findShapeByKey, getBoundTextShape, getElementShape } from "../shapes";
import { getSelectionBoxShape } from "../../utils/geometry/shape";
import { isPointInShape } from "../../utils/collision";
import type {
  AppClassProperties,
  AppProps,
  AppState,
  BinaryFileData,
  DataURL,
  ExcalidrawImperativeAPI,
  BinaryFiles,
  Gesture,
  GestureEvent,
  LibraryItems,
  PointerDownState,
  SceneData,
  Device,
  FrameNameBoundsCache,
  SidebarName,
  SidebarTabName,
  KeyboardModifiersObject,
  CollaboratorPointer,
  ToolType,
  OnUserFollowedPayload,
  UnsubscribeCallback,
  EmbedsValidationStatus,
  ElementsPendingErasure,
} from "../types";
import {
  debounce,
  distance,
  getFontString,
  getNearestScrollableContainer,
  isInputLike,
  isToolIcon,
  isWritableElement,
  sceneCoordsToViewportCoords,
  tupleToCoors,
  viewportCoordsToSceneCoords,
  wrapEvent,
  updateObject,
  updateActiveTool,
  getShortcutKey,
  isTransparent,
  easeToValuesRAF,
  muteFSAbortError,
  isTestEnv,
  easeOut,
  updateStable,
  addEventListener,
  normalizeEOL,
  getDateTime,
  isShallowEqual,
  arrayToMap,
} from "../utils";
import {
  createSrcDoc,
  embeddableURLValidator,
  maybeParseEmbedSrc,
  getEmbedLink,
} from "../element/embeddable";
import type { ContextMenuItems } from "./ContextMenu";
import { ContextMenu, CONTEXT_MENU_SEPARATOR } from "./ContextMenu";
import LayerUI from "./LayerUI";
import { Toast } from "./Toast";
import { actionToggleViewMode } from "../actions/actionToggleViewMode";
import {
  dataURLToFile,
  generateIdFromFile,
  getDataURL,
  getFileFromEvent,
  ImageURLToFile,
  isImageFileHandle,
  isSupportedImageFile,
  loadSceneOrLibraryFromBlob,
  normalizeFile,
  parseLibraryJSON,
  resizeImageFile,
  SVGStringToFile,
} from "../data/blob";
import {
  getInitializedImageElements,
  loadHTMLImageElement,
  normalizeSVG,
  updateImageCache as _updateImageCache,
} from "../element/image";
import throttle from "lodash.throttle";
import type { FileSystemHandle } from "../data/filesystem";
import { fileOpen } from "../data/filesystem";
import {
  bindTextToShapeAfterDuplication,
  getApproxMinLineHeight,
  getApproxMinLineWidth,
  getBoundTextElement,
  getContainerCenter,
  getContainerElement,
  getLineHeightInPx,
  getMinTextElementWidth,
  isMeasureTextSupported,
  isValidTextContainer,
  measureText,
  wrapText,
} from "../element/textElement";
import {
  showHyperlinkTooltip,
  hideHyperlinkToolip,
  Hyperlink,
} from "../components/hyperlink/Hyperlink";
import { isLocalLink, normalizeLink, toValidURL } from "../data/url";
import { shouldShowBoundingBox } from "../element/transformHandles";
import { actionUnlockAllElements } from "../actions/actionElementLock";
import { Fonts, getLineHeight } from "../fonts";
import {
  getFrameChildren,
  isCursorInFrame,
  bindElementsToFramesAfterDuplication,
  addElementsToFrame,
  replaceAllElementsInFrame,
  removeElementsFromFrame,
  getElementsInResizingFrame,
  getElementsInNewFrame,
  getContainingFrame,
  elementOverlapsWithFrame,
  updateFrameMembershipOfSelectedElements,
  isElementInFrame,
  getFrameLikeTitle,
  getElementsOverlappingFrame,
  filterElementsEligibleAsFrameChildren,
} from "../frame";
import {
  excludeElementsInFramesFromSelection,
  makeNextSelectedElementIds,
} from "../scene/selection";
import { actionPaste } from "../actions/actionClipboard";
import {
  actionRemoveAllElementsFromFrame,
  actionSelectAllElementsInFrame,
} from "../actions/actionFrame";
import { actionToggleHandTool, zoomToFit } from "../actions/actionCanvas";
import { jotaiStore } from "../jotai";
import { activeConfirmDialogAtom } from "./ActiveConfirmDialog";
import { ImageSceneDataError } from "../errors";
import {
  getSnapLinesAtPointer,
  snapDraggedElements,
  isActiveToolNonLinearSnappable,
  snapNewElement,
  snapResizingElements,
  isSnappingEnabled,
  getVisibleGaps,
  getReferenceSnapPoints,
  SnapCache,
} from "../snapping";
import { actionWrapTextInContainer } from "../actions/actionBoundText";
import BraveMeasureTextError from "./BraveMeasureTextError";
import { activeEyeDropperAtom } from "./EyeDropper";
import type { ExcalidrawElementSkeleton } from "../data/transform";
import { convertToExcalidrawElements } from "../data/transform";
import type { ValueOf } from "../utility-types";
import { isSidebarDockedAtom } from "./Sidebar/Sidebar";
import { StaticCanvas, InteractiveCanvas } from "./canvases";
import { Renderer } from "../scene/Renderer";
import { ShapeCache } from "../scene/ShapeCache";
import { SVGLayer } from "./SVGLayer";
import {
  setEraserCursor,
  setCursor,
  resetCursor,
  setCursorForShape,
} from "../cursor";
import { Emitter } from "../emitter";
import { ElementCanvasButtons } from "../element/ElementCanvasButtons";
import type { MagicCacheData } from "../data/magic";
import { diagramToHTML } from "../data/magic";
import { exportToBlob } from "../../utils/export";
import { COLOR_PALETTE } from "../colors";
import { ElementCanvasButton } from "./MagicButton";
import { MagicIcon, copyIcon, fullscreenIcon } from "./icons";
import { EditorLocalStorage } from "../data/EditorLocalStorage";
import FollowMode from "./FollowMode/FollowMode";
import { Store, StoreAction } from "../store";
import { AnimationFrameHandler } from "../animation-frame-handler";
import { AnimatedTrail } from "../animated-trail";
import { LaserTrails } from "../laser-trails";
import { withBatchedUpdates, withBatchedUpdatesThrottled } from "../reactUtils";
import { getRenderOpacity } from "../renderer/renderElement";
import {
  hitElementBoundText,
  hitElementBoundingBoxOnly,
  hitElementItself,
} from "../element/collision";
import { textWysiwyg } from "../element/textWysiwyg";
import { isOverScrollBars } from "../scene/scrollbars";
import { syncInvalidIndices, syncMovedIndices } from "../fractionalIndex";
import {
  isPointHittingLink,
  isPointHittingLinkIcon,
} from "./hyperlink/helpers";
import { getShortcutFromShortcutName } from "../actions/shortcuts";
import { actionTextAutoResize } from "../actions/actionTextAutoResize";
import { getVisibleSceneBounds } from "../element/bounds";
import { isMaybeMermaidDefinition } from "../mermaid";
import { mutateElbowArrow } from "../element/routing";
<<<<<<< HEAD
import {
  FlowChartCreator,
  FlowChartNavigator,
  getLinkDirectionFromKey,
} from "../element/flowchart";
=======
>>>>>>> 2907fbe3

const AppContext = React.createContext<AppClassProperties>(null!);
const AppPropsContext = React.createContext<AppProps>(null!);

const deviceContextInitialValue = {
  viewport: {
    isMobile: false,
    isLandscape: false,
  },
  editor: {
    isMobile: false,
    canFitSidebar: false,
  },
  isTouchScreen: false,
};
const DeviceContext = React.createContext<Device>(deviceContextInitialValue);
DeviceContext.displayName = "DeviceContext";

export const ExcalidrawContainerContext = React.createContext<{
  container: HTMLDivElement | null;
  id: string | null;
}>({ container: null, id: null });
ExcalidrawContainerContext.displayName = "ExcalidrawContainerContext";

const ExcalidrawElementsContext = React.createContext<
  readonly NonDeletedExcalidrawElement[]
>([]);
ExcalidrawElementsContext.displayName = "ExcalidrawElementsContext";

const ExcalidrawAppStateContext = React.createContext<AppState>({
  ...getDefaultAppState(),
  width: 0,
  height: 0,
  offsetLeft: 0,
  offsetTop: 0,
});
ExcalidrawAppStateContext.displayName = "ExcalidrawAppStateContext";

const ExcalidrawSetAppStateContext = React.createContext<
  React.Component<any, AppState>["setState"]
>(() => {
  console.warn("Uninitialized ExcalidrawSetAppStateContext context!");
});
ExcalidrawSetAppStateContext.displayName = "ExcalidrawSetAppStateContext";

const ExcalidrawActionManagerContext = React.createContext<ActionManager>(
  null!,
);
ExcalidrawActionManagerContext.displayName = "ExcalidrawActionManagerContext";

export const useApp = () => useContext(AppContext);
export const useAppProps = () => useContext(AppPropsContext);
export const useDevice = () => useContext<Device>(DeviceContext);
export const useExcalidrawContainer = () =>
  useContext(ExcalidrawContainerContext);
export const useExcalidrawElements = () =>
  useContext(ExcalidrawElementsContext);
export const useExcalidrawAppState = () =>
  useContext(ExcalidrawAppStateContext);
export const useExcalidrawSetAppState = () =>
  useContext(ExcalidrawSetAppStateContext);
export const useExcalidrawActionManager = () =>
  useContext(ExcalidrawActionManagerContext);

let didTapTwice: boolean = false;
let tappedTwiceTimer = 0;
let isHoldingSpace: boolean = false;
let isPanning: boolean = false;
let isDraggingScrollBar: boolean = false;
let currentScrollBars: ScrollBars = { horizontal: null, vertical: null };
let touchTimeout = 0;
let invalidateContextMenu = false;

/**
 * Map of youtube embed video states
 */
const YOUTUBE_VIDEO_STATES = new Map<
  ExcalidrawElement["id"],
  ValueOf<typeof YOUTUBE_STATES>
>();

let IS_PLAIN_PASTE = false;
let IS_PLAIN_PASTE_TIMER = 0;
let PLAIN_PASTE_TOAST_SHOWN = false;

let lastPointerUp: (() => void) | null = null;
const gesture: Gesture = {
  pointers: new Map(),
  lastCenter: null,
  initialDistance: null,
  initialScale: null,
};

class App extends React.Component<AppProps, AppState> {
  canvas: AppClassProperties["canvas"];
  interactiveCanvas: AppClassProperties["interactiveCanvas"] = null;
  rc: RoughCanvas;
  unmounted: boolean = false;
  actionManager: ActionManager;
  device: Device = deviceContextInitialValue;

  private excalidrawContainerRef = React.createRef<HTMLDivElement>();

  public scene: Scene;
  public fonts: Fonts;
  public renderer: Renderer;
  private resizeObserver: ResizeObserver | undefined;
  private nearestScrollableContainer: HTMLElement | Document | undefined;
  public library: AppClassProperties["library"];
  public libraryItemsFromStorage: LibraryItems | undefined;
  public id: string;
  private store: Store;
  private history: History;
  private excalidrawContainerValue: {
    container: HTMLDivElement | null;
    id: string;
  };

  public files: BinaryFiles = {};
  public imageCache: AppClassProperties["imageCache"] = new Map();
  private iFrameRefs = new Map<ExcalidrawElement["id"], HTMLIFrameElement>();
  /**
   * Indicates whether the embeddable's url has been validated for rendering.
   * If value not set, indicates that the validation is pending.
   * Initially or on url change the flag is not reset so that we can guarantee
   * the validation came from a trusted source (the editor).
   **/
  private embedsValidationStatus: EmbedsValidationStatus = new Map();
  /** embeds that have been inserted to DOM (as a perf optim, we don't want to
   * insert to DOM before user initially scrolls to them) */
  private initializedEmbeds = new Set<ExcalidrawIframeLikeElement["id"]>();

  private elementsPendingErasure: ElementsPendingErasure = new Set();

  private flowChartCreator: FlowChartCreator = new FlowChartCreator();
  private flowChartNavigator: FlowChartNavigator = new FlowChartNavigator();

  hitLinkElement?: NonDeletedExcalidrawElement;
  lastPointerDownEvent: React.PointerEvent<HTMLElement> | null = null;
  lastPointerUpEvent: React.PointerEvent<HTMLElement> | PointerEvent | null =
    null;
  lastPointerMoveEvent: PointerEvent | null = null;
  lastViewportPosition = { x: 0, y: 0 };

  animationFrameHandler = new AnimationFrameHandler();

  laserTrails = new LaserTrails(this.animationFrameHandler, this);
  eraserTrail = new AnimatedTrail(this.animationFrameHandler, this, {
    streamline: 0.2,
    size: 5,
    keepHead: true,
    sizeMapping: (c) => {
      const DECAY_TIME = 200;
      const DECAY_LENGTH = 10;
      const t = Math.max(0, 1 - (performance.now() - c.pressure) / DECAY_TIME);
      const l =
        (DECAY_LENGTH -
          Math.min(DECAY_LENGTH, c.totalLength - c.currentIndex)) /
        DECAY_LENGTH;

      return Math.min(easeOut(l), easeOut(t));
    },
    fill: () =>
      this.state.theme === THEME.LIGHT
        ? "rgba(0, 0, 0, 0.2)"
        : "rgba(255, 255, 255, 0.2)",
  });

  onChangeEmitter = new Emitter<
    [
      elements: readonly ExcalidrawElement[],
      appState: AppState,
      files: BinaryFiles,
    ]
  >();

  onPointerDownEmitter = new Emitter<
    [
      activeTool: AppState["activeTool"],
      pointerDownState: PointerDownState,
      event: React.PointerEvent<HTMLElement>,
    ]
  >();

  onPointerUpEmitter = new Emitter<
    [
      activeTool: AppState["activeTool"],
      pointerDownState: PointerDownState,
      event: PointerEvent,
    ]
  >();
  onUserFollowEmitter = new Emitter<[payload: OnUserFollowedPayload]>();
  onScrollChangeEmitter = new Emitter<
    [scrollX: number, scrollY: number, zoom: AppState["zoom"]]
  >();

  missingPointerEventCleanupEmitter = new Emitter<
    [event: PointerEvent | null]
  >();
  onRemoveEventListenersEmitter = new Emitter<[]>();

  constructor(props: AppProps) {
    super(props);
    const defaultAppState = getDefaultAppState();
    const {
      excalidrawAPI,
      viewModeEnabled = false,
      zenModeEnabled = false,
      gridModeEnabled = false,
      objectsSnapModeEnabled = false,
      theme = defaultAppState.theme,
      name = `${t("labels.untitled")}-${getDateTime()}`,
    } = props;
    this.state = {
      ...defaultAppState,
      theme,
      isLoading: true,
      ...this.getCanvasOffsets(),
      viewModeEnabled,
      zenModeEnabled,
      objectsSnapModeEnabled,
      gridSize: gridModeEnabled ? GRID_SIZE : null,
      name,
      width: window.innerWidth,
      height: window.innerHeight,
    };

    this.id = nanoid();
    this.library = new Library(this);
    this.actionManager = new ActionManager(
      this.syncActionResult,
      () => this.state,
      () => this.scene.getElementsIncludingDeleted(),
      this,
    );
    this.scene = new Scene();

    this.canvas = document.createElement("canvas");
    this.rc = rough.canvas(this.canvas);
    this.renderer = new Renderer(this.scene);

    this.store = new Store();
    this.history = new History();

    if (excalidrawAPI) {
      const api: ExcalidrawImperativeAPI = {
        updateScene: this.updateScene,
        updateLibrary: this.library.updateLibrary,
        addFiles: this.addFiles,
        resetScene: this.resetScene,
        getSceneElementsIncludingDeleted: this.getSceneElementsIncludingDeleted,
        history: {
          clear: this.resetHistory,
        },
        scrollToContent: this.scrollToContent,
        getSceneElements: this.getSceneElements,
        getAppState: () => this.state,
        getFiles: () => this.files,
        getName: this.getName,
        registerAction: (action: Action) => {
          this.actionManager.registerAction(action);
        },
        refresh: this.refresh,
        setToast: this.setToast,
        id: this.id,
        setActiveTool: this.setActiveTool,
        setCursor: this.setCursor,
        resetCursor: this.resetCursor,
        updateFrameRendering: this.updateFrameRendering,
        toggleSidebar: this.toggleSidebar,
        onChange: (cb) => this.onChangeEmitter.on(cb),
        onPointerDown: (cb) => this.onPointerDownEmitter.on(cb),
        onPointerUp: (cb) => this.onPointerUpEmitter.on(cb),
        onScrollChange: (cb) => this.onScrollChangeEmitter.on(cb),
        onUserFollow: (cb) => this.onUserFollowEmitter.on(cb),
      } as const;
      if (typeof excalidrawAPI === "function") {
        excalidrawAPI(api);
      } else {
        console.error("excalidrawAPI should be a function!");
      }
    }

    this.excalidrawContainerValue = {
      container: this.excalidrawContainerRef.current,
      id: this.id,
    };

    this.fonts = new Fonts({ scene: this.scene });
    this.history = new History();

    this.actionManager.registerAll(actions);
    this.actionManager.registerAction(
      createUndoAction(this.history, this.store, this.scene),
    );
    this.actionManager.registerAction(
      createRedoAction(this.history, this.store, this.scene),
    );
  }

  private onWindowMessage(event: MessageEvent) {
    if (
      event.origin !== "https://player.vimeo.com" &&
      event.origin !== "https://www.youtube.com"
    ) {
      return;
    }

    let data = null;
    try {
      data = JSON.parse(event.data);
    } catch (e) {}
    if (!data) {
      return;
    }

    switch (event.origin) {
      case "https://player.vimeo.com":
        //Allowing for multiple instances of Excalidraw running in the window
        if (data.method === "paused") {
          let source: Window | null = null;
          const iframes = document.body.querySelectorAll(
            "iframe.excalidraw__embeddable",
          );
          if (!iframes) {
            break;
          }
          for (const iframe of iframes as NodeListOf<HTMLIFrameElement>) {
            if (iframe.contentWindow === event.source) {
              source = iframe.contentWindow;
            }
          }
          source?.postMessage(
            JSON.stringify({
              method: data.value ? "play" : "pause",
              value: true,
            }),
            "*",
          );
        }
        break;
      case "https://www.youtube.com":
        if (
          data.event === "infoDelivery" &&
          data.info &&
          data.id &&
          typeof data.info.playerState === "number"
        ) {
          const id = data.id;
          const playerState = data.info.playerState as number;
          if (
            (Object.values(YOUTUBE_STATES) as number[]).includes(playerState)
          ) {
            YOUTUBE_VIDEO_STATES.set(
              id,
              playerState as ValueOf<typeof YOUTUBE_STATES>,
            );
          }
        }
        break;
    }
  }

  private cacheEmbeddableRef(
    element: ExcalidrawIframeLikeElement,
    ref: HTMLIFrameElement | null,
  ) {
    if (ref) {
      this.iFrameRefs.set(element.id, ref);
    }
  }

  private getHTMLIFrameElement(
    element: ExcalidrawIframeLikeElement,
  ): HTMLIFrameElement | undefined {
    return this.iFrameRefs.get(element.id);
  }

  private handleEmbeddableCenterClick(element: ExcalidrawIframeLikeElement) {
    if (
      this.state.activeEmbeddable?.element === element &&
      this.state.activeEmbeddable?.state === "active"
    ) {
      return;
    }

    // The delay serves two purposes
    // 1. To prevent first click propagating to iframe on mobile,
    //    else the click will immediately start and stop the video
    // 2. If the user double clicks the frame center to activate it
    //    without the delay youtube will immediately open the video
    //    in fullscreen mode
    setTimeout(() => {
      this.setState({
        activeEmbeddable: { element, state: "active" },
        selectedElementIds: { [element.id]: true },
        draggingElement: null,
        selectionElement: null,
      });
    }, 100);

    if (isIframeElement(element)) {
      return;
    }

    const iframe = this.getHTMLIFrameElement(element);

    if (!iframe?.contentWindow) {
      return;
    }

    if (iframe.src.includes("youtube")) {
      const state = YOUTUBE_VIDEO_STATES.get(element.id);
      if (!state) {
        YOUTUBE_VIDEO_STATES.set(element.id, YOUTUBE_STATES.UNSTARTED);
        iframe.contentWindow.postMessage(
          JSON.stringify({
            event: "listening",
            id: element.id,
          }),
          "*",
        );
      }
      switch (state) {
        case YOUTUBE_STATES.PLAYING:
        case YOUTUBE_STATES.BUFFERING:
          iframe.contentWindow?.postMessage(
            JSON.stringify({
              event: "command",
              func: "pauseVideo",
              args: "",
            }),
            "*",
          );
          break;
        default:
          iframe.contentWindow?.postMessage(
            JSON.stringify({
              event: "command",
              func: "playVideo",
              args: "",
            }),
            "*",
          );
      }
    }

    if (iframe.src.includes("player.vimeo.com")) {
      iframe.contentWindow.postMessage(
        JSON.stringify({
          method: "paused", //video play/pause in onWindowMessage handler
        }),
        "*",
      );
    }
  }

  private isIframeLikeElementCenter(
    el: ExcalidrawIframeLikeElement | null,
    event: React.PointerEvent<HTMLElement> | PointerEvent,
    sceneX: number,
    sceneY: number,
  ) {
    return (
      el &&
      !event.altKey &&
      !event.shiftKey &&
      !event.metaKey &&
      !event.ctrlKey &&
      (this.state.activeEmbeddable?.element !== el ||
        this.state.activeEmbeddable?.state === "hover" ||
        !this.state.activeEmbeddable) &&
      sceneX >= el.x + el.width / 3 &&
      sceneX <= el.x + (2 * el.width) / 3 &&
      sceneY >= el.y + el.height / 3 &&
      sceneY <= el.y + (2 * el.height) / 3
    );
  }

  private updateEmbedValidationStatus = (
    element: ExcalidrawEmbeddableElement,
    status: boolean,
  ) => {
    this.embedsValidationStatus.set(element.id, status);
    ShapeCache.delete(element);
  };

  private updateEmbeddables = () => {
    const iframeLikes = new Set<ExcalidrawIframeLikeElement["id"]>();

    let updated = false;
    this.scene.getNonDeletedElements().filter((element) => {
      if (isEmbeddableElement(element)) {
        iframeLikes.add(element.id);
        if (!this.embedsValidationStatus.has(element.id)) {
          updated = true;

          const validated = embeddableURLValidator(
            element.link,
            this.props.validateEmbeddable,
          );

          this.updateEmbedValidationStatus(element, validated);
        }
      } else if (isIframeElement(element)) {
        iframeLikes.add(element.id);
      }
      return false;
    });

    if (updated) {
      this.scene.triggerUpdate();
    }

    // GC
    this.iFrameRefs.forEach((ref, id) => {
      if (!iframeLikes.has(id)) {
        this.iFrameRefs.delete(id);
      }
    });
  };

  private renderEmbeddables() {
    const scale = this.state.zoom.value;
    const normalizedWidth = this.state.width;
    const normalizedHeight = this.state.height;

    const embeddableElements = this.scene
      .getNonDeletedElements()
      .filter(
        (el): el is Ordered<NonDeleted<ExcalidrawIframeLikeElement>> =>
          (isEmbeddableElement(el) &&
            this.embedsValidationStatus.get(el.id) === true) ||
          isIframeElement(el),
      );

    return (
      <>
        {embeddableElements.map((el) => {
          const { x, y } = sceneCoordsToViewportCoords(
            { sceneX: el.x, sceneY: el.y },
            this.state,
          );

          const isVisible = isElementInViewport(
            el,
            normalizedWidth,
            normalizedHeight,
            this.state,
            this.scene.getNonDeletedElementsMap(),
          );
          const hasBeenInitialized = this.initializedEmbeds.has(el.id);

          if (isVisible && !hasBeenInitialized) {
            this.initializedEmbeds.add(el.id);
          }
          const shouldRender = isVisible || hasBeenInitialized;

          if (!shouldRender) {
            return null;
          }

          let src: IframeData | null;

          if (isIframeElement(el)) {
            src = null;

            const data: MagicCacheData = (el.customData?.generationData ??
              this.magicGenerations.get(el.id)) || {
              status: "error",
              message: "No generation data",
              code: "ERR_NO_GENERATION_DATA",
            };

            if (data.status === "done") {
              const html = data.html;
              src = {
                intrinsicSize: { w: el.width, h: el.height },
                type: "document",
                srcdoc: () => {
                  return html;
                },
              } as const;
            } else if (data.status === "pending") {
              src = {
                intrinsicSize: { w: el.width, h: el.height },
                type: "document",
                srcdoc: () => {
                  return createSrcDoc(`
                    <style>
                      html, body {
                        width: 100%;
                        height: 100%;
                        color: ${
                          this.state.theme === THEME.DARK ? "white" : "black"
                        };
                      }
                      body {
                        display: flex;
                        align-items: center;
                        justify-content: center;
                        flex-direction: column;
                        gap: 1rem;
                      }

                      .Spinner {
                        display: flex;
                        align-items: center;
                        justify-content: center;
                        margin-left: auto;
                        margin-right: auto;
                      }

                      .Spinner svg {
                        animation: rotate 1.6s linear infinite;
                        transform-origin: center center;
                        width: 40px;
                        height: 40px;
                      }

                      .Spinner circle {
                        stroke: currentColor;
                        animation: dash 1.6s linear 0s infinite;
                        stroke-linecap: round;
                      }

                      @keyframes rotate {
                        100% {
                          transform: rotate(360deg);
                        }
                      }

                      @keyframes dash {
                        0% {
                          stroke-dasharray: 1, 300;
                          stroke-dashoffset: 0;
                        }
                        50% {
                          stroke-dasharray: 150, 300;
                          stroke-dashoffset: -200;
                        }
                        100% {
                          stroke-dasharray: 1, 300;
                          stroke-dashoffset: -280;
                        }
                      }
                    </style>
                    <div class="Spinner">
                      <svg
                        viewBox="0 0 100 100"
                      >
                        <circle
                          cx="50"
                          cy="50"
                          r="46"
                          stroke-width="8"
                          fill="none"
                          stroke-miter-limit="10"
                        />
                      </svg>
                    </div>
                    <div>Generating...</div>
                  `);
                },
              } as const;
            } else {
              let message: string;
              if (data.code === "ERR_GENERATION_INTERRUPTED") {
                message = "Generation was interrupted...";
              } else {
                message = data.message || "Generation failed";
              }
              src = {
                intrinsicSize: { w: el.width, h: el.height },
                type: "document",
                srcdoc: () => {
                  return createSrcDoc(`
                    <style>
                    html, body {
                      height: 100%;
                    }
                      body {
                        display: flex;
                        flex-direction: column;
                        align-items: center;
                        justify-content: center;
                        color: ${COLOR_PALETTE.red[3]};
                      }
                      h1, h3 {
                        margin-top: 0;
                        margin-bottom: 0.5rem;
                      }
                    </style>
                    <h1>Error!</h1>
                    <h3>${message}</h3>
                  `);
                },
              } as const;
            }
          } else {
            src = getEmbedLink(toValidURL(el.link || ""));
          }

          const isActive =
            this.state.activeEmbeddable?.element === el &&
            this.state.activeEmbeddable?.state === "active";
          const isHovered =
            this.state.activeEmbeddable?.element === el &&
            this.state.activeEmbeddable?.state === "hover";

          return (
            <div
              key={el.id}
              className={clsx("excalidraw__embeddable-container", {
                "is-hovered": isHovered,
              })}
              style={{
                transform: isVisible
                  ? `translate(${x - this.state.offsetLeft}px, ${
                      y - this.state.offsetTop
                    }px) scale(${scale})`
                  : "none",
                display: isVisible ? "block" : "none",
                opacity: getRenderOpacity(
                  el,
                  getContainingFrame(el, this.scene.getNonDeletedElementsMap()),
                  this.elementsPendingErasure,
                ),
                ["--embeddable-radius" as string]: `${getCornerRadius(
                  Math.min(el.width, el.height),
                  el,
                )}px`,
              }}
            >
              <div
                //this is a hack that addresses isse with embedded excalidraw.com embeddable
                //https://github.com/excalidraw/excalidraw/pull/6691#issuecomment-1607383938
                /*ref={(ref) => {
                  if (!this.excalidrawContainerRef.current) {
                    return;
                  }
                  const container = this.excalidrawContainerRef.current;
                  const sh = container.scrollHeight;
                  const ch = container.clientHeight;
                  if (sh !== ch) {
                    container.style.height = `${sh}px`;
                    setTimeout(() => {
                      container.style.height = `100%`;
                    });
                  }
                }}*/
                className="excalidraw__embeddable-container__inner"
                style={{
                  width: isVisible ? `${el.width}px` : 0,
                  height: isVisible ? `${el.height}px` : 0,
                  transform: isVisible ? `rotate(${el.angle}rad)` : "none",
                  pointerEvents: isActive
                    ? POINTER_EVENTS.enabled
                    : POINTER_EVENTS.disabled,
                }}
              >
                {isHovered && (
                  <div className="excalidraw__embeddable-hint">
                    {t("buttons.embeddableInteractionButton")}
                  </div>
                )}
                <div
                  className="excalidraw__embeddable__outer"
                  style={{
                    padding: `${el.strokeWidth}px`,
                  }}
                >
                  {(isEmbeddableElement(el)
                    ? this.props.renderEmbeddable?.(el, this.state)
                    : null) ?? (
                    <iframe
                      ref={(ref) => this.cacheEmbeddableRef(el, ref)}
                      className="excalidraw__embeddable"
                      srcDoc={
                        src?.type === "document"
                          ? src.srcdoc(this.state.theme)
                          : undefined
                      }
                      src={
                        src?.type !== "document" ? src?.link ?? "" : undefined
                      }
                      // https://stackoverflow.com/q/18470015
                      scrolling="no"
                      referrerPolicy="no-referrer-when-downgrade"
                      title="Excalidraw Embedded Content"
                      allow="accelerometer; autoplay; clipboard-write; encrypted-media; gyroscope; picture-in-picture"
                      allowFullScreen={true}
                      sandbox={`${
                        src?.sandbox?.allowSameOrigin ? "allow-same-origin" : ""
                      } allow-scripts allow-forms allow-popups allow-popups-to-escape-sandbox allow-presentation allow-downloads`}
                    />
                  )}
                </div>
              </div>
            </div>
          );
        })}
      </>
    );
  }

  private getFrameNameDOMId = (frameElement: ExcalidrawElement) => {
    return `${this.id}-frame-name-${frameElement.id}`;
  };

  frameNameBoundsCache: FrameNameBoundsCache = {
    get: (frameElement) => {
      let bounds = this.frameNameBoundsCache._cache.get(frameElement.id);
      if (
        !bounds ||
        bounds.zoom !== this.state.zoom.value ||
        bounds.versionNonce !== frameElement.versionNonce
      ) {
        const frameNameDiv = document.getElementById(
          this.getFrameNameDOMId(frameElement),
        );

        if (frameNameDiv) {
          const box = frameNameDiv.getBoundingClientRect();
          const boxSceneTopLeft = viewportCoordsToSceneCoords(
            { clientX: box.x, clientY: box.y },
            this.state,
          );
          const boxSceneBottomRight = viewportCoordsToSceneCoords(
            { clientX: box.right, clientY: box.bottom },
            this.state,
          );

          bounds = {
            x: boxSceneTopLeft.x,
            y: boxSceneTopLeft.y,
            width: boxSceneBottomRight.x - boxSceneTopLeft.x,
            height: boxSceneBottomRight.y - boxSceneTopLeft.y,
            angle: 0,
            zoom: this.state.zoom.value,
            versionNonce: frameElement.versionNonce,
          };

          this.frameNameBoundsCache._cache.set(frameElement.id, bounds);

          return bounds;
        }
        return null;
      }

      return bounds;
    },
    /**
     * @private
     */
    _cache: new Map(),
  };

  private renderFrameNames = () => {
    if (!this.state.frameRendering.enabled || !this.state.frameRendering.name) {
      return null;
    }

    const isDarkTheme = this.state.theme === THEME.DARK;

    return this.scene.getNonDeletedFramesLikes().map((f) => {
      if (
        !isElementInViewport(
          f,
          this.canvas.width / window.devicePixelRatio,
          this.canvas.height / window.devicePixelRatio,
          {
            offsetLeft: this.state.offsetLeft,
            offsetTop: this.state.offsetTop,
            scrollX: this.state.scrollX,
            scrollY: this.state.scrollY,
            zoom: this.state.zoom,
          },
          this.scene.getNonDeletedElementsMap(),
        )
      ) {
        // if frame not visible, don't render its name
        return null;
      }

      const { x: x1, y: y1 } = sceneCoordsToViewportCoords(
        { sceneX: f.x, sceneY: f.y },
        this.state,
      );

      const FRAME_NAME_EDIT_PADDING = 6;

      const reset = () => {
        mutateElement(f, { name: f.name?.trim() || null });
        this.setState({ editingFrame: null });
      };

      let frameNameJSX;

      const frameName = getFrameLikeTitle(f);

      if (f.id === this.state.editingFrame) {
        const frameNameInEdit = frameName;

        frameNameJSX = (
          <input
            autoFocus
            value={frameNameInEdit}
            onChange={(e) => {
              mutateElement(f, {
                name: e.target.value,
              });
            }}
            onFocus={(e) => e.target.select()}
            onBlur={() => reset()}
            onKeyDown={(event) => {
              // for some inexplicable reason, `onBlur` triggered on ESC
              // does not reset `state.editingFrame` despite being called,
              // and we need to reset it here as well
              if (event.key === KEYS.ESCAPE || event.key === KEYS.ENTER) {
                reset();
              }
            }}
            style={{
              background: this.state.viewBackgroundColor,
              filter: isDarkTheme ? THEME_FILTER : "none",
              zIndex: 2,
              border: "none",
              display: "block",
              padding: `${FRAME_NAME_EDIT_PADDING}px`,
              borderRadius: 4,
              boxShadow: "inset 0 0 0 1px var(--color-primary)",
              fontFamily: "Assistant",
              fontSize: "14px",
              transform: `translate(-${FRAME_NAME_EDIT_PADDING}px, ${FRAME_NAME_EDIT_PADDING}px)`,
              color: "var(--color-gray-80)",
              overflow: "hidden",
              maxWidth: `${
                document.body.clientWidth - x1 - FRAME_NAME_EDIT_PADDING
              }px`,
            }}
            size={frameNameInEdit.length + 1 || 1}
            dir="auto"
            autoComplete="off"
            autoCapitalize="off"
            autoCorrect="off"
          />
        );
      } else {
        frameNameJSX = frameName;
      }

      return (
        <div
          id={this.getFrameNameDOMId(f)}
          key={f.id}
          style={{
            position: "absolute",
            // Positioning from bottom so that we don't to either
            // calculate text height or adjust using transform (which)
            // messes up input position when editing the frame name.
            // This makes the positioning deterministic and we can calculate
            // the same position when rendering to canvas / svg.
            bottom: `${
              this.state.height +
              FRAME_STYLE.nameOffsetY -
              y1 +
              this.state.offsetTop
            }px`,
            left: `${x1 - this.state.offsetLeft}px`,
            zIndex: 2,
            fontSize: FRAME_STYLE.nameFontSize,
            color: isDarkTheme
              ? FRAME_STYLE.nameColorDarkTheme
              : FRAME_STYLE.nameColorLightTheme,
            lineHeight: FRAME_STYLE.nameLineHeight,
            width: "max-content",
            maxWidth: `${f.width}px`,
            overflow: f.id === this.state.editingFrame ? "visible" : "hidden",
            whiteSpace: "nowrap",
            textOverflow: "ellipsis",
            cursor: CURSOR_TYPE.MOVE,
            pointerEvents: this.state.viewModeEnabled
              ? POINTER_EVENTS.disabled
              : POINTER_EVENTS.enabled,
          }}
          onPointerDown={(event) => this.handleCanvasPointerDown(event)}
          onWheel={(event) => this.handleWheel(event)}
          onContextMenu={this.handleCanvasContextMenu}
          onDoubleClick={() => {
            this.setState({
              editingFrame: f.id,
            });
          }}
        >
          {frameNameJSX}
        </div>
      );
    });
  };

  private toggleOverscrollBehavior(event: React.PointerEvent) {
    // when pointer inside editor, disable overscroll behavior to prevent
    // panning to trigger history back/forward on MacOS Chrome
    document.documentElement.style.overscrollBehaviorX =
      event.type === "pointerenter" ? "none" : "auto";
  }

  public render() {
    const selectedElements = this.scene.getSelectedElements(this.state);
    const { renderTopRightUI, renderCustomStats } = this.props;

    const sceneNonce = this.scene.getSceneNonce();
    const { elementsMap, visibleElements } =
      this.renderer.getRenderableElements({
        sceneNonce,
        zoom: this.state.zoom,
        offsetLeft: this.state.offsetLeft,
        offsetTop: this.state.offsetTop,
        scrollX: this.state.scrollX,
        scrollY: this.state.scrollY,
        height: this.state.height,
        width: this.state.width,
        editingElement: this.state.editingElement,
        pendingImageElementId: this.state.pendingImageElementId,
      });

    const allElementsMap = this.scene.getNonDeletedElementsMap();

    const shouldBlockPointerEvents =
      !(
        this.state.editingElement && isLinearElement(this.state.editingElement)
      ) &&
      (this.state.selectionElement ||
        this.state.draggingElement ||
        this.state.resizingElement ||
        (this.state.activeTool.type === "laser" &&
          // technically we can just test on this once we make it more safe
          this.state.cursorButton === "down") ||
        (this.state.editingElement &&
          !isTextElement(this.state.editingElement)));

    const firstSelectedElement = selectedElements[0];

    return (
      <div
        className={clsx("excalidraw excalidraw-container", {
          "excalidraw--view-mode": this.state.viewModeEnabled,
          "excalidraw--mobile": this.device.editor.isMobile,
        })}
        style={{
          ["--ui-pointerEvents" as any]: shouldBlockPointerEvents
            ? POINTER_EVENTS.disabled
            : POINTER_EVENTS.enabled,
        }}
        ref={this.excalidrawContainerRef}
        onDrop={this.handleAppOnDrop}
        tabIndex={0}
        onKeyDown={
          this.props.handleKeyboardGlobally ? undefined : this.onKeyDown
        }
        onPointerEnter={this.toggleOverscrollBehavior}
        onPointerLeave={this.toggleOverscrollBehavior}
      >
        <AppContext.Provider value={this}>
          <AppPropsContext.Provider value={this.props}>
            <ExcalidrawContainerContext.Provider
              value={this.excalidrawContainerValue}
            >
              <DeviceContext.Provider value={this.device}>
                <ExcalidrawSetAppStateContext.Provider value={this.setAppState}>
                  <ExcalidrawAppStateContext.Provider value={this.state}>
                    <ExcalidrawElementsContext.Provider
                      value={this.scene.getNonDeletedElements()}
                    >
                      <ExcalidrawActionManagerContext.Provider
                        value={this.actionManager}
                      >
                        <LayerUI
                          canvas={this.canvas}
                          appState={this.state}
                          files={this.files}
                          setAppState={this.setAppState}
                          actionManager={this.actionManager}
                          elements={this.scene.getNonDeletedElements()}
                          onLockToggle={this.toggleLock}
                          onPenModeToggle={this.togglePenMode}
                          onHandToolToggle={this.onHandToolToggle}
                          langCode={getLanguage().code}
                          renderTopRightUI={renderTopRightUI}
                          renderCustomStats={renderCustomStats}
                          showExitZenModeBtn={
                            typeof this.props?.zenModeEnabled === "undefined" &&
                            this.state.zenModeEnabled
                          }
                          UIOptions={this.props.UIOptions}
                          onExportImage={this.onExportImage}
                          renderWelcomeScreen={
                            !this.state.isLoading &&
                            this.state.showWelcomeScreen &&
                            this.state.activeTool.type === "selection" &&
                            !this.state.zenModeEnabled &&
                            !this.scene.getElementsIncludingDeleted().length
                          }
                          app={this}
                          isCollaborating={this.props.isCollaborating}
                          openAIKey={this.OPENAI_KEY}
                          isOpenAIKeyPersisted={this.OPENAI_KEY_IS_PERSISTED}
                          onOpenAIAPIKeyChange={this.onOpenAIKeyChange}
                          onMagicSettingsConfirm={this.onMagicSettingsConfirm}
                        >
                          {this.props.children}
                        </LayerUI>

                        <div className="excalidraw-textEditorContainer" />
                        <div className="excalidraw-contextMenuContainer" />
                        <div className="excalidraw-eye-dropper-container" />
                        <SVGLayer
                          trails={[this.laserTrails, this.eraserTrail]}
                        />
                        {selectedElements.length === 1 &&
                          this.state.showHyperlinkPopup && (
                            <Hyperlink
                              key={firstSelectedElement.id}
                              element={firstSelectedElement}
                              elementsMap={allElementsMap}
                              setAppState={this.setAppState}
                              onLinkOpen={this.props.onLinkOpen}
                              setToast={this.setToast}
                              updateEmbedValidationStatus={
                                this.updateEmbedValidationStatus
                              }
                            />
                          )}
                        {this.props.aiEnabled !== false &&
                          selectedElements.length === 1 &&
                          isMagicFrameElement(firstSelectedElement) && (
                            <ElementCanvasButtons
                              element={firstSelectedElement}
                              elementsMap={elementsMap}
                            >
                              <ElementCanvasButton
                                title={t("labels.convertToCode")}
                                icon={MagicIcon}
                                checked={false}
                                onChange={() =>
                                  this.onMagicFrameGenerate(
                                    firstSelectedElement,
                                    "button",
                                  )
                                }
                              />
                            </ElementCanvasButtons>
                          )}
                        {selectedElements.length === 1 &&
                          isIframeElement(firstSelectedElement) &&
                          firstSelectedElement.customData?.generationData
                            ?.status === "done" && (
                            <ElementCanvasButtons
                              element={firstSelectedElement}
                              elementsMap={elementsMap}
                            >
                              <ElementCanvasButton
                                title={t("labels.copySource")}
                                icon={copyIcon}
                                checked={false}
                                onChange={() =>
                                  this.onIframeSrcCopy(firstSelectedElement)
                                }
                              />
                              <ElementCanvasButton
                                title="Enter fullscreen"
                                icon={fullscreenIcon}
                                checked={false}
                                onChange={() => {
                                  const iframe =
                                    this.getHTMLIFrameElement(
                                      firstSelectedElement,
                                    );
                                  if (iframe) {
                                    try {
                                      iframe.requestFullscreen();
                                      this.setState({
                                        activeEmbeddable: {
                                          element: firstSelectedElement,
                                          state: "active",
                                        },
                                        selectedElementIds: {
                                          [firstSelectedElement.id]: true,
                                        },
                                        draggingElement: null,
                                        selectionElement: null,
                                      });
                                    } catch (err: any) {
                                      console.warn(err);
                                      this.setState({
                                        errorMessage:
                                          "Couldn't enter fullscreen",
                                      });
                                    }
                                  }
                                }}
                              />
                            </ElementCanvasButtons>
                          )}
                        {this.state.toast !== null && (
                          <Toast
                            message={this.state.toast.message}
                            onClose={() => this.setToast(null)}
                            duration={this.state.toast.duration}
                            closable={this.state.toast.closable}
                          />
                        )}
                        {this.state.contextMenu && (
                          <ContextMenu
                            items={this.state.contextMenu.items}
                            top={this.state.contextMenu.top}
                            left={this.state.contextMenu.left}
                            actionManager={this.actionManager}
                            onClose={(callback) => {
                              this.setState({ contextMenu: null }, () => {
                                this.focusContainer();
                                callback?.();
                              });
                            }}
                          />
                        )}
                        <StaticCanvas
                          canvas={this.canvas}
                          rc={this.rc}
                          elementsMap={elementsMap}
                          allElementsMap={allElementsMap}
                          visibleElements={visibleElements}
                          sceneNonce={sceneNonce}
                          selectionNonce={
                            this.state.selectionElement?.versionNonce
                          }
                          scale={window.devicePixelRatio}
                          appState={this.state}
                          renderConfig={{
                            imageCache: this.imageCache,
                            isExporting: false,
                            renderGrid: true,
                            canvasBackgroundColor:
                              this.state.viewBackgroundColor,
                            embedsValidationStatus: this.embedsValidationStatus,
                            elementsPendingErasure: this.elementsPendingErasure,
                            pendingFlowchartNodes:
                              this.flowChartCreator.pendingNodes,
                          }}
                        />
                        <InteractiveCanvas
                          containerRef={this.excalidrawContainerRef}
                          canvas={this.interactiveCanvas}
                          elementsMap={elementsMap}
                          visibleElements={visibleElements}
                          allElementsMap={allElementsMap}
                          selectedElements={selectedElements}
                          sceneNonce={sceneNonce}
                          selectionNonce={
                            this.state.selectionElement?.versionNonce
                          }
                          scale={window.devicePixelRatio}
                          appState={this.state}
                          device={this.device}
                          renderInteractiveSceneCallback={
                            this.renderInteractiveSceneCallback
                          }
                          handleCanvasRef={this.handleInteractiveCanvasRef}
                          onContextMenu={this.handleCanvasContextMenu}
                          onPointerMove={this.handleCanvasPointerMove}
                          onPointerUp={this.handleCanvasPointerUp}
                          onPointerCancel={this.removePointer}
                          onTouchMove={this.handleTouchMove}
                          onPointerDown={this.handleCanvasPointerDown}
                          onDoubleClick={this.handleCanvasDoubleClick}
                        />
                        {this.state.userToFollow && (
                          <FollowMode
                            width={this.state.width}
                            height={this.state.height}
                            userToFollow={this.state.userToFollow}
                            onDisconnect={this.maybeUnfollowRemoteUser}
                          />
                        )}
                        {this.renderFrameNames()}
                      </ExcalidrawActionManagerContext.Provider>
                      {this.renderEmbeddables()}
                    </ExcalidrawElementsContext.Provider>
                  </ExcalidrawAppStateContext.Provider>
                </ExcalidrawSetAppStateContext.Provider>
              </DeviceContext.Provider>
            </ExcalidrawContainerContext.Provider>
          </AppPropsContext.Provider>
        </AppContext.Provider>
      </div>
    );
  }

  public focusContainer: AppClassProperties["focusContainer"] = () => {
    this.excalidrawContainerRef.current?.focus();
  };

  public getSceneElementsIncludingDeleted = () => {
    return this.scene.getElementsIncludingDeleted();
  };

  public getSceneElements = () => {
    return this.scene.getNonDeletedElements();
  };

  public onInsertElements = (elements: readonly ExcalidrawElement[]) => {
    this.addElementsFromPasteOrLibrary({
      elements,
      position: "center",
      files: null,
    });
  };

  public onExportImage = async (
    type: keyof typeof EXPORT_IMAGE_TYPES,
    elements: ExportedElements,
    opts: { exportingFrame: ExcalidrawFrameLikeElement | null },
  ) => {
    trackEvent("export", type, "ui");
    const fileHandle = await exportCanvas(
      type,
      elements,
      this.state,
      this.files,
      {
        exportBackground: this.state.exportBackground,
        name: this.getName(),
        viewBackgroundColor: this.state.viewBackgroundColor,
        exportingFrame: opts.exportingFrame,
      },
    )
      .catch(muteFSAbortError)
      .catch((error) => {
        console.error(error);
        this.setState({ errorMessage: error.message });
      });

    if (
      this.state.exportEmbedScene &&
      fileHandle &&
      isImageFileHandle(fileHandle)
    ) {
      this.setState({ fileHandle });
    }
  };

  private magicGenerations = new Map<
    ExcalidrawIframeElement["id"],
    MagicCacheData
  >();

  private updateMagicGeneration = ({
    frameElement,
    data,
  }: {
    frameElement: ExcalidrawIframeElement;
    data: MagicCacheData;
  }) => {
    if (data.status === "pending") {
      // We don't wanna persist pending state to storage. It should be in-app
      // state only.
      // Thus reset so that we prefer local cache (if there was some
      // generationData set previously)
      mutateElement(
        frameElement,
        { customData: { generationData: undefined } },
        false,
      );
    } else {
      mutateElement(
        frameElement,
        { customData: { generationData: data } },
        false,
      );
    }
    this.magicGenerations.set(frameElement.id, data);
    this.triggerRender();
  };

  private getTextFromElements(elements: readonly ExcalidrawElement[]) {
    const text = elements
      .reduce((acc: string[], element) => {
        if (isTextElement(element)) {
          acc.push(element.text);
        }
        return acc;
      }, [])
      .join("\n\n");
    return text;
  }

  private async onMagicFrameGenerate(
    magicFrame: ExcalidrawMagicFrameElement,
    source: "button" | "upstream",
  ) {
    if (!this.OPENAI_KEY) {
      this.setState({
        openDialog: {
          name: "settings",
          tab: "diagram-to-code",
          source: "generation",
        },
      });
      trackEvent("ai", "generate (missing key)", "d2c");
      return;
    }

    const magicFrameChildren = getElementsOverlappingFrame(
      this.scene.getNonDeletedElements(),
      magicFrame,
    ).filter((el) => !isMagicFrameElement(el));

    if (!magicFrameChildren.length) {
      if (source === "button") {
        this.setState({ errorMessage: "Cannot generate from an empty frame" });
        trackEvent("ai", "generate (no-children)", "d2c");
      } else {
        this.setActiveTool({ type: "magicframe" });
      }
      return;
    }

    const frameElement = this.insertIframeElement({
      sceneX: magicFrame.x + magicFrame.width + 30,
      sceneY: magicFrame.y,
      width: magicFrame.width,
      height: magicFrame.height,
    });

    if (!frameElement) {
      return;
    }

    this.updateMagicGeneration({
      frameElement,
      data: { status: "pending" },
    });

    this.setState({
      selectedElementIds: { [frameElement.id]: true },
    });

    const blob = await exportToBlob({
      elements: this.scene.getNonDeletedElements(),
      appState: {
        ...this.state,
        exportBackground: true,
        viewBackgroundColor: this.state.viewBackgroundColor,
      },
      exportingFrame: magicFrame,
      files: this.files,
    });

    const dataURL = await getDataURL(blob);

    const textFromFrameChildren = this.getTextFromElements(magicFrameChildren);

    trackEvent("ai", "generate (start)", "d2c");

    const result = await diagramToHTML({
      image: dataURL,
      apiKey: this.OPENAI_KEY,
      text: textFromFrameChildren,
      theme: this.state.theme,
    });

    if (!result.ok) {
      trackEvent("ai", "generate (failed)", "d2c");
      console.error(result.error);
      this.updateMagicGeneration({
        frameElement,
        data: {
          status: "error",
          code: "ERR_OAI",
          message: result.error?.message || "Unknown error during generation",
        },
      });
      return;
    }
    trackEvent("ai", "generate (success)", "d2c");

    if (result.choices[0].message.content == null) {
      this.updateMagicGeneration({
        frameElement,
        data: {
          status: "error",
          code: "ERR_OAI",
          message: "Nothing genereated :(",
        },
      });
      return;
    }

    const message = result.choices[0].message.content;

    const html = message.slice(
      message.indexOf("<!DOCTYPE html>"),
      message.indexOf("</html>") + "</html>".length,
    );

    this.updateMagicGeneration({
      frameElement,
      data: { status: "done", html },
    });
  }

  private onIframeSrcCopy(element: ExcalidrawIframeElement) {
    if (element.customData?.generationData?.status === "done") {
      copyTextToSystemClipboard(element.customData.generationData.html);
      this.setToast({
        message: "copied to clipboard",
        closable: false,
        duration: 1500,
      });
    }
  }

  private OPENAI_KEY: string | null = EditorLocalStorage.get(
    EDITOR_LS_KEYS.OAI_API_KEY,
  );
  private OPENAI_KEY_IS_PERSISTED: boolean =
    EditorLocalStorage.has(EDITOR_LS_KEYS.OAI_API_KEY) || false;

  private onOpenAIKeyChange = (
    openAIKey: string | null,
    shouldPersist: boolean,
  ) => {
    this.OPENAI_KEY = openAIKey || null;
    if (shouldPersist) {
      const didPersist = EditorLocalStorage.set(
        EDITOR_LS_KEYS.OAI_API_KEY,
        openAIKey,
      );
      this.OPENAI_KEY_IS_PERSISTED = didPersist;
    } else {
      this.OPENAI_KEY_IS_PERSISTED = false;
    }
  };

  private onMagicSettingsConfirm = (
    apiKey: string,
    shouldPersist: boolean,
    source: "tool" | "generation" | "settings",
  ) => {
    this.OPENAI_KEY = apiKey || null;
    this.onOpenAIKeyChange(this.OPENAI_KEY, shouldPersist);

    if (source === "settings") {
      return;
    }

    const selectedElements = this.scene.getSelectedElements({
      selectedElementIds: this.state.selectedElementIds,
    });

    if (apiKey) {
      if (selectedElements.length) {
        this.onMagicframeToolSelect();
      } else {
        this.setActiveTool({ type: "magicframe" });
      }
    } else if (!isMagicFrameElement(selectedElements[0])) {
      // even if user didn't end up setting api key, let's pick the tool
      // so they can draw up a frame and move forward
      this.setActiveTool({ type: "magicframe" });
    }
  };

  public onMagicframeToolSelect = () => {
    if (!this.OPENAI_KEY) {
      this.setState({
        openDialog: {
          name: "settings",
          tab: "diagram-to-code",
          source: "tool",
        },
      });
      trackEvent("ai", "tool-select (missing key)", "d2c");
      return;
    }

    const selectedElements = this.scene.getSelectedElements({
      selectedElementIds: this.state.selectedElementIds,
    });

    if (selectedElements.length === 0) {
      this.setActiveTool({ type: TOOL_TYPE.magicframe });
      trackEvent("ai", "tool-select (empty-selection)", "d2c");
    } else {
      const selectedMagicFrame: ExcalidrawMagicFrameElement | false =
        selectedElements.length === 1 &&
        isMagicFrameElement(selectedElements[0]) &&
        selectedElements[0];

      // case: user selected elements containing frame-like(s) or are frame
      // members, we don't want to wrap into another magicframe
      // (unless the only selected element is a magic frame which we reuse)
      if (
        !selectedMagicFrame &&
        selectedElements.some((el) => isFrameLikeElement(el) || el.frameId)
      ) {
        this.setActiveTool({ type: TOOL_TYPE.magicframe });
        return;
      }

      trackEvent("ai", "tool-select (existing selection)", "d2c");

      let frame: ExcalidrawMagicFrameElement;
      if (selectedMagicFrame) {
        // a single magicframe already selected -> use it
        frame = selectedMagicFrame;
      } else {
        // selected elements aren't wrapped in magic frame yet -> wrap now

        const [minX, minY, maxX, maxY] = getCommonBounds(selectedElements);
        const padding = 50;

        frame = newMagicFrameElement({
          ...FRAME_STYLE,
          x: minX - padding,
          y: minY - padding,
          width: maxX - minX + padding * 2,
          height: maxY - minY + padding * 2,
          opacity: 100,
          locked: false,
        });

        this.scene.insertElement(frame);

        for (const child of selectedElements) {
          mutateElement(child, { frameId: frame.id });
        }

        this.setState({
          selectedElementIds: { [frame.id]: true },
        });
      }

      this.onMagicFrameGenerate(frame, "upstream");
    }
  };

  private openEyeDropper = ({ type }: { type: "stroke" | "background" }) => {
    jotaiStore.set(activeEyeDropperAtom, {
      swapPreviewOnAlt: true,
      colorPickerType:
        type === "stroke" ? "elementStroke" : "elementBackground",
      onSelect: (color, event) => {
        const shouldUpdateStrokeColor =
          (type === "background" && event.altKey) ||
          (type === "stroke" && !event.altKey);
        const selectedElements = this.scene.getSelectedElements(this.state);
        if (
          !selectedElements.length ||
          this.state.activeTool.type !== "selection"
        ) {
          if (shouldUpdateStrokeColor) {
            this.syncActionResult({
              appState: { ...this.state, currentItemStrokeColor: color },
              storeAction: StoreAction.CAPTURE,
            });
          } else {
            this.syncActionResult({
              appState: { ...this.state, currentItemBackgroundColor: color },
              storeAction: StoreAction.CAPTURE,
            });
          }
        } else {
          this.updateScene({
            elements: this.scene.getElementsIncludingDeleted().map((el) => {
              if (this.state.selectedElementIds[el.id]) {
                return newElementWith(el, {
                  [shouldUpdateStrokeColor ? "strokeColor" : "backgroundColor"]:
                    color,
                });
              }
              return el;
            }),
            storeAction: StoreAction.CAPTURE,
          });
        }
      },
      keepOpenOnAlt: false,
    });
  };

  public dismissLinearEditor = () => {
    setTimeout(() => {
      this.setState({
        editingLinearElement: null,
      });
    });
  };

  public syncActionResult = withBatchedUpdates((actionResult: ActionResult) => {
    if (this.unmounted || actionResult === false) {
      return;
    }

    if (actionResult.storeAction === StoreAction.UPDATE) {
      this.store.shouldUpdateSnapshot();
    } else if (actionResult.storeAction === StoreAction.CAPTURE) {
      this.store.shouldCaptureIncrement();
    }

    let didUpdate = false;

    let editingElement: AppState["editingElement"] | null = null;
    if (actionResult.elements) {
      actionResult.elements.forEach((element) => {
        if (
          this.state.editingElement?.id === element.id &&
          this.state.editingElement !== element &&
          isNonDeletedElement(element)
        ) {
          editingElement = element;
        }
      });

      this.scene.replaceAllElements(actionResult.elements);
      didUpdate = true;
    }

    if (actionResult.files) {
      this.files = actionResult.replaceFiles
        ? actionResult.files
        : { ...this.files, ...actionResult.files };
      this.addNewImagesToImageCache();
    }

    if (actionResult.appState || editingElement || this.state.contextMenu) {
      let viewModeEnabled = actionResult?.appState?.viewModeEnabled || false;
      let zenModeEnabled = actionResult?.appState?.zenModeEnabled || false;
      let gridSize = actionResult?.appState?.gridSize || null;
      const theme =
        actionResult?.appState?.theme || this.props.theme || THEME.LIGHT;
      const name = actionResult?.appState?.name ?? this.state.name;
      const errorMessage =
        actionResult?.appState?.errorMessage ?? this.state.errorMessage;
      if (typeof this.props.viewModeEnabled !== "undefined") {
        viewModeEnabled = this.props.viewModeEnabled;
      }

      if (typeof this.props.zenModeEnabled !== "undefined") {
        zenModeEnabled = this.props.zenModeEnabled;
      }

      if (typeof this.props.gridModeEnabled !== "undefined") {
        gridSize = this.props.gridModeEnabled ? GRID_SIZE : null;
      }

      editingElement =
        editingElement || actionResult.appState?.editingElement || null;

      if (editingElement?.isDeleted) {
        editingElement = null;
      }

      this.setState((state) => {
        // using Object.assign instead of spread to fool TS 4.2.2+ into
        // regarding the resulting type as not containing undefined
        // (which the following expression will never contain)
        return Object.assign(actionResult.appState || {}, {
          // NOTE this will prevent opening context menu using an action
          // or programmatically from the host, so it will need to be
          // rewritten later
          contextMenu: null,
          editingElement,
          viewModeEnabled,
          zenModeEnabled,
          gridSize,
          theme,
          name,
          errorMessage,
        });
      });

      didUpdate = true;
    }

    if (!didUpdate && actionResult.storeAction !== StoreAction.NONE) {
      this.scene.triggerUpdate();
    }
  });

  // Lifecycle

  private onBlur = withBatchedUpdates(() => {
    isHoldingSpace = false;
    this.setState({ isBindingEnabled: true });
  });

  private onUnload = () => {
    this.onBlur();
  };

  private disableEvent: EventListener = (event) => {
    event.preventDefault();
  };

  private resetHistory = () => {
    this.history.clear();
  };

  private resetStore = () => {
    this.store.clear();
  };

  /**
   * Resets scene & history.
   * ! Do not use to clear scene user action !
   */
  private resetScene = withBatchedUpdates(
    (opts?: { resetLoadingState: boolean }) => {
      this.scene.replaceAllElements([]);
      this.setState((state) => ({
        ...getDefaultAppState(),
        isLoading: opts?.resetLoadingState ? false : state.isLoading,
        theme: this.state.theme,
      }));
      this.resetStore();
      this.resetHistory();
    },
  );

  private initializeScene = async () => {
    if ("launchQueue" in window && "LaunchParams" in window) {
      (window as any).launchQueue.setConsumer(
        async (launchParams: { files: any[] }) => {
          if (!launchParams.files.length) {
            return;
          }
          const fileHandle = launchParams.files[0];
          const blob: Blob = await fileHandle.getFile();
          this.loadFileToCanvas(
            new File([blob], blob.name || "", { type: blob.type }),
            fileHandle,
          );
        },
      );
    }

    if (this.props.theme) {
      this.setState({ theme: this.props.theme });
    }
    if (!this.state.isLoading) {
      this.setState({ isLoading: true });
    }
    let initialData = null;
    try {
      if (typeof this.props.initialData === "function") {
        initialData = (await this.props.initialData()) || null;
      } else {
        initialData = (await this.props.initialData) || null;
      }
      if (initialData?.libraryItems) {
        this.library
          .updateLibrary({
            libraryItems: initialData.libraryItems,
            merge: true,
          })
          .catch((error) => {
            console.error(error);
          });
      }
    } catch (error: any) {
      console.error(error);
      initialData = {
        appState: {
          errorMessage:
            error.message ||
            "Encountered an error during importing or restoring scene data",
        },
      };
    }
    const scene = restore(initialData, null, null, { repairBindings: true });
    scene.appState = {
      ...scene.appState,
      theme: this.props.theme || scene.appState.theme,
      // we're falling back to current (pre-init) state when deciding
      // whether to open the library, to handle a case where we
      // update the state outside of initialData (e.g. when loading the app
      // with a library install link, which should auto-open the library)
      openSidebar: scene.appState?.openSidebar || this.state.openSidebar,
      activeTool:
        scene.appState.activeTool.type === "image"
          ? { ...scene.appState.activeTool, type: "selection" }
          : scene.appState.activeTool,
      isLoading: false,
      toast: this.state.toast,
    };
    if (initialData?.scrollToContent) {
      scene.appState = {
        ...scene.appState,
        ...calculateScrollCenter(scene.elements, {
          ...scene.appState,
          width: this.state.width,
          height: this.state.height,
          offsetTop: this.state.offsetTop,
          offsetLeft: this.state.offsetLeft,
        }),
      };
    }

    this.resetStore();
    this.resetHistory();
    this.syncActionResult({
      ...scene,
      storeAction: StoreAction.UPDATE,
    });

    // FontFaceSet loadingdone event we listen on may not always
    // fire (looking at you Safari), so on init we manually load all
    // fonts and rerender scene text elements once done. This also
    // seems faster even in browsers that do fire the loadingdone event.
    this.fonts.loadSceneFonts();
  };

  private isMobileBreakpoint = (width: number, height: number) => {
    return (
      width < MQ_MAX_WIDTH_PORTRAIT ||
      (height < MQ_MAX_HEIGHT_LANDSCAPE && width < MQ_MAX_WIDTH_LANDSCAPE)
    );
  };

  private refreshViewportBreakpoints = () => {
    const container = this.excalidrawContainerRef.current;
    if (!container) {
      return;
    }

    const { clientWidth: viewportWidth, clientHeight: viewportHeight } =
      document.body;

    const prevViewportState = this.device.viewport;

    const nextViewportState = updateObject(prevViewportState, {
      isLandscape: viewportWidth > viewportHeight,
      isMobile: this.isMobileBreakpoint(viewportWidth, viewportHeight),
    });

    if (prevViewportState !== nextViewportState) {
      this.device = { ...this.device, viewport: nextViewportState };
      return true;
    }
    return false;
  };

  private refreshEditorBreakpoints = () => {
    const container = this.excalidrawContainerRef.current;
    if (!container) {
      return;
    }

    const { width: editorWidth, height: editorHeight } =
      container.getBoundingClientRect();

    const sidebarBreakpoint =
      this.props.UIOptions.dockedSidebarBreakpoint != null
        ? this.props.UIOptions.dockedSidebarBreakpoint
        : MQ_RIGHT_SIDEBAR_MIN_WIDTH;

    const prevEditorState = this.device.editor;

    const nextEditorState = updateObject(prevEditorState, {
      isMobile: this.isMobileBreakpoint(editorWidth, editorHeight),
      canFitSidebar: editorWidth > sidebarBreakpoint,
    });

    if (prevEditorState !== nextEditorState) {
      this.device = { ...this.device, editor: nextEditorState };
      return true;
    }
    return false;
  };

  public async componentDidMount() {
    this.unmounted = false;
    this.excalidrawContainerValue.container =
      this.excalidrawContainerRef.current;

    if (import.meta.env.MODE === ENV.TEST || import.meta.env.DEV) {
      const setState = this.setState.bind(this);
      Object.defineProperties(window.h, {
        state: {
          configurable: true,
          get: () => {
            return this.state;
          },
        },
        setState: {
          configurable: true,
          value: (...args: Parameters<typeof setState>) => {
            return this.setState(...args);
          },
        },
        app: {
          configurable: true,
          value: this,
        },
        history: {
          configurable: true,
          value: this.history,
        },
        store: {
          configurable: true,
          value: this.store,
        },
        fonts: {
          configurable: true,
          value: this.fonts,
        },
      });
    }

    this.store.onStoreIncrementEmitter.on((increment) => {
      this.history.record(increment.elementsChange, increment.appStateChange);
    });

    this.scene.onUpdate(this.triggerRender);
    this.addEventListeners();

    if (this.props.autoFocus && this.excalidrawContainerRef.current) {
      this.focusContainer();
    }

    if (
      // bounding rects don't work in tests so updating
      // the state on init would result in making the test enviro run
      // in mobile breakpoint (0 width/height), making everything fail
      !isTestEnv()
    ) {
      this.refreshViewportBreakpoints();
      this.refreshEditorBreakpoints();
    }

    if (supportsResizeObserver && this.excalidrawContainerRef.current) {
      this.resizeObserver = new ResizeObserver(() => {
        this.refreshEditorBreakpoints();
        this.updateDOMRect();
      });
      this.resizeObserver?.observe(this.excalidrawContainerRef.current);
    }

    const searchParams = new URLSearchParams(window.location.search.slice(1));

    if (searchParams.has("web-share-target")) {
      // Obtain a file that was shared via the Web Share Target API.
      this.restoreFileFromShare();
    } else {
      this.updateDOMRect(this.initializeScene);
    }

    // note that this check seems to always pass in localhost
    if (isBrave() && !isMeasureTextSupported()) {
      this.setState({
        errorMessage: <BraveMeasureTextError />,
      });
    }
  }

  public componentWillUnmount() {
    (window as any).launchQueue?.setConsumer(() => {});
    this.renderer.destroy();
    this.scene.destroy();
    this.scene = new Scene();
    this.fonts = new Fonts({ scene: this.scene });
    this.renderer = new Renderer(this.scene);
    this.files = {};
    this.imageCache.clear();
    this.resizeObserver?.disconnect();
    this.unmounted = true;
    this.removeEventListeners();
    this.library.destroy();
    this.laserTrails.stop();
    this.eraserTrail.stop();
    this.onChangeEmitter.clear();
    this.store.onStoreIncrementEmitter.clear();
    ShapeCache.destroy();
    SnapCache.destroy();
    clearTimeout(touchTimeout);
    isSomeElementSelected.clearCache();
    selectGroupsForSelectedElements.clearCache();
    touchTimeout = 0;
    document.documentElement.style.overscrollBehaviorX = "";
  }

  private onResize = withBatchedUpdates(() => {
    this.scene
      .getElementsIncludingDeleted()
      .forEach((element) => ShapeCache.delete(element));
    this.refreshViewportBreakpoints();
    this.updateDOMRect();
    if (!supportsResizeObserver) {
      this.refreshEditorBreakpoints();
    }
    this.setState({});
  });

  /** generally invoked only if fullscreen was invoked programmatically */
  private onFullscreenChange = () => {
    if (
      // points to the iframe element we fullscreened
      !document.fullscreenElement &&
      this.state.activeEmbeddable?.state === "active"
    ) {
      this.setState({
        activeEmbeddable: null,
      });
    }
  };

  private removeEventListeners() {
    this.onRemoveEventListenersEmitter.trigger();
  }

  private addEventListeners() {
    // remove first as we can add event listeners multiple times
    this.removeEventListeners();

    // -------------------------------------------------------------------------
    //                        view+edit mode listeners
    // -------------------------------------------------------------------------

    if (this.props.handleKeyboardGlobally) {
      this.onRemoveEventListenersEmitter.once(
        addEventListener(document, EVENT.KEYDOWN, this.onKeyDown, false),
      );
    }

    this.onRemoveEventListenersEmitter.once(
      addEventListener(
        this.excalidrawContainerRef.current,
        EVENT.WHEEL,
        this.onWheel,
        { passive: false },
      ),
      addEventListener(window, EVENT.MESSAGE, this.onWindowMessage, false),
      addEventListener(document, EVENT.POINTER_UP, this.removePointer), // #3553
      addEventListener(document, EVENT.COPY, this.onCopy),
      addEventListener(document, EVENT.KEYUP, this.onKeyUp, { passive: true }),
      addEventListener(
        document,
        EVENT.POINTER_MOVE,
        this.updateCurrentCursorPosition,
      ),
      // rerender text elements on font load to fix #637 && #1553
      addEventListener(document.fonts, "loadingdone", (event) => {
        const loadedFontFaces = (event as FontFaceSetLoadEvent).fontfaces;
        this.fonts.onLoaded(loadedFontFaces);
      }),
      // Safari-only desktop pinch zoom
      addEventListener(
        document,
        EVENT.GESTURE_START,
        this.onGestureStart as any,
        false,
      ),
      addEventListener(
        document,
        EVENT.GESTURE_CHANGE,
        this.onGestureChange as any,
        false,
      ),
      addEventListener(
        document,
        EVENT.GESTURE_END,
        this.onGestureEnd as any,
        false,
      ),
      addEventListener(window, EVENT.FOCUS, () => {
        this.maybeCleanupAfterMissingPointerUp(null);
        // browsers (chrome?) tend to free up memory a lot, which results
        // in canvas context being cleared. Thus re-render on focus.
        this.triggerRender(true);
      }),
    );

    if (this.state.viewModeEnabled) {
      return;
    }

    // -------------------------------------------------------------------------
    //                        edit-mode listeners only
    // -------------------------------------------------------------------------

    this.onRemoveEventListenersEmitter.once(
      addEventListener(
        document,
        EVENT.FULLSCREENCHANGE,
        this.onFullscreenChange,
      ),
      addEventListener(document, EVENT.PASTE, this.pasteFromClipboard),
      addEventListener(document, EVENT.CUT, this.onCut),
      addEventListener(window, EVENT.RESIZE, this.onResize, false),
      addEventListener(window, EVENT.UNLOAD, this.onUnload, false),
      addEventListener(window, EVENT.BLUR, this.onBlur, false),
      addEventListener(
        this.excalidrawContainerRef.current,
        EVENT.DRAG_OVER,
        this.disableEvent,
        false,
      ),
      addEventListener(
        this.excalidrawContainerRef.current,
        EVENT.DROP,
        this.disableEvent,
        false,
      ),
    );

    if (this.props.detectScroll) {
      this.onRemoveEventListenersEmitter.once(
        addEventListener(
          getNearestScrollableContainer(this.excalidrawContainerRef.current!),
          EVENT.SCROLL,
          this.onScroll,
        ),
      );
    }
  }

  componentDidUpdate(prevProps: AppProps, prevState: AppState) {
    this.updateEmbeddables();
    const elements = this.scene.getElementsIncludingDeleted();
    const elementsMap = this.scene.getElementsMapIncludingDeleted();
    const nonDeletedElementsMap = this.scene.getNonDeletedElementsMap();

    if (!this.state.showWelcomeScreen && !elements.length) {
      this.setState({ showWelcomeScreen: true });
    }

    if (
      prevProps.UIOptions.dockedSidebarBreakpoint !==
      this.props.UIOptions.dockedSidebarBreakpoint
    ) {
      this.refreshEditorBreakpoints();
    }

    const hasFollowedPersonLeft =
      prevState.userToFollow &&
      !this.state.collaborators.has(prevState.userToFollow.socketId);

    if (hasFollowedPersonLeft) {
      this.maybeUnfollowRemoteUser();
    }

    if (
      prevState.zoom.value !== this.state.zoom.value ||
      prevState.scrollX !== this.state.scrollX ||
      prevState.scrollY !== this.state.scrollY
    ) {
      this.props?.onScrollChange?.(
        this.state.scrollX,
        this.state.scrollY,
        this.state.zoom,
      );
      this.onScrollChangeEmitter.trigger(
        this.state.scrollX,
        this.state.scrollY,
        this.state.zoom,
      );
    }

    if (prevState.userToFollow !== this.state.userToFollow) {
      if (prevState.userToFollow) {
        this.onUserFollowEmitter.trigger({
          userToFollow: prevState.userToFollow,
          action: "UNFOLLOW",
        });
      }

      if (this.state.userToFollow) {
        this.onUserFollowEmitter.trigger({
          userToFollow: this.state.userToFollow,
          action: "FOLLOW",
        });
      }
    }

    if (
      Object.keys(this.state.selectedElementIds).length &&
      isEraserActive(this.state)
    ) {
      this.setState({
        activeTool: updateActiveTool(this.state, { type: "selection" }),
      });
    }
    if (
      this.state.activeTool.type === "eraser" &&
      prevState.theme !== this.state.theme
    ) {
      setEraserCursor(this.interactiveCanvas, this.state.theme);
    }
    // Hide hyperlink popup if shown when element type is not selection
    if (
      prevState.activeTool.type === "selection" &&
      this.state.activeTool.type !== "selection" &&
      this.state.showHyperlinkPopup
    ) {
      this.setState({ showHyperlinkPopup: false });
    }
    if (prevProps.langCode !== this.props.langCode) {
      this.updateLanguage();
    }

    if (isEraserActive(prevState) && !isEraserActive(this.state)) {
      this.eraserTrail.endPath();
    }

    if (prevProps.viewModeEnabled !== this.props.viewModeEnabled) {
      this.setState({ viewModeEnabled: !!this.props.viewModeEnabled });
    }

    if (prevState.viewModeEnabled !== this.state.viewModeEnabled) {
      this.addEventListeners();
      this.deselectElements();
    }

    if (prevProps.zenModeEnabled !== this.props.zenModeEnabled) {
      this.setState({ zenModeEnabled: !!this.props.zenModeEnabled });
    }

    if (prevProps.theme !== this.props.theme && this.props.theme) {
      this.setState({ theme: this.props.theme });
    }

    if (prevProps.gridModeEnabled !== this.props.gridModeEnabled) {
      this.setState({
        gridSize: this.props.gridModeEnabled ? GRID_SIZE : null,
      });
    }

    this.excalidrawContainerRef.current?.classList.toggle(
      "theme--dark",
      this.state.theme === THEME.DARK,
    );

    if (
      this.state.editingLinearElement &&
      !this.state.selectedElementIds[this.state.editingLinearElement.elementId]
    ) {
      // defer so that the storeAction flag isn't reset via current update
      setTimeout(() => {
        // execute only if the condition still holds when the deferred callback
        // executes (it can be scheduled multiple times depending on how
        // many times the component renders)
        this.state.editingLinearElement &&
          this.actionManager.executeAction(actionFinalize);
      });
    }

    // failsafe in case the state is being updated in incorrect order resulting
    // in the editingElement being now a deleted element
    if (this.state.editingElement?.isDeleted) {
      this.setState({ editingElement: null });
    }

    if (
      this.state.selectedLinearElement &&
      !this.state.selectedElementIds[this.state.selectedLinearElement.elementId]
    ) {
      // To make sure `selectedLinearElement` is in sync with `selectedElementIds`, however this shouldn't be needed once
      // we have a single API to update `selectedElementIds`
      this.setState({ selectedLinearElement: null });
    }

    const { multiElement } = prevState;
    if (
      prevState.activeTool !== this.state.activeTool &&
      multiElement != null &&
      isBindingEnabled(this.state) &&
      isBindingElement(multiElement, false)
    ) {
      maybeBindLinearElement(
        multiElement,
        this.state,
        tupleToCoors(
          LinearElementEditor.getPointAtIndexGlobalCoordinates(
            multiElement,
            -1,
            nonDeletedElementsMap,
          ),
        ),
        this.scene.getNonDeletedElementsMap(),
        this.scene.getNonDeletedElements(),
      );
    }

    this.store.commit(elementsMap, this.state);

    // Do not notify consumers if we're still loading the scene. Among other
    // potential issues, this fixes a case where the tab isn't focused during
    // init, which would trigger onChange with empty elements, which would then
    // override whatever is in localStorage currently.
    if (!this.state.isLoading) {
      this.props.onChange?.(elements, this.state, this.files);
      this.onChangeEmitter.trigger(elements, this.state, this.files);
    }
  }

  private renderInteractiveSceneCallback = ({
    atLeastOneVisibleElement,
    scrollBars,
    elementsMap,
  }: RenderInteractiveSceneCallback) => {
    if (scrollBars) {
      currentScrollBars = scrollBars;
    }
    const scrolledOutside =
      // hide when editing text
      isTextElement(this.state.editingElement)
        ? false
        : !atLeastOneVisibleElement && elementsMap.size > 0;
    if (this.state.scrolledOutside !== scrolledOutside) {
      this.setState({ scrolledOutside });
    }

    this.scheduleImageRefresh();
  };

  private onScroll = debounce(() => {
    const { offsetTop, offsetLeft } = this.getCanvasOffsets();
    this.setState((state) => {
      if (state.offsetLeft === offsetLeft && state.offsetTop === offsetTop) {
        return null;
      }
      return { offsetTop, offsetLeft };
    });
  }, SCROLL_TIMEOUT);

  // Copy/paste

  private onCut = withBatchedUpdates((event: ClipboardEvent) => {
    const isExcalidrawActive = this.excalidrawContainerRef.current?.contains(
      document.activeElement,
    );
    if (!isExcalidrawActive || isWritableElement(event.target)) {
      return;
    }
    this.actionManager.executeAction(actionCut, "keyboard", event);
    event.preventDefault();
    event.stopPropagation();
  });

  private onCopy = withBatchedUpdates((event: ClipboardEvent) => {
    const isExcalidrawActive = this.excalidrawContainerRef.current?.contains(
      document.activeElement,
    );
    if (!isExcalidrawActive || isWritableElement(event.target)) {
      return;
    }
    this.actionManager.executeAction(actionCopy, "keyboard", event);
    event.preventDefault();
    event.stopPropagation();
  });

  private static resetTapTwice() {
    didTapTwice = false;
  }

  private onTouchStart = (event: TouchEvent) => {
    // fix for Apple Pencil Scribble (do not prevent for other devices)
    if (isIOS) {
      event.preventDefault();
    }

    if (!didTapTwice) {
      didTapTwice = true;
      clearTimeout(tappedTwiceTimer);
      tappedTwiceTimer = window.setTimeout(
        App.resetTapTwice,
        TAP_TWICE_TIMEOUT,
      );
      return;
    }
    // insert text only if we tapped twice with a single finger
    // event.touches.length === 1 will also prevent inserting text when user's zooming
    if (didTapTwice && event.touches.length === 1) {
      const touch = event.touches[0];
      // @ts-ignore
      this.handleCanvasDoubleClick({
        clientX: touch.clientX,
        clientY: touch.clientY,
      });
      didTapTwice = false;
      clearTimeout(tappedTwiceTimer);
    }

    if (event.touches.length === 2) {
      this.setState({
        selectedElementIds: makeNextSelectedElementIds({}, this.state),
        activeEmbeddable: null,
      });
    }
  };

  private onTouchEnd = (event: TouchEvent) => {
    this.resetContextMenuTimer();
    if (event.touches.length > 0) {
      this.setState({
        previousSelectedElementIds: {},
        selectedElementIds: makeNextSelectedElementIds(
          this.state.previousSelectedElementIds,
          this.state,
        ),
      });
    } else {
      gesture.pointers.clear();
    }
  };

  public pasteFromClipboard = withBatchedUpdates(
    async (event: ClipboardEvent) => {
      const isPlainPaste = !!IS_PLAIN_PASTE;

      // #686
      const target = document.activeElement;
      const isExcalidrawActive =
        this.excalidrawContainerRef.current?.contains(target);
      if (event && !isExcalidrawActive) {
        return;
      }

      const elementUnderCursor = document.elementFromPoint(
        this.lastViewportPosition.x,
        this.lastViewportPosition.y,
      );
      if (
        event &&
        (!(elementUnderCursor instanceof HTMLCanvasElement) ||
          isWritableElement(target))
      ) {
        return;
      }

      const { x: sceneX, y: sceneY } = viewportCoordsToSceneCoords(
        {
          clientX: this.lastViewportPosition.x,
          clientY: this.lastViewportPosition.y,
        },
        this.state,
      );

      // must be called in the same frame (thus before any awaits) as the paste
      // event else some browsers (FF...) will clear the clipboardData
      // (something something security)
      let file = event?.clipboardData?.files[0];
      const data = await parseClipboard(event, isPlainPaste);
      if (!file && !isPlainPaste) {
        if (data.mixedContent) {
          return this.addElementsFromMixedContentPaste(data.mixedContent, {
            isPlainPaste,
            sceneX,
            sceneY,
          });
        } else if (data.text) {
          const string = data.text.trim();
          if (string.startsWith("<svg") && string.endsWith("</svg>")) {
            // ignore SVG validation/normalization which will be done during image
            // initialization
            file = SVGStringToFile(string);
          }
        }
      }

      // prefer spreadsheet data over image file (MS Office/Libre Office)
      if (isSupportedImageFile(file) && !data.spreadsheet) {
        if (!this.isToolSupported("image")) {
          this.setState({ errorMessage: t("errors.imageToolNotSupported") });
          return;
        }

        const imageElement = this.createImageElement({ sceneX, sceneY });
        this.insertImageElement(imageElement, file);
        this.initializeImageDimensions(imageElement);
        this.setState({
          selectedElementIds: makeNextSelectedElementIds(
            {
              [imageElement.id]: true,
            },
            this.state,
          ),
        });

        return;
      }

      if (this.props.onPaste) {
        try {
          if ((await this.props.onPaste(data, event)) === false) {
            return;
          }
        } catch (error: any) {
          console.error(error);
        }
      }

      if (data.errorMessage) {
        this.setState({ errorMessage: data.errorMessage });
      } else if (data.spreadsheet && !isPlainPaste) {
        this.setState({
          pasteDialog: {
            data: data.spreadsheet,
            shown: true,
          },
        });
      } else if (data.elements) {
        const elements = (
          data.programmaticAPI
            ? convertToExcalidrawElements(
                data.elements as ExcalidrawElementSkeleton[],
              )
            : data.elements
        ) as readonly ExcalidrawElement[];
        // TODO remove formatting from elements if isPlainPaste
        this.addElementsFromPasteOrLibrary({
          elements,
          files: data.files || null,
          position: "cursor",
          retainSeed: isPlainPaste,
        });
      } else if (data.text) {
        if (data.text && isMaybeMermaidDefinition(data.text)) {
          const api = await import("@excalidraw/mermaid-to-excalidraw");

          try {
            const { elements: skeletonElements, files } =
              await api.parseMermaidToExcalidraw(data.text);

            const elements = convertToExcalidrawElements(skeletonElements, {
              regenerateIds: true,
            });

            this.addElementsFromPasteOrLibrary({
              elements,
              files,
              position: "cursor",
            });

            return;
          } catch (err: any) {
            console.warn(
              `parsing pasted text as mermaid definition failed: ${err.message}`,
            );
          }
        }

        const nonEmptyLines = normalizeEOL(data.text)
          .split(/\n+/)
          .map((s) => s.trim())
          .filter(Boolean);

        const embbeddableUrls = nonEmptyLines
          .map((str) => maybeParseEmbedSrc(str))
          .filter((string) => {
            return (
              embeddableURLValidator(string, this.props.validateEmbeddable) &&
              (/^(http|https):\/\/[^\s/$.?#].[^\s]*$/.test(string) ||
                getEmbedLink(string)?.type === "video")
            );
          });

        if (
          !IS_PLAIN_PASTE &&
          embbeddableUrls.length > 0 &&
          // if there were non-embeddable text (lines) mixed in with embeddable
          // urls, ignore and paste as text
          embbeddableUrls.length === nonEmptyLines.length
        ) {
          const embeddables: NonDeleted<ExcalidrawEmbeddableElement>[] = [];
          for (const url of embbeddableUrls) {
            const prevEmbeddable: ExcalidrawEmbeddableElement | undefined =
              embeddables[embeddables.length - 1];
            const embeddable = this.insertEmbeddableElement({
              sceneX: prevEmbeddable
                ? prevEmbeddable.x + prevEmbeddable.width + 20
                : sceneX,
              sceneY,
              link: normalizeLink(url),
            });
            if (embeddable) {
              embeddables.push(embeddable);
            }
          }
          if (embeddables.length) {
            this.setState({
              selectedElementIds: Object.fromEntries(
                embeddables.map((embeddable) => [embeddable.id, true]),
              ),
            });
          }
          return;
        }
        this.addTextFromPaste(data.text, isPlainPaste);
      }
      this.setActiveTool({ type: "selection" });
      event?.preventDefault();
    },
  );

  addElementsFromPasteOrLibrary = (opts: {
    elements: readonly ExcalidrawElement[];
    files: BinaryFiles | null;
    position: { clientX: number; clientY: number } | "cursor" | "center";
    retainSeed?: boolean;
    fitToContent?: boolean;
  }) => {
    const elements = restoreElements(opts.elements, null, undefined);
    const [minX, minY, maxX, maxY] = getCommonBounds(elements);

    const elementsCenterX = distance(minX, maxX) / 2;
    const elementsCenterY = distance(minY, maxY) / 2;

    const clientX =
      typeof opts.position === "object"
        ? opts.position.clientX
        : opts.position === "cursor"
        ? this.lastViewportPosition.x
        : this.state.width / 2 + this.state.offsetLeft;
    const clientY =
      typeof opts.position === "object"
        ? opts.position.clientY
        : opts.position === "cursor"
        ? this.lastViewportPosition.y
        : this.state.height / 2 + this.state.offsetTop;

    const { x, y } = viewportCoordsToSceneCoords(
      { clientX, clientY },
      this.state,
    );

    const dx = x - elementsCenterX;
    const dy = y - elementsCenterY;

    const [gridX, gridY] = getGridPoint(dx, dy, this.state.gridSize);

    const newElements = duplicateElements(
      elements.map((element) => {
        return newElementWith(element, {
          x: element.x + gridX - minX,
          y: element.y + gridY - minY,
        });
      }),
      {
        randomizeSeed: !opts.retainSeed,
      },
    );

    const prevElements = this.scene.getElementsIncludingDeleted();
    const nextElements = [...prevElements, ...newElements];

    syncMovedIndices(nextElements, arrayToMap(newElements));

    const topLayerFrame = this.getTopLayerFrameAtSceneCoords({ x, y });

    if (topLayerFrame) {
      const eligibleElements = filterElementsEligibleAsFrameChildren(
        newElements,
        topLayerFrame,
      );
      addElementsToFrame(nextElements, eligibleElements, topLayerFrame);
    }

    this.scene.replaceAllElements(nextElements);

    newElements.forEach((newElement) => {
      if (isTextElement(newElement) && isBoundToContainer(newElement)) {
        const container = getContainerElement(
          newElement,
          this.scene.getElementsMapIncludingDeleted(),
        );
        redrawTextBoundingBox(
          newElement,
          container,
          this.scene.getElementsMapIncludingDeleted(),
        );
      }
    });

    if (opts.files) {
      this.files = { ...this.files, ...opts.files };
    }

    this.store.shouldCaptureIncrement();

    const nextElementsToSelect =
      excludeElementsInFramesFromSelection(newElements);

    this.setState(
      {
        ...this.state,
        // keep sidebar (presumably the library) open if it's docked and
        // can fit.
        //
        // Note, we should close the sidebar only if we're dropping items
        // from library, not when pasting from clipboard. Alas.
        openSidebar:
          this.state.openSidebar &&
          this.device.editor.canFitSidebar &&
          jotaiStore.get(isSidebarDockedAtom)
            ? this.state.openSidebar
            : null,
        ...selectGroupsForSelectedElements(
          {
            editingGroupId: null,
            selectedElementIds: nextElementsToSelect.reduce(
              (acc: Record<ExcalidrawElement["id"], true>, element) => {
                if (!isBoundToContainer(element)) {
                  acc[element.id] = true;
                }
                return acc;
              },
              {},
            ),
          },
          this.scene.getNonDeletedElements(),
          this.state,
          this,
        ),
      },
      () => {
        if (opts.files) {
          this.addNewImagesToImageCache();
        }
      },
    );
    this.setActiveTool({ type: "selection" });

    if (opts.fitToContent) {
      this.scrollToContent(newElements, {
        fitToContent: true,
      });
    }
  };

  // TODO rewrite this to paste both text & images at the same time if
  // pasted data contains both
  private async addElementsFromMixedContentPaste(
    mixedContent: PastedMixedContent,
    {
      isPlainPaste,
      sceneX,
      sceneY,
    }: { isPlainPaste: boolean; sceneX: number; sceneY: number },
  ) {
    if (
      !isPlainPaste &&
      mixedContent.some((node) => node.type === "imageUrl") &&
      this.isToolSupported("image")
    ) {
      const imageURLs = mixedContent
        .filter((node) => node.type === "imageUrl")
        .map((node) => node.value);
      const responses = await Promise.all(
        imageURLs.map(async (url) => {
          try {
            return { file: await ImageURLToFile(url) };
          } catch (error: any) {
            let errorMessage = error.message;
            if (error.cause === "FETCH_ERROR") {
              errorMessage = t("errors.failedToFetchImage");
            } else if (error.cause === "UNSUPPORTED") {
              errorMessage = t("errors.unsupportedFileType");
            }
            return { errorMessage };
          }
        }),
      );
      let y = sceneY;
      let firstImageYOffsetDone = false;
      const nextSelectedIds: Record<ExcalidrawElement["id"], true> = {};
      for (const response of responses) {
        if (response.file) {
          const imageElement = this.createImageElement({
            sceneX,
            sceneY: y,
          });

          const initializedImageElement = await this.insertImageElement(
            imageElement,
            response.file,
          );
          if (initializedImageElement) {
            // vertically center first image in the batch
            if (!firstImageYOffsetDone) {
              firstImageYOffsetDone = true;
              y -= initializedImageElement.height / 2;
            }
            // hack to reset the `y` coord because we vertically center during
            // insertImageElement
            mutateElement(initializedImageElement, { y }, false);

            y = imageElement.y + imageElement.height + 25;

            nextSelectedIds[imageElement.id] = true;
          }
        }
      }

      this.setState({
        selectedElementIds: makeNextSelectedElementIds(
          nextSelectedIds,
          this.state,
        ),
      });

      const error = responses.find((response) => !!response.errorMessage);
      if (error && error.errorMessage) {
        this.setState({ errorMessage: error.errorMessage });
      }
    } else {
      const textNodes = mixedContent.filter((node) => node.type === "text");
      if (textNodes.length) {
        this.addTextFromPaste(
          textNodes.map((node) => node.value).join("\n\n"),
          isPlainPaste,
        );
      }
    }
  }

  private addTextFromPaste(text: string, isPlainPaste = false) {
    const { x, y } = viewportCoordsToSceneCoords(
      {
        clientX: this.lastViewportPosition.x,
        clientY: this.lastViewportPosition.y,
      },
      this.state,
    );

    const textElementProps = {
      x,
      y,
      strokeColor: this.state.currentItemStrokeColor,
      backgroundColor: this.state.currentItemBackgroundColor,
      fillStyle: this.state.currentItemFillStyle,
      strokeWidth: this.state.currentItemStrokeWidth,
      strokeStyle: this.state.currentItemStrokeStyle,
      roundness: null,
      roughness: this.state.currentItemRoughness,
      opacity: this.state.currentItemOpacity,
      text,
      fontSize: this.state.currentItemFontSize,
      fontFamily: this.state.currentItemFontFamily,
      textAlign: DEFAULT_TEXT_ALIGN,
      verticalAlign: DEFAULT_VERTICAL_ALIGN,
      locked: false,
    };
    const fontString = getFontString({
      fontSize: textElementProps.fontSize,
      fontFamily: textElementProps.fontFamily,
    });
    const lineHeight = getLineHeight(textElementProps.fontFamily);
    const [x1, , x2] = getVisibleSceneBounds(this.state);
    // long texts should not go beyond 800 pixels in width nor should it go below 200 px
    const maxTextWidth = Math.max(Math.min((x2 - x1) * 0.5, 800), 200);
    const LINE_GAP = 10;
    let currentY = y;

    const lines = isPlainPaste ? [text] : text.split("\n");
    const textElements = lines.reduce(
      (acc: ExcalidrawTextElement[], line, idx) => {
        const originalText = line.trim();
        if (originalText.length) {
          const topLayerFrame = this.getTopLayerFrameAtSceneCoords({
            x,
            y: currentY,
          });

          let metrics = measureText(originalText, fontString, lineHeight);
          const isTextUnwrapped = metrics.width > maxTextWidth;

          const text = isTextUnwrapped
            ? wrapText(originalText, fontString, maxTextWidth)
            : originalText;

          metrics = isTextUnwrapped
            ? measureText(text, fontString, lineHeight)
            : metrics;

          const startX = x - metrics.width / 2;
          const startY = currentY - metrics.height / 2;

          const element = newTextElement({
            ...textElementProps,
            x: startX,
            y: startY,
            text,
            originalText,
            lineHeight,
            autoResize: !isTextUnwrapped,
            frameId: topLayerFrame ? topLayerFrame.id : null,
          });
          acc.push(element);
          currentY += element.height + LINE_GAP;
        } else {
          const prevLine = lines[idx - 1]?.trim();
          // add paragraph only if previous line was not empty, IOW don't add
          // more than one empty line
          if (prevLine) {
            currentY +=
              getLineHeightInPx(textElementProps.fontSize, lineHeight) +
              LINE_GAP;
          }
        }

        return acc;
      },
      [],
    );

    if (textElements.length === 0) {
      return;
    }

    this.scene.insertElements(textElements);

    this.setState({
      selectedElementIds: makeNextSelectedElementIds(
        Object.fromEntries(textElements.map((el) => [el.id, true])),
        this.state,
      ),
    });

    if (
      !isPlainPaste &&
      textElements.length > 1 &&
      PLAIN_PASTE_TOAST_SHOWN === false &&
      !this.device.editor.isMobile
    ) {
      this.setToast({
        message: t("toast.pasteAsSingleElement", {
          shortcut: getShortcutKey("CtrlOrCmd+Shift+V"),
        }),
        duration: 5000,
      });
      PLAIN_PASTE_TOAST_SHOWN = true;
    }

    this.store.shouldCaptureIncrement();
  }

  setAppState: React.Component<any, AppState>["setState"] = (
    state,
    callback,
  ) => {
    this.setState(state, callback);
  };

  removePointer = (event: React.PointerEvent<HTMLElement> | PointerEvent) => {
    if (touchTimeout) {
      this.resetContextMenuTimer();
    }

    gesture.pointers.delete(event.pointerId);
  };

  toggleLock = (source: "keyboard" | "ui" = "ui") => {
    if (!this.state.activeTool.locked) {
      trackEvent(
        "toolbar",
        "toggleLock",
        `${source} (${this.device.editor.isMobile ? "mobile" : "desktop"})`,
      );
    }
    this.setState((prevState) => {
      return {
        activeTool: {
          ...prevState.activeTool,
          ...updateActiveTool(
            this.state,
            prevState.activeTool.locked
              ? { type: "selection" }
              : prevState.activeTool,
          ),
          locked: !prevState.activeTool.locked,
        },
      };
    });
  };

  updateFrameRendering = (
    opts:
      | Partial<AppState["frameRendering"]>
      | ((
          prevState: AppState["frameRendering"],
        ) => Partial<AppState["frameRendering"]>),
  ) => {
    this.setState((prevState) => {
      const next =
        typeof opts === "function" ? opts(prevState.frameRendering) : opts;
      return {
        frameRendering: {
          enabled: next?.enabled ?? prevState.frameRendering.enabled,
          clip: next?.clip ?? prevState.frameRendering.clip,
          name: next?.name ?? prevState.frameRendering.name,
          outline: next?.outline ?? prevState.frameRendering.outline,
        },
      };
    });
  };

  togglePenMode = (force: boolean | null) => {
    this.setState((prevState) => {
      return {
        penMode: force ?? !prevState.penMode,
        penDetected: true,
      };
    });
  };

  onHandToolToggle = () => {
    this.actionManager.executeAction(actionToggleHandTool);
  };

  /**
   * Zooms on canvas viewport center
   */
  zoomCanvas = (
    /** decimal fraction between 0.1 (10% zoom) and 30 (3000% zoom) */
    value: number,
  ) => {
    this.setState({
      ...getStateForZoom(
        {
          viewportX: this.state.width / 2 + this.state.offsetLeft,
          viewportY: this.state.height / 2 + this.state.offsetTop,
          nextZoom: getNormalizedZoom(value),
        },
        this.state,
      ),
    });
  };

  private cancelInProgressAnimation: (() => void) | null = null;

  scrollToContent = (
    target:
      | ExcalidrawElement
      | readonly ExcalidrawElement[] = this.scene.getNonDeletedElements(),
    opts?:
      | {
          fitToContent?: boolean;
          fitToViewport?: never;
          viewportZoomFactor?: never;
          animate?: boolean;
          duration?: number;
        }
      | {
          fitToContent?: never;
          fitToViewport?: boolean;
          /** when fitToViewport=true, how much screen should the content cover,
           * between 0.1 (10%) and 1 (100%)
           */
          viewportZoomFactor?: number;
          animate?: boolean;
          duration?: number;
        },
  ) => {
    this.cancelInProgressAnimation?.();

    // convert provided target into ExcalidrawElement[] if necessary
    const targetElements = Array.isArray(target) ? target : [target];

    let zoom = this.state.zoom;
    let scrollX = this.state.scrollX;
    let scrollY = this.state.scrollY;

    if (opts?.fitToContent || opts?.fitToViewport) {
      const { appState } = zoomToFit({
        targetElements,
        appState: this.state,
        fitToViewport: !!opts?.fitToViewport,
        viewportZoomFactor: opts?.viewportZoomFactor,
      });
      zoom = appState.zoom;
      scrollX = appState.scrollX;
      scrollY = appState.scrollY;
    } else {
      // compute only the viewport location, without any zoom adjustment
      const scroll = calculateScrollCenter(targetElements, this.state);
      scrollX = scroll.scrollX;
      scrollY = scroll.scrollY;
    }

    // when animating, we use RequestAnimationFrame to prevent the animation
    // from slowing down other processes
    if (opts?.animate) {
      const origScrollX = this.state.scrollX;
      const origScrollY = this.state.scrollY;
      const origZoom = this.state.zoom.value;

      const cancel = easeToValuesRAF({
        fromValues: {
          scrollX: origScrollX,
          scrollY: origScrollY,
          zoom: origZoom,
        },
        toValues: { scrollX, scrollY, zoom: zoom.value },
        interpolateValue: (from, to, progress, key) => {
          // for zoom, use different easing
          if (key === "zoom") {
            return from * Math.pow(to / from, easeOut(progress));
          }
          // handle using default
          return undefined;
        },
        onStep: ({ scrollX, scrollY, zoom }) => {
          this.setState({
            scrollX,
            scrollY,
            zoom: { value: zoom },
          });
        },
        onStart: () => {
          this.setState({ shouldCacheIgnoreZoom: true });
        },
        onEnd: () => {
          this.setState({ shouldCacheIgnoreZoom: false });
        },
        onCancel: () => {
          this.setState({ shouldCacheIgnoreZoom: false });
        },
        duration: opts?.duration ?? 500,
      });

      this.cancelInProgressAnimation = () => {
        cancel();
        this.cancelInProgressAnimation = null;
      };
    } else {
      this.setState({ scrollX, scrollY, zoom });
    }
  };

  private maybeUnfollowRemoteUser = () => {
    if (this.state.userToFollow) {
      this.setState({ userToFollow: null });
    }
  };

  /** use when changing scrollX/scrollY/zoom based on user interaction */
  private translateCanvas: React.Component<any, AppState>["setState"] = (
    state,
  ) => {
    this.cancelInProgressAnimation?.();
    this.maybeUnfollowRemoteUser();
    this.setState(state);
  };

  setToast = (
    toast: {
      message: string;
      closable?: boolean;
      duration?: number;
    } | null,
  ) => {
    this.setState({ toast });
  };

  restoreFileFromShare = async () => {
    try {
      const webShareTargetCache = await caches.open("web-share-target");

      const response = await webShareTargetCache.match("shared-file");
      if (response) {
        const blob = await response.blob();
        const file = new File([blob], blob.name || "", { type: blob.type });
        this.loadFileToCanvas(file, null);
        await webShareTargetCache.delete("shared-file");
        window.history.replaceState(null, APP_NAME, window.location.pathname);
      }
    } catch (error: any) {
      this.setState({ errorMessage: error.message });
    }
  };

  /** adds supplied files to existing files in the appState */
  public addFiles: ExcalidrawImperativeAPI["addFiles"] = withBatchedUpdates(
    (files) => {
      const filesMap = files.reduce((acc, fileData) => {
        acc.set(fileData.id, fileData);
        return acc;
      }, new Map<FileId, BinaryFileData>());

      this.files = { ...this.files, ...Object.fromEntries(filesMap) };

      this.scene.getNonDeletedElements().forEach((element) => {
        if (
          isInitializedImageElement(element) &&
          filesMap.has(element.fileId)
        ) {
          this.imageCache.delete(element.fileId);
          ShapeCache.delete(element);
        }
      });
      this.scene.triggerUpdate();

      this.addNewImagesToImageCache();
    },
  );

  public updateScene = withBatchedUpdates(
    <K extends keyof AppState>(sceneData: {
      elements?: SceneData["elements"];
      appState?: Pick<AppState, K> | null;
      collaborators?: SceneData["collaborators"];
      /** @default StoreAction.NONE */
      storeAction?: SceneData["storeAction"];
    }) => {
      const nextElements = syncInvalidIndices(sceneData.elements ?? []);

      if (sceneData.storeAction && sceneData.storeAction !== StoreAction.NONE) {
        const prevCommittedAppState = this.store.snapshot.appState;
        const prevCommittedElements = this.store.snapshot.elements;

        const nextCommittedAppState = sceneData.appState
          ? Object.assign({}, prevCommittedAppState, sceneData.appState) // new instance, with partial appstate applied to previously captured one, including hidden prop inside `prevCommittedAppState`
          : prevCommittedAppState;

        const nextCommittedElements = sceneData.elements
          ? this.store.filterUncomittedElements(
              this.scene.getElementsMapIncludingDeleted(), // Only used to detect uncomitted local elements
              arrayToMap(nextElements), // We expect all (already reconciled) elements
            )
          : prevCommittedElements;

        // WARN: store action always performs deep clone of changed elements, for ephemeral remote updates (i.e. remote dragging, resizing, drawing) we might consider doing something smarter
        // do NOT schedule store actions (execute after re-render), as it might cause unexpected concurrency issues if not handled well
        if (sceneData.storeAction === StoreAction.CAPTURE) {
          this.store.captureIncrement(
            nextCommittedElements,
            nextCommittedAppState,
          );
        } else if (sceneData.storeAction === StoreAction.UPDATE) {
          this.store.updateSnapshot(
            nextCommittedElements,
            nextCommittedAppState,
          );
        }
      }

      if (sceneData.appState) {
        this.setState(sceneData.appState);
      }

      if (sceneData.elements) {
        this.scene.replaceAllElements(nextElements);
      }

      if (sceneData.collaborators) {
        this.setState({ collaborators: sceneData.collaborators });
      }
    },
  );

  private triggerRender = (
    /** force always re-renders canvas even if no change */
    force?: boolean,
  ) => {
    if (force === true) {
      this.scene.triggerUpdate();
    } else {
      this.setState({});
    }
  };

  /**
   * @returns whether the menu was toggled on or off
   */
  public toggleSidebar = ({
    name,
    tab,
    force,
  }: {
    name: SidebarName | null;
    tab?: SidebarTabName;
    force?: boolean;
  }): boolean => {
    let nextName;
    if (force === undefined) {
      nextName =
        this.state.openSidebar?.name === name &&
        this.state.openSidebar?.tab === tab
          ? null
          : name;
    } else {
      nextName = force ? name : null;
    }

    const nextState: AppState["openSidebar"] = nextName
      ? { name: nextName }
      : null;
    if (nextState && tab) {
      nextState.tab = tab;
    }

    this.setState({ openSidebar: nextState });

    return !!nextName;
  };

  private updateCurrentCursorPosition = withBatchedUpdates(
    (event: MouseEvent) => {
      this.lastViewportPosition.x = event.clientX;
      this.lastViewportPosition.y = event.clientY;
    },
  );

  // Input handling
  private onKeyDown = withBatchedUpdates(
    (event: React.KeyboardEvent | KeyboardEvent) => {
      // normalize `event.key` when CapsLock is pressed #2372

      if (
        "Proxy" in window &&
        ((!event.shiftKey && /^[A-Z]$/.test(event.key)) ||
          (event.shiftKey && /^[a-z]$/.test(event.key)))
      ) {
        event = new Proxy(event, {
          get(ev: any, prop) {
            const value = ev[prop];
            if (typeof value === "function") {
              // fix for Proxies hijacking `this`
              return value.bind(ev);
            }
            return prop === "key"
              ? // CapsLock inverts capitalization based on ShiftKey, so invert
                // it back
                event.shiftKey
                ? ev.key.toUpperCase()
                : ev.key.toLowerCase()
              : value;
          },
        });
      }

      if (event.key === KEYS.ESCAPE && this.flowChartCreator.isCreatingChart) {
        this.flowChartCreator.clear();
        this.triggerRender();
        return;
      }

      const arrowKeyPressed = isArrowKey(event.key);

      if (event[KEYS.CTRL_OR_CMD] && arrowKeyPressed) {
        event.preventDefault();

        const selectedElements = getSelectedElements(
          this.scene.getNonDeletedElementsMap(),
          this.state,
        );

        if (
          selectedElements.length === 1 &&
          isGenericElement(selectedElements[0])
        ) {
          this.flowChartCreator.createNodes(
            selectedElements[0] as ExcalidrawGenericElement,
            this.scene.getNonDeletedElementsMap(),
            this.scene,
            this.state,
            getLinkDirectionFromKey(event.key),
          );
        }

        return;
      }

      if (event.altKey) {
        const selectedElements = getSelectedElements(
          this.scene.getNonDeletedElementsMap(),
          this.state,
        );

        if (selectedElements.length === 1) {
          let nextId: string | null = null;

          if (event.key === KEYS.ENTER) {
            event.preventDefault();
            nextId = this.flowChartNavigator.exploreByBreadth(
              selectedElements[0] as ExcalidrawGenericElement,
              this.scene.getNonDeletedElementsMap(),
              // getSuccessorDirectionFromKey(event.key),
            );
          } else if (arrowKeyPressed) {
            event.preventDefault();
            nextId = this.flowChartNavigator.exploreByDirection(
              selectedElements[0] as ExcalidrawGenericElement,
              this.scene.getNonDeletedElementsMap(),
              getLinkDirectionFromKey(event.key),
            );
          }

          if (nextId) {
            this.setState((prevState) => ({
              selectedElementIds: makeNextSelectedElementIds(
                {
                  [nextId as string]: true,
                },
                prevState,
              ),
            }));

            const nextNode = this.scene.getNonDeletedElementsMap().get(nextId);

            if (
              nextNode &&
              !isElementCompletelyInViewport(
                nextNode,
                this.canvas.width / window.devicePixelRatio,
                this.canvas.height / window.devicePixelRatio,
                {
                  offsetLeft: this.state.offsetLeft,
                  offsetTop: this.state.offsetTop,
                  scrollX: this.state.scrollX,
                  scrollY: this.state.scrollY,
                  zoom: this.state.zoom,
                },
                this.scene.getNonDeletedElementsMap(),
              )
            ) {
              this.scrollToContent(nextNode, {
                animate: true,
                duration: 300,
              });
            }
          }
          return;
        }
      }

      if (
        event[KEYS.CTRL_OR_CMD] &&
        event.key === KEYS.P &&
        !event.shiftKey &&
        !event.altKey
      ) {
        this.setToast({
          message: t("commandPalette.shortcutHint", {
            shortcut: getShortcutFromShortcutName("commandPalette"),
          }),
        });
        event.preventDefault();
        return;
      }

      if (event[KEYS.CTRL_OR_CMD] && event.key.toLowerCase() === KEYS.V) {
        IS_PLAIN_PASTE = event.shiftKey;
        clearTimeout(IS_PLAIN_PASTE_TIMER);
        // reset (100ms to be safe that we it runs after the ensuing
        // paste event). Though, technically unnecessary to reset since we
        // (re)set the flag before each paste event.
        IS_PLAIN_PASTE_TIMER = window.setTimeout(() => {
          IS_PLAIN_PASTE = false;
        }, 100);
      }

      // prevent browser zoom in input fields
      if (event[KEYS.CTRL_OR_CMD] && isWritableElement(event.target)) {
        if (event.code === CODES.MINUS || event.code === CODES.EQUAL) {
          event.preventDefault();
          return;
        }
      }

      // bail if
      if (
        // inside an input
        (isWritableElement(event.target) &&
          // unless pressing escape (finalize action)
          event.key !== KEYS.ESCAPE) ||
        // or unless using arrows (to move between buttons)
        (isArrowKey(event.key) && isInputLike(event.target))
      ) {
        return;
      }

      if (event.key === KEYS.QUESTION_MARK) {
        this.setState({
          openDialog: { name: "help" },
        });
        return;
      } else if (
        event.key.toLowerCase() === KEYS.E &&
        event.shiftKey &&
        event[KEYS.CTRL_OR_CMD]
      ) {
        event.preventDefault();
        this.setState({ openDialog: { name: "imageExport" } });
        return;
      }

      if (event.key === KEYS.PAGE_UP || event.key === KEYS.PAGE_DOWN) {
        let offset =
          (event.shiftKey ? this.state.width : this.state.height) /
          this.state.zoom.value;
        if (event.key === KEYS.PAGE_DOWN) {
          offset = -offset;
        }
        if (event.shiftKey) {
          this.translateCanvas((state) => ({
            scrollX: state.scrollX + offset,
          }));
        } else {
          this.translateCanvas((state) => ({
            scrollY: state.scrollY + offset,
          }));
        }
      }

      if (this.actionManager.handleKeyDown(event)) {
        return;
      }

      if (this.state.viewModeEnabled) {
        return;
      }

      if (event[KEYS.CTRL_OR_CMD] && this.state.isBindingEnabled) {
        this.setState({ isBindingEnabled: false });
      }

      if (isArrowKey(event.key)) {
        const selectedElements = this.scene.getSelectedElements({
          selectedElementIds: this.state.selectedElementIds,
          includeBoundTextElement: true,
          includeElementsInFrames: true,
        });

        const elbowArrow = selectedElements.find(isElbowArrow) as
          | ExcalidrawArrowElement
          | undefined;

        const step = elbowArrow
          ? elbowArrow.startBinding || elbowArrow.endBinding
            ? 0
            : ELEMENT_TRANSLATE_AMOUNT
          : (this.state.gridSize &&
              (event.shiftKey
                ? ELEMENT_TRANSLATE_AMOUNT
                : this.state.gridSize)) ||
            (event.shiftKey
              ? ELEMENT_SHIFT_TRANSLATE_AMOUNT
              : ELEMENT_TRANSLATE_AMOUNT);

        let offsetX = 0;
        let offsetY = 0;

        if (event.key === KEYS.ARROW_LEFT) {
          offsetX = -step;
        } else if (event.key === KEYS.ARROW_RIGHT) {
          offsetX = step;
        } else if (event.key === KEYS.ARROW_UP) {
          offsetY = -step;
        } else if (event.key === KEYS.ARROW_DOWN) {
          offsetY = step;
        }

        selectedElements.forEach((element) => {
          mutateElement(element, {
            x: element.x + offsetX,
            y: element.y + offsetY,
          });

          updateBoundElements(
            element,
            this.scene.getNonDeletedElementsMap(),
            this.scene,
            {
              simultaneouslyUpdated: selectedElements,
            },
          );
        });

        this.setState({
          suggestedBindings: getSuggestedBindingsForArrows(
            selectedElements.filter(
              (element) => element.id !== elbowArrow?.id || step !== 0,
            ),
            this.scene.getNonDeletedElementsMap(),
          ),
        });

        event.preventDefault();
      } else if (event.key === KEYS.ENTER) {
        const selectedElements = this.scene.getSelectedElements(this.state);
        if (selectedElements.length === 1) {
          const selectedElement = selectedElements[0];
          if (event[KEYS.CTRL_OR_CMD]) {
            if (isLinearElement(selectedElement)) {
              if (
                !this.state.editingLinearElement ||
                this.state.editingLinearElement.elementId !==
                  selectedElements[0].id
              ) {
                this.store.shouldCaptureIncrement();
                if (!isElbowArrow(selectedElement)) {
                  this.setState({
                    editingLinearElement: new LinearElementEditor(
                      selectedElement,
                    ),
                  });
                }
              }
            }
          } else if (
            isTextElement(selectedElement) ||
            isValidTextContainer(selectedElement)
          ) {
            let container;
            if (!isTextElement(selectedElement)) {
              container = selectedElement as ExcalidrawTextContainer;
            }
            const midPoint = getContainerCenter(
              selectedElement,
              this.state,
              this.scene.getNonDeletedElementsMap(),
            );
            const sceneX = midPoint.x;
            const sceneY = midPoint.y;
            this.startTextEditing({
              sceneX,
              sceneY,
              container,
            });
            event.preventDefault();
            return;
          } else if (isFrameLikeElement(selectedElement)) {
            this.setState({
              editingFrame: selectedElement.id,
            });
          }
        }
      } else if (
        !event.ctrlKey &&
        !event.altKey &&
        !event.metaKey &&
        this.state.draggingElement === null
      ) {
        const shape = findShapeByKey(event.key);
        if (shape) {
          if (this.state.activeTool.type !== shape) {
            trackEvent(
              "toolbar",
              shape,
              `keyboard (${
                this.device.editor.isMobile ? "mobile" : "desktop"
              })`,
            );
          }
          if (shape === "arrow" && this.state.activeTool.type === "arrow") {
            this.setState((prevState) => ({
              currentItemArrowType:
                prevState.currentItemArrowType === ARROW_TYPE.sharp
                  ? ARROW_TYPE.round
                  : prevState.currentItemArrowType === ARROW_TYPE.round
                  ? ARROW_TYPE.elbow
                  : ARROW_TYPE.sharp,
            }));
          }
          this.setActiveTool({ type: shape });
          event.stopPropagation();
        } else if (event.key === KEYS.Q) {
          this.toggleLock("keyboard");
          event.stopPropagation();
        }
      }
      if (event.key === KEYS.SPACE && gesture.pointers.size === 0) {
        isHoldingSpace = true;
        setCursor(this.interactiveCanvas, CURSOR_TYPE.GRAB);
        event.preventDefault();
      }

      if (
        (event.key === KEYS.G || event.key === KEYS.S) &&
        !event.altKey &&
        !event[KEYS.CTRL_OR_CMD]
      ) {
        const selectedElements = this.scene.getSelectedElements(this.state);
        if (
          this.state.activeTool.type === "selection" &&
          !selectedElements.length
        ) {
          return;
        }

        if (
          event.key === KEYS.G &&
          (hasBackground(this.state.activeTool.type) ||
            selectedElements.some((element) => hasBackground(element.type)))
        ) {
          this.setState({ openPopup: "elementBackground" });
          event.stopPropagation();
        }
        if (event.key === KEYS.S) {
          this.setState({ openPopup: "elementStroke" });
          event.stopPropagation();
        }
      }

      if (
        !event[KEYS.CTRL_OR_CMD] &&
        event.shiftKey &&
        event.key.toLowerCase() === KEYS.F
      ) {
        const selectedElements = this.scene.getSelectedElements(this.state);

        if (
          this.state.activeTool.type === "selection" &&
          !selectedElements.length
        ) {
          return;
        }

        if (
          this.state.activeTool.type === "text" ||
          selectedElements.find(
            (element) =>
              isTextElement(element) ||
              getBoundTextElement(
                element,
                this.scene.getNonDeletedElementsMap(),
              ),
          )
        ) {
          event.preventDefault();
          this.setState({ openPopup: "fontFamily" });
        }
      }

      if (event.key === KEYS.K && !event.altKey && !event[KEYS.CTRL_OR_CMD]) {
        if (this.state.activeTool.type === "laser") {
          this.setActiveTool({ type: "selection" });
        } else {
          this.setActiveTool({ type: "laser" });
        }
        return;
      }

      if (
        event[KEYS.CTRL_OR_CMD] &&
        (event.key === KEYS.BACKSPACE || event.key === KEYS.DELETE)
      ) {
        jotaiStore.set(activeConfirmDialogAtom, "clearCanvas");
      }

      // eye dropper
      // -----------------------------------------------------------------------
      const lowerCased = event.key.toLocaleLowerCase();
      const isPickingStroke = lowerCased === KEYS.S && event.shiftKey;
      const isPickingBackground =
        event.key === KEYS.I || (lowerCased === KEYS.G && event.shiftKey);

      if (isPickingStroke || isPickingBackground) {
        this.openEyeDropper({
          type: isPickingStroke ? "stroke" : "background",
        });
      }
      // -----------------------------------------------------------------------
    },
  );

  private onWheel = withBatchedUpdates((event: WheelEvent) => {
    // prevent browser pinch zoom on DOM elements
    if (!(event.target instanceof HTMLCanvasElement) && event.ctrlKey) {
      event.preventDefault();
    }
  });

  private onKeyUp = withBatchedUpdates((event: KeyboardEvent) => {
    if (event.key === KEYS.SPACE) {
      if (this.state.viewModeEnabled) {
        setCursor(this.interactiveCanvas, CURSOR_TYPE.GRAB);
      } else if (this.state.activeTool.type === "selection") {
        resetCursor(this.interactiveCanvas);
      } else {
        setCursorForShape(this.interactiveCanvas, this.state);
        this.setState({
          selectedElementIds: makeNextSelectedElementIds({}, this.state),
          selectedGroupIds: {},
          editingGroupId: null,
          activeEmbeddable: null,
        });
      }
      isHoldingSpace = false;
    }
    if (!event[KEYS.CTRL_OR_CMD] && !this.state.isBindingEnabled) {
      this.setState({ isBindingEnabled: true });
    }
    if (isArrowKey(event.key)) {
      bindOrUnbindLinearElements(
        this.scene.getSelectedElements(this.state).filter(isLinearElement),
        this.scene.getNonDeletedElementsMap(),
        this.scene.getNonDeletedElements(),
        this.scene,
        isBindingEnabled(this.state),
        this.state.selectedLinearElement?.selectedPointsIndices ?? [],
      );
      this.setState({ suggestedBindings: [] });
    }

    if (!event.altKey) {
      if (this.flowChartNavigator.isExploring) {
        this.flowChartNavigator.clear();
        this.flowChartNavigator.clearSearch();
        this.syncActionResult({ storeAction: StoreAction.CAPTURE });
      }
    }

    if (!event[KEYS.CTRL_OR_CMD]) {
      if (this.flowChartCreator.isCreatingChart) {
        if (this.flowChartCreator.pendingNodes.length > 0) {
          this.scene.insertElements(this.flowChartCreator.pendingNodes);
        }

        const firstNode = this.flowChartCreator.pendingNodes[0];

        if (firstNode) {
          this.setState((prevState) => ({
            selectedElementIds: makeNextSelectedElementIds(
              {
                [firstNode.id]: true,
              },
              prevState,
            ),
          }));

          if (
            !isElementCompletelyInViewport(
              firstNode,
              this.canvas.width / window.devicePixelRatio,
              this.canvas.height / window.devicePixelRatio,
              {
                offsetLeft: this.state.offsetLeft,
                offsetTop: this.state.offsetTop,
                scrollX: this.state.scrollX,
                scrollY: this.state.scrollY,
                zoom: this.state.zoom,
              },
              this.scene.getNonDeletedElementsMap(),
            )
          ) {
            this.scrollToContent(firstNode, {
              animate: true,
              duration: 300,
            });
          }
        }

        this.flowChartCreator.clear();
        this.syncActionResult({ storeAction: StoreAction.CAPTURE });
      }
    }
  });

  // We purposely widen the `tool` type so this helper can be called with
  // any tool without having to type check it
  private isToolSupported = <T extends ToolType | "custom">(tool: T) => {
    return (
      this.props.UIOptions.tools?.[
        tool as Extract<T, keyof AppProps["UIOptions"]["tools"]>
      ] !== false
    );
  };

  setActiveTool = (
    tool: (
      | (
          | { type: Exclude<ToolType, "image"> }
          | {
              type: Extract<ToolType, "image">;
              insertOnCanvasDirectly?: boolean;
            }
        )
      | { type: "custom"; customType: string }
    ) & { locked?: boolean },
  ) => {
    if (!this.isToolSupported(tool.type)) {
      console.warn(
        `"${tool.type}" tool is disabled via "UIOptions.canvasActions.tools.${tool.type}"`,
      );
      return;
    }

    const nextActiveTool = updateActiveTool(this.state, tool);
    if (nextActiveTool.type === "hand") {
      setCursor(this.interactiveCanvas, CURSOR_TYPE.GRAB);
    } else if (!isHoldingSpace) {
      setCursorForShape(this.interactiveCanvas, this.state);
    }
    if (isToolIcon(document.activeElement)) {
      this.focusContainer();
    }
    if (!isLinearElementType(nextActiveTool.type)) {
      this.setState({ suggestedBindings: [] });
    }
    if (nextActiveTool.type === "image") {
      this.onImageAction({
        insertOnCanvasDirectly:
          (tool.type === "image" && tool.insertOnCanvasDirectly) ?? false,
      });
    }

    this.setState((prevState) => {
      const commonResets = {
        snapLines: prevState.snapLines.length ? [] : prevState.snapLines,
        originSnapOffset: null,
        activeEmbeddable: null,
      } as const;

      if (nextActiveTool.type === "freedraw") {
        this.store.shouldCaptureIncrement();
      }

      if (nextActiveTool.type !== "selection") {
        return {
          ...prevState,
          activeTool: nextActiveTool,
          selectedElementIds: makeNextSelectedElementIds({}, prevState),
          selectedGroupIds: makeNextSelectedElementIds({}, prevState),
          editingGroupId: null,
          multiElement: null,
          ...commonResets,
        };
      }
      return {
        ...prevState,
        activeTool: nextActiveTool,
        ...commonResets,
      };
    });
  };

  setOpenDialog = (dialogType: AppState["openDialog"]) => {
    this.setState({ openDialog: dialogType });
  };

  private setCursor = (cursor: string) => {
    setCursor(this.interactiveCanvas, cursor);
  };

  private resetCursor = () => {
    resetCursor(this.interactiveCanvas);
  };
  /**
   * returns whether user is making a gesture with >= 2 fingers (points)
   * on o touch screen (not on a trackpad). Currently only relates to Darwin
   * (iOS/iPadOS,MacOS), but may work on other devices in the future if
   * GestureEvent is standardized.
   */
  private isTouchScreenMultiTouchGesture = () => {
    // we don't want to deselect when using trackpad, and multi-point gestures
    // only work on touch screens, so checking for >= pointers means we're on a
    // touchscreen
    return gesture.pointers.size >= 2;
  };

  public getName = () => {
    return (
      this.state.name ||
      this.props.name ||
      `${t("labels.untitled")}-${getDateTime()}`
    );
  };

  // fires only on Safari
  private onGestureStart = withBatchedUpdates((event: GestureEvent) => {
    event.preventDefault();

    // we only want to deselect on touch screens because user may have selected
    // elements by mistake while zooming
    if (this.isTouchScreenMultiTouchGesture()) {
      this.setState({
        selectedElementIds: makeNextSelectedElementIds({}, this.state),
        activeEmbeddable: null,
      });
    }
    gesture.initialScale = this.state.zoom.value;
  });

  // fires only on Safari
  private onGestureChange = withBatchedUpdates((event: GestureEvent) => {
    event.preventDefault();

    // onGestureChange only has zoom factor but not the center.
    // If we're on iPad or iPhone, then we recognize multi-touch and will
    // zoom in at the right location in the touchmove handler
    // (handleCanvasPointerMove).
    //
    // On Macbook trackpad, we don't have those events so will zoom in at the
    // current location instead.
    //
    // As such, bail from this handler on touch devices.
    if (this.isTouchScreenMultiTouchGesture()) {
      return;
    }

    const initialScale = gesture.initialScale;
    if (initialScale) {
      this.setState((state) => ({
        ...getStateForZoom(
          {
            viewportX: this.lastViewportPosition.x,
            viewportY: this.lastViewportPosition.y,
            nextZoom: getNormalizedZoom(initialScale * event.scale),
          },
          state,
        ),
      }));
    }
  });

  // fires only on Safari
  private onGestureEnd = withBatchedUpdates((event: GestureEvent) => {
    event.preventDefault();
    // reselect elements only on touch screens (see onGestureStart)
    if (this.isTouchScreenMultiTouchGesture()) {
      this.setState({
        previousSelectedElementIds: {},
        selectedElementIds: makeNextSelectedElementIds(
          this.state.previousSelectedElementIds,
          this.state,
        ),
      });
    }
    gesture.initialScale = null;
  });

  private handleTextWysiwyg(
    element: ExcalidrawTextElement,
    {
      isExistingElement = false,
    }: {
      isExistingElement?: boolean;
    },
  ) {
    const elementsMap = this.scene.getElementsMapIncludingDeleted();

    const updateElement = (nextOriginalText: string, isDeleted: boolean) => {
      this.scene.replaceAllElements([
        // Not sure why we include deleted elements as well hence using deleted elements map
        ...this.scene.getElementsIncludingDeleted().map((_element) => {
          if (_element.id === element.id && isTextElement(_element)) {
            return newElementWith(_element, {
              originalText: nextOriginalText,
              isDeleted: isDeleted ?? _element.isDeleted,
              // returns (wrapped) text and new dimensions
              ...refreshTextDimensions(
                _element,
                getContainerElement(_element, elementsMap),
                elementsMap,
                nextOriginalText,
              ),
            });
          }
          return _element;
        }),
      ]);
    };

    textWysiwyg({
      id: element.id,
      canvas: this.canvas,
      getViewportCoords: (x, y) => {
        const { x: viewportX, y: viewportY } = sceneCoordsToViewportCoords(
          {
            sceneX: x,
            sceneY: y,
          },
          this.state,
        );
        return [
          viewportX - this.state.offsetLeft,
          viewportY - this.state.offsetTop,
        ];
      },
      onChange: withBatchedUpdates((nextOriginalText) => {
        updateElement(nextOriginalText, false);
        if (isNonDeletedElement(element)) {
          updateBoundElements(element, elementsMap, this.scene);
        }
      }),
      onSubmit: withBatchedUpdates(({ viaKeyboard, nextOriginalText }) => {
        const isDeleted = !nextOriginalText.trim();
        updateElement(nextOriginalText, isDeleted);
        // select the created text element only if submitting via keyboard
        // (when submitting via click it should act as signal to deselect)
        if (!isDeleted && viaKeyboard) {
          const elementIdToSelect = element.containerId
            ? element.containerId
            : element.id;
          this.setState((prevState) => ({
            selectedElementIds: makeNextSelectedElementIds(
              {
                ...prevState.selectedElementIds,
                [elementIdToSelect]: true,
              },
              prevState,
            ),
          }));
        }
        if (isDeleted) {
          fixBindingsAfterDeletion(this.scene.getNonDeletedElements(), [
            element,
          ]);
        }
        if (!isDeleted || isExistingElement) {
          this.store.shouldCaptureIncrement();
        }

        this.setState({
          draggingElement: null,
          editingElement: null,
        });
        if (this.state.activeTool.locked) {
          setCursorForShape(this.interactiveCanvas, this.state);
        }

        this.focusContainer();
      }),
      element,
      excalidrawContainer: this.excalidrawContainerRef.current,
      app: this,
      // when text is selected, it's hard (at least on iOS) to re-position the
      // caret (i.e. deselect). There's not much use for always selecting
      // the text on edit anyway (and users can select-all from contextmenu
      // if needed)
      autoSelect: !this.device.isTouchScreen,
    });
    // deselect all other elements when inserting text
    this.deselectElements();

    // do an initial update to re-initialize element position since we were
    // modifying element's x/y for sake of editor (case: syncing to remote)
    updateElement(element.originalText, false);
  }

  private deselectElements() {
    this.setState({
      selectedElementIds: makeNextSelectedElementIds({}, this.state),
      selectedGroupIds: {},
      editingGroupId: null,
      activeEmbeddable: null,
    });
  }

  private getTextElementAtPosition(
    x: number,
    y: number,
  ): NonDeleted<ExcalidrawTextElement> | null {
    const element = this.getElementAtPosition(x, y, {
      includeBoundTextElement: true,
    });
    if (element && isTextElement(element) && !element.isDeleted) {
      return element;
    }
    return null;
  }

  private getElementAtPosition(
    x: number,
    y: number,
    opts?: {
      preferSelected?: boolean;
      includeBoundTextElement?: boolean;
      includeLockedElements?: boolean;
    },
  ): NonDeleted<ExcalidrawElement> | null {
    const allHitElements = this.getElementsAtPosition(
      x,
      y,
      opts?.includeBoundTextElement,
      opts?.includeLockedElements,
    );

    if (allHitElements.length > 1) {
      if (opts?.preferSelected) {
        for (let index = allHitElements.length - 1; index > -1; index--) {
          if (this.state.selectedElementIds[allHitElements[index].id]) {
            return allHitElements[index];
          }
        }
      }
      const elementWithHighestZIndex =
        allHitElements[allHitElements.length - 1];

      // If we're hitting element with highest z-index only on its bounding box
      // while also hitting other element figure, the latter should be considered.
      return hitElementItself({
        x,
        y,
        element: elementWithHighestZIndex,
        shape: getElementShape(
          elementWithHighestZIndex,
          this.scene.getNonDeletedElementsMap(),
        ),
        // when overlapping, we would like to be more precise
        // this also avoids the need to update past tests
        threshold: this.getElementHitThreshold() / 2,
        frameNameBound: isFrameLikeElement(elementWithHighestZIndex)
          ? this.frameNameBoundsCache.get(elementWithHighestZIndex)
          : null,
      })
        ? elementWithHighestZIndex
        : allHitElements[allHitElements.length - 2];
    }
    if (allHitElements.length === 1) {
      return allHitElements[0];
    }

    return null;
  }

  private getElementsAtPosition(
    x: number,
    y: number,
    includeBoundTextElement: boolean = false,
    includeLockedElements: boolean = false,
  ): NonDeleted<ExcalidrawElement>[] {
    const iframeLikes: Ordered<ExcalidrawIframeElement>[] = [];

    const elementsMap = this.scene.getNonDeletedElementsMap();

    const elements = (
      includeBoundTextElement && includeLockedElements
        ? this.scene.getNonDeletedElements()
        : this.scene
            .getNonDeletedElements()
            .filter(
              (element) =>
                (includeLockedElements || !element.locked) &&
                (includeBoundTextElement ||
                  !(isTextElement(element) && element.containerId)),
            )
    )
      .filter((el) => this.hitElement(x, y, el))
      .filter((element) => {
        // hitting a frame's element from outside the frame is not considered a hit
        const containingFrame = getContainingFrame(element, elementsMap);
        return containingFrame &&
          this.state.frameRendering.enabled &&
          this.state.frameRendering.clip
          ? isCursorInFrame({ x, y }, containingFrame, elementsMap)
          : true;
      })
      .filter((el) => {
        // The parameter elements comes ordered from lower z-index to higher.
        // We want to preserve that order on the returned array.
        // Exception being embeddables which should be on top of everything else in
        // terms of hit testing.
        if (isIframeElement(el)) {
          iframeLikes.push(el);
          return false;
        }
        return true;
      })
      .concat(iframeLikes) as NonDeleted<ExcalidrawElement>[];

    return elements;
  }

  private getElementHitThreshold() {
    return DEFAULT_COLLISION_THRESHOLD / this.state.zoom.value;
  }

  private hitElement(
    x: number,
    y: number,
    element: ExcalidrawElement,
    considerBoundingBox = true,
  ) {
    // if the element is selected, then hit test is done against its bounding box
    if (
      considerBoundingBox &&
      this.state.selectedElementIds[element.id] &&
      shouldShowBoundingBox([element], this.state)
    ) {
      const selectionShape = getSelectionBoxShape(
        element,
        this.scene.getNonDeletedElementsMap(),
        this.getElementHitThreshold(),
      );

      return isPointInShape([x, y], selectionShape);
    }

    // take bound text element into consideration for hit collision as well
    const hitBoundTextOfElement = hitElementBoundText(
      x,
      y,
      getBoundTextShape(element, this.scene.getNonDeletedElementsMap()),
    );
    if (hitBoundTextOfElement) {
      return true;
    }

    return hitElementItself({
      x,
      y,
      element,
      shape: getElementShape(element, this.scene.getNonDeletedElementsMap()),
      threshold: this.getElementHitThreshold(),
      frameNameBound: isFrameLikeElement(element)
        ? this.frameNameBoundsCache.get(element)
        : null,
    });
  }

  private getTextBindableContainerAtPosition(x: number, y: number) {
    const elements = this.scene.getNonDeletedElements();
    const selectedElements = this.scene.getSelectedElements(this.state);
    if (selectedElements.length === 1) {
      return isTextBindableContainer(selectedElements[0], false)
        ? selectedElements[0]
        : null;
    }
    let hitElement = null;
    // We need to do hit testing from front (end of the array) to back (beginning of the array)
    for (let index = elements.length - 1; index >= 0; --index) {
      if (elements[index].isDeleted) {
        continue;
      }
      const [x1, y1, x2, y2] = getElementAbsoluteCoords(
        elements[index],
        this.scene.getNonDeletedElementsMap(),
      );
      if (
        isArrowElement(elements[index]) &&
        hitElementItself({
          x,
          y,
          element: elements[index],
          shape: getElementShape(
            elements[index],
            this.scene.getNonDeletedElementsMap(),
          ),
          threshold: this.getElementHitThreshold(),
        })
      ) {
        hitElement = elements[index];
        break;
      } else if (x1 < x && x < x2 && y1 < y && y < y2) {
        hitElement = elements[index];
        break;
      }
    }

    return isTextBindableContainer(hitElement, false) ? hitElement : null;
  }

  private startTextEditing = ({
    sceneX,
    sceneY,
    insertAtParentCenter = true,
    container,
    autoEdit = true,
  }: {
    /** X position to insert text at */
    sceneX: number;
    /** Y position to insert text at */
    sceneY: number;
    /** whether to attempt to insert at element center if applicable */
    insertAtParentCenter?: boolean;
    container?: ExcalidrawTextContainer | null;
    autoEdit?: boolean;
  }) => {
    let shouldBindToContainer = false;

    let parentCenterPosition =
      insertAtParentCenter &&
      this.getTextWysiwygSnappedToCenterPosition(
        sceneX,
        sceneY,
        this.state,
        container,
      );
    if (container && parentCenterPosition) {
      const boundTextElementToContainer = getBoundTextElement(
        container,
        this.scene.getNonDeletedElementsMap(),
      );
      if (!boundTextElementToContainer) {
        shouldBindToContainer = true;
      }
    }
    let existingTextElement: NonDeleted<ExcalidrawTextElement> | null = null;

    const selectedElements = this.scene.getSelectedElements(this.state);

    if (selectedElements.length === 1) {
      if (isTextElement(selectedElements[0])) {
        existingTextElement = selectedElements[0];
      } else if (container) {
        existingTextElement = getBoundTextElement(
          selectedElements[0],
          this.scene.getNonDeletedElementsMap(),
        );
      } else {
        existingTextElement = this.getTextElementAtPosition(sceneX, sceneY);
      }
    } else {
      existingTextElement = this.getTextElementAtPosition(sceneX, sceneY);
    }

    const fontFamily =
      existingTextElement?.fontFamily || this.state.currentItemFontFamily;

    const lineHeight =
      existingTextElement?.lineHeight || getLineHeight(fontFamily);
    const fontSize = this.state.currentItemFontSize;

    if (
      !existingTextElement &&
      shouldBindToContainer &&
      container &&
      !isArrowElement(container)
    ) {
      const fontString = {
        fontSize,
        fontFamily,
      };
      const minWidth = getApproxMinLineWidth(
        getFontString(fontString),
        lineHeight,
      );
      const minHeight = getApproxMinLineHeight(fontSize, lineHeight);
      const newHeight = Math.max(container.height, minHeight);
      const newWidth = Math.max(container.width, minWidth);
      mutateElement(container, { height: newHeight, width: newWidth });
      sceneX = container.x + newWidth / 2;
      sceneY = container.y + newHeight / 2;
      if (parentCenterPosition) {
        parentCenterPosition = this.getTextWysiwygSnappedToCenterPosition(
          sceneX,
          sceneY,
          this.state,
          container,
        );
      }
    }

    const topLayerFrame = this.getTopLayerFrameAtSceneCoords({
      x: sceneX,
      y: sceneY,
    });

    const element = existingTextElement
      ? existingTextElement
      : newTextElement({
          x: parentCenterPosition
            ? parentCenterPosition.elementCenterX
            : sceneX,
          y: parentCenterPosition
            ? parentCenterPosition.elementCenterY
            : sceneY,
          strokeColor: this.state.currentItemStrokeColor,
          backgroundColor: this.state.currentItemBackgroundColor,
          fillStyle: this.state.currentItemFillStyle,
          strokeWidth: this.state.currentItemStrokeWidth,
          strokeStyle: this.state.currentItemStrokeStyle,
          roughness: this.state.currentItemRoughness,
          opacity: this.state.currentItemOpacity,
          text: "",
          fontSize,
          fontFamily,
          textAlign: parentCenterPosition
            ? "center"
            : this.state.currentItemTextAlign,
          verticalAlign: parentCenterPosition
            ? VERTICAL_ALIGN.MIDDLE
            : DEFAULT_VERTICAL_ALIGN,
          containerId: shouldBindToContainer ? container?.id : undefined,
          groupIds: container?.groupIds ?? [],
          lineHeight,
          angle: container?.angle ?? 0,
          frameId: topLayerFrame ? topLayerFrame.id : null,
        });

    if (!existingTextElement && shouldBindToContainer && container) {
      mutateElement(container, {
        boundElements: (container.boundElements || []).concat({
          type: "text",
          id: element.id,
        }),
      });
    }
    this.setState({ editingElement: element });

    if (!existingTextElement) {
      if (container && shouldBindToContainer) {
        const containerIndex = this.scene.getElementIndex(container.id);
        this.scene.insertElementAtIndex(element, containerIndex + 1);
      } else {
        this.scene.insertElement(element);
      }
    }

    if (autoEdit || existingTextElement || container) {
      this.handleTextWysiwyg(element, {
        isExistingElement: !!existingTextElement,
      });
    } else {
      this.setState({
        draggingElement: element,
        multiElement: null,
      });
    }
  };

  private handleCanvasDoubleClick = (
    event: React.MouseEvent<HTMLCanvasElement>,
  ) => {
    // case: double-clicking with arrow/line tool selected would both create
    // text and enter multiElement mode
    if (this.state.multiElement) {
      return;
    }
    // we should only be able to double click when mode is selection
    if (this.state.activeTool.type !== "selection") {
      return;
    }

    const selectedElements = this.scene.getSelectedElements(this.state);

    if (selectedElements.length === 1 && isLinearElement(selectedElements[0])) {
      if (
        event[KEYS.CTRL_OR_CMD] &&
        (!this.state.editingLinearElement ||
          this.state.editingLinearElement.elementId !==
            selectedElements[0].id) &&
        !isElbowArrow(selectedElements[0])
      ) {
        this.store.shouldCaptureIncrement();
        this.setState({
          editingLinearElement: new LinearElementEditor(selectedElements[0]),
        });
        return;
      }
    }

    resetCursor(this.interactiveCanvas);

    let { x: sceneX, y: sceneY } = viewportCoordsToSceneCoords(
      event,
      this.state,
    );

    const selectedGroupIds = getSelectedGroupIds(this.state);

    if (selectedGroupIds.length > 0) {
      const hitElement = this.getElementAtPosition(sceneX, sceneY);

      const selectedGroupId =
        hitElement &&
        getSelectedGroupIdForElement(hitElement, this.state.selectedGroupIds);

      if (selectedGroupId) {
        this.store.shouldCaptureIncrement();
        this.setState((prevState) => ({
          ...prevState,
          ...selectGroupsForSelectedElements(
            {
              editingGroupId: selectedGroupId,
              selectedElementIds: { [hitElement!.id]: true },
            },
            this.scene.getNonDeletedElements(),
            prevState,
            this,
          ),
        }));
        return;
      }
    }

    resetCursor(this.interactiveCanvas);
    if (!event[KEYS.CTRL_OR_CMD] && !this.state.viewModeEnabled) {
      const hitElement = this.getElementAtPosition(sceneX, sceneY);

      if (isIframeLikeElement(hitElement)) {
        this.setState({
          activeEmbeddable: { element: hitElement, state: "active" },
        });
        return;
      }

      const container = this.getTextBindableContainerAtPosition(sceneX, sceneY);

      if (container) {
        if (
          hasBoundTextElement(container) ||
          !isTransparent(container.backgroundColor) ||
          hitElementItself({
            x: sceneX,
            y: sceneY,
            element: container,
            shape: getElementShape(
              container,
              this.scene.getNonDeletedElementsMap(),
            ),
            threshold: this.getElementHitThreshold(),
          })
        ) {
          const midPoint = getContainerCenter(
            container,
            this.state,
            this.scene.getNonDeletedElementsMap(),
          );

          sceneX = midPoint.x;
          sceneY = midPoint.y;
        }
      }

      this.startTextEditing({
        sceneX,
        sceneY,
        insertAtParentCenter: !event.altKey,
        container,
      });
    }
  };

  private getElementLinkAtPosition = (
    scenePointer: Readonly<{ x: number; y: number }>,
    hitElement: NonDeletedExcalidrawElement | null,
  ): ExcalidrawElement | undefined => {
    // Reversing so we traverse the elements in decreasing order
    // of z-index
    const elements = this.scene.getNonDeletedElements().slice().reverse();
    let hitElementIndex = Infinity;

    return elements.find((element, index) => {
      if (hitElement && element.id === hitElement.id) {
        hitElementIndex = index;
      }
      return (
        element.link &&
        index <= hitElementIndex &&
        isPointHittingLink(
          element,
          this.scene.getNonDeletedElementsMap(),
          this.state,
          [scenePointer.x, scenePointer.y],
          this.device.editor.isMobile,
        )
      );
    });
  };

  private redirectToLink = (
    event: React.PointerEvent<HTMLCanvasElement>,
    isTouchScreen: boolean,
  ) => {
    const draggedDistance = distance2d(
      this.lastPointerDownEvent!.clientX,
      this.lastPointerDownEvent!.clientY,
      this.lastPointerUpEvent!.clientX,
      this.lastPointerUpEvent!.clientY,
    );
    if (
      !this.hitLinkElement ||
      // For touch screen allow dragging threshold else strict check
      (isTouchScreen && draggedDistance > DRAGGING_THRESHOLD) ||
      (!isTouchScreen && draggedDistance !== 0)
    ) {
      return;
    }
    const lastPointerDownCoords = viewportCoordsToSceneCoords(
      this.lastPointerDownEvent!,
      this.state,
    );
    const elementsMap = this.scene.getNonDeletedElementsMap();
    const lastPointerDownHittingLinkIcon = isPointHittingLink(
      this.hitLinkElement,
      elementsMap,
      this.state,
      [lastPointerDownCoords.x, lastPointerDownCoords.y],
      this.device.editor.isMobile,
    );
    const lastPointerUpCoords = viewportCoordsToSceneCoords(
      this.lastPointerUpEvent!,
      this.state,
    );
    const lastPointerUpHittingLinkIcon = isPointHittingLink(
      this.hitLinkElement,
      elementsMap,
      this.state,
      [lastPointerUpCoords.x, lastPointerUpCoords.y],
      this.device.editor.isMobile,
    );
    if (lastPointerDownHittingLinkIcon && lastPointerUpHittingLinkIcon) {
      let url = this.hitLinkElement.link;
      if (url) {
        url = normalizeLink(url);
        let customEvent;
        if (this.props.onLinkOpen) {
          customEvent = wrapEvent(EVENT.EXCALIDRAW_LINK, event.nativeEvent);
          this.props.onLinkOpen(
            {
              ...this.hitLinkElement,
              link: url,
            },
            customEvent,
          );
        }
        if (!customEvent?.defaultPrevented) {
          const target = isLocalLink(url) ? "_self" : "_blank";
          const newWindow = window.open(undefined, target);
          // https://mathiasbynens.github.io/rel-noopener/
          if (newWindow) {
            newWindow.opener = null;
            newWindow.location = url;
          }
        }
      }
    }
  };

  private getTopLayerFrameAtSceneCoords = (sceneCoords: {
    x: number;
    y: number;
  }) => {
    const elementsMap = this.scene.getNonDeletedElementsMap();
    const frames = this.scene
      .getNonDeletedFramesLikes()
      .filter((frame): frame is ExcalidrawFrameLikeElement =>
        isCursorInFrame(sceneCoords, frame, elementsMap),
      );

    return frames.length ? frames[frames.length - 1] : null;
  };

  private handleCanvasPointerMove = (
    event: React.PointerEvent<HTMLCanvasElement>,
  ) => {
    this.savePointer(event.clientX, event.clientY, this.state.cursorButton);
    this.lastPointerMoveEvent = event.nativeEvent;

    if (gesture.pointers.has(event.pointerId)) {
      gesture.pointers.set(event.pointerId, {
        x: event.clientX,
        y: event.clientY,
      });
    }

    const initialScale = gesture.initialScale;
    if (
      gesture.pointers.size === 2 &&
      gesture.lastCenter &&
      initialScale &&
      gesture.initialDistance
    ) {
      const center = getCenter(gesture.pointers);
      const deltaX = center.x - gesture.lastCenter.x;
      const deltaY = center.y - gesture.lastCenter.y;
      gesture.lastCenter = center;

      const distance = getDistance(Array.from(gesture.pointers.values()));
      const scaleFactor =
        this.state.activeTool.type === "freedraw" && this.state.penMode
          ? 1
          : distance / gesture.initialDistance;

      const nextZoom = scaleFactor
        ? getNormalizedZoom(initialScale * scaleFactor)
        : this.state.zoom.value;

      this.setState((state) => {
        const zoomState = getStateForZoom(
          {
            viewportX: center.x,
            viewportY: center.y,
            nextZoom,
          },
          state,
        );

        this.translateCanvas({
          zoom: zoomState.zoom,
          // 2x multiplier is just a magic number that makes this work correctly
          // on touchscreen devices (note: if we get report that panning is slower/faster
          // than actual movement, consider swapping with devicePixelRatio)
          scrollX: zoomState.scrollX + 2 * (deltaX / nextZoom),
          scrollY: zoomState.scrollY + 2 * (deltaY / nextZoom),
          shouldCacheIgnoreZoom: true,
        });
      });
      this.resetShouldCacheIgnoreZoomDebounced();
    } else {
      gesture.lastCenter =
        gesture.initialDistance =
        gesture.initialScale =
          null;
    }

    if (
      isHoldingSpace ||
      isPanning ||
      isDraggingScrollBar ||
      isHandToolActive(this.state)
    ) {
      return;
    }

    const isPointerOverScrollBars = isOverScrollBars(
      currentScrollBars,
      event.clientX - this.state.offsetLeft,
      event.clientY - this.state.offsetTop,
    );
    const isOverScrollBar = isPointerOverScrollBars.isOverEither;
    if (!this.state.draggingElement && !this.state.multiElement) {
      if (isOverScrollBar) {
        resetCursor(this.interactiveCanvas);
      } else {
        setCursorForShape(this.interactiveCanvas, this.state);
      }
    }

    const scenePointer = viewportCoordsToSceneCoords(event, this.state);
    const { x: scenePointerX, y: scenePointerY } = scenePointer;

    if (
      !this.state.draggingElement &&
      isActiveToolNonLinearSnappable(this.state.activeTool.type)
    ) {
      const { originOffset, snapLines } = getSnapLinesAtPointer(
        this.scene.getNonDeletedElements(),
        this.state,
        {
          x: scenePointerX,
          y: scenePointerY,
        },
        event,
        this.scene.getNonDeletedElementsMap(),
      );

      this.setState((prevState) => {
        const nextSnapLines = updateStable(prevState.snapLines, snapLines);
        const nextOriginOffset = prevState.originSnapOffset
          ? updateStable(prevState.originSnapOffset, originOffset)
          : originOffset;

        if (
          prevState.snapLines === nextSnapLines &&
          prevState.originSnapOffset === nextOriginOffset
        ) {
          return null;
        }
        return {
          snapLines: nextSnapLines,
          originSnapOffset: nextOriginOffset,
        };
      });
    } else if (!this.state.draggingElement) {
      this.setState((prevState) => {
        if (prevState.snapLines.length) {
          return {
            snapLines: [],
          };
        }
        return null;
      });
    }

    if (
      this.state.editingLinearElement &&
      !this.state.editingLinearElement.isDragging
    ) {
      const editingLinearElement = LinearElementEditor.handlePointerMove(
        event,
        scenePointerX,
        scenePointerY,
        this.state,
        this.scene,
      );

      if (
        editingLinearElement &&
        editingLinearElement !== this.state.editingLinearElement
      ) {
        // Since we are reading from previous state which is not possible with
        // automatic batching in React 18 hence using flush sync to synchronously
        // update the state. Check https://github.com/excalidraw/excalidraw/pull/5508 for more details.
        flushSync(() => {
          this.setState({
            editingLinearElement,
          });
        });
      }
      if (editingLinearElement?.lastUncommittedPoint != null) {
        this.maybeSuggestBindingAtCursor(scenePointer);
      } else {
        // causes stack overflow if not sync
        flushSync(() => {
          this.setState({ suggestedBindings: [] });
        });
      }
    }

    if (isBindingElementType(this.state.activeTool.type)) {
      // Hovering with a selected tool or creating new linear element via click
      // and point
      const { draggingElement } = this.state;
      if (isBindingElement(draggingElement, false)) {
        this.maybeSuggestBindingsForLinearElementAtCoords(
          draggingElement,
          [scenePointer],
          this.state.startBoundElement,
        );
      } else {
        this.maybeSuggestBindingAtCursor(scenePointer);
      }
    }

    if (this.state.multiElement) {
      const { multiElement } = this.state;
      const { x: rx, y: ry } = multiElement;

      const { points, lastCommittedPoint } = multiElement;
      const lastPoint = points[points.length - 1];

      setCursorForShape(this.interactiveCanvas, this.state);

      if (lastPoint === lastCommittedPoint) {
        // if we haven't yet created a temp point and we're beyond commit-zone
        // threshold, add a point
        if (
          distance2d(
            scenePointerX - rx,
            scenePointerY - ry,
            lastPoint[0],
            lastPoint[1],
          ) >= LINE_CONFIRM_THRESHOLD
        ) {
          mutateElement(multiElement, {
            points: [...points, [scenePointerX - rx, scenePointerY - ry]],
          });
        } else {
          setCursor(this.interactiveCanvas, CURSOR_TYPE.POINTER);
          // in this branch, we're inside the commit zone, and no uncommitted
          // point exists. Thus do nothing (don't add/remove points).
        }
      } else if (
        points.length > 2 &&
        lastCommittedPoint &&
        distance2d(
          scenePointerX - rx,
          scenePointerY - ry,
          lastCommittedPoint[0],
          lastCommittedPoint[1],
        ) < LINE_CONFIRM_THRESHOLD
      ) {
        setCursor(this.interactiveCanvas, CURSOR_TYPE.POINTER);
        mutateElement(multiElement, {
          points: points.slice(0, -1),
        });
      } else {
        const [gridX, gridY] = getGridPoint(
          scenePointerX,
          scenePointerY,
          event[KEYS.CTRL_OR_CMD] || isElbowArrow(multiElement)
            ? null
            : this.state.gridSize,
        );

        const [lastCommittedX, lastCommittedY] =
          multiElement?.lastCommittedPoint ?? [0, 0];

        let dxFromLastCommitted = gridX - rx - lastCommittedX;
        let dyFromLastCommitted = gridY - ry - lastCommittedY;

        if (shouldRotateWithDiscreteAngle(event)) {
          ({ width: dxFromLastCommitted, height: dyFromLastCommitted } =
            getLockedLinearCursorAlignSize(
              // actual coordinate of the last committed point
              lastCommittedX + rx,
              lastCommittedY + ry,
              // cursor-grid coordinate
              gridX,
              gridY,
            ));
        }

        if (isPathALoop(points, this.state.zoom.value)) {
          setCursor(this.interactiveCanvas, CURSOR_TYPE.POINTER);
        }
        if (isElbowArrow(multiElement)) {
          mutateElbowArrow(
<<<<<<< HEAD
            multiElement as ExcalidrawArrowElement,
=======
            multiElement,
>>>>>>> 2907fbe3
            this.scene,
            [
              ...points.slice(0, -1),
              [
                lastCommittedX + dxFromLastCommitted,
                lastCommittedY + dyFromLastCommitted,
              ],
            ],
            undefined,
            undefined,
            {
              isDragging: true,
            },
          );
        } else {
          // update last uncommitted point
          mutateElement(multiElement, {
            points: [
              ...points.slice(0, -1),
              [
                lastCommittedX + dxFromLastCommitted,
                lastCommittedY + dyFromLastCommitted,
              ],
            ],
          });
        }
      }

      return;
    }

    const hasDeselectedButton = Boolean(event.buttons);
    if (
      hasDeselectedButton ||
      (this.state.activeTool.type !== "selection" &&
        this.state.activeTool.type !== "text" &&
        this.state.activeTool.type !== "eraser")
    ) {
      return;
    }

    const elements = this.scene.getNonDeletedElements();

    const selectedElements = this.scene.getSelectedElements(this.state);
    if (
      selectedElements.length === 1 &&
      !isOverScrollBar &&
      !this.state.editingLinearElement
    ) {
      // for linear elements, we'd like to prioritize point dragging over edge resizing
      // therefore, we update and check hovered point index first
      if (this.state.selectedLinearElement) {
        this.handleHoverSelectedLinearElement(
          this.state.selectedLinearElement,
          scenePointerX,
          scenePointerY,
        );
      }

      if (
        (!this.state.selectedLinearElement ||
          this.state.selectedLinearElement.hoverPointIndex === -1) &&
        !(selectedElements.length === 1 && isElbowArrow(selectedElements[0]))
      ) {
        const elementWithTransformHandleType =
          getElementWithTransformHandleType(
            elements,
            this.state,
            scenePointerX,
            scenePointerY,
            this.state.zoom,
            event.pointerType,
            this.scene.getNonDeletedElementsMap(),
            this.device,
          );
        if (
          elementWithTransformHandleType &&
          elementWithTransformHandleType.transformHandleType
        ) {
          setCursor(
            this.interactiveCanvas,
            getCursorForResizingElement(elementWithTransformHandleType),
          );
          return;
        }
      }
    } else if (selectedElements.length > 1 && !isOverScrollBar) {
      const transformHandleType = getTransformHandleTypeFromCoords(
        getCommonBounds(selectedElements),
        scenePointerX,
        scenePointerY,
        this.state.zoom,
        event.pointerType,
        this.device,
      );
      if (transformHandleType) {
        setCursor(
          this.interactiveCanvas,
          getCursorForResizingElement({
            transformHandleType,
          }),
        );
        return;
      }
    }

    const hitElement = this.getElementAtPosition(
      scenePointer.x,
      scenePointer.y,
    );

    this.hitLinkElement = this.getElementLinkAtPosition(
      scenePointer,
      hitElement,
    );
    if (isEraserActive(this.state)) {
      return;
    }
    if (
      this.hitLinkElement &&
      !this.state.selectedElementIds[this.hitLinkElement.id]
    ) {
      setCursor(this.interactiveCanvas, CURSOR_TYPE.POINTER);
      showHyperlinkTooltip(
        this.hitLinkElement,
        this.state,
        this.scene.getNonDeletedElementsMap(),
      );
    } else {
      hideHyperlinkToolip();
      if (
        hitElement &&
        (hitElement.link || isEmbeddableElement(hitElement)) &&
        this.state.selectedElementIds[hitElement.id] &&
        !this.state.contextMenu &&
        !this.state.showHyperlinkPopup
      ) {
        this.setState({ showHyperlinkPopup: "info" });
      } else if (this.state.activeTool.type === "text") {
        setCursor(
          this.interactiveCanvas,
          isTextElement(hitElement) ? CURSOR_TYPE.TEXT : CURSOR_TYPE.CROSSHAIR,
        );
      } else if (this.state.viewModeEnabled) {
        setCursor(this.interactiveCanvas, CURSOR_TYPE.GRAB);
      } else if (isOverScrollBar) {
        setCursor(this.interactiveCanvas, CURSOR_TYPE.AUTO);
      } else if (this.state.selectedLinearElement) {
        this.handleHoverSelectedLinearElement(
          this.state.selectedLinearElement,
          scenePointerX,
          scenePointerY,
        );
      } else if (
        // if using cmd/ctrl, we're not dragging
        !event[KEYS.CTRL_OR_CMD]
      ) {
        if (
          (hitElement ||
            this.isHittingCommonBoundingBoxOfSelectedElements(
              scenePointer,
              selectedElements,
            )) &&
          !hitElement?.locked
        ) {
          if (
            hitElement &&
            isIframeLikeElement(hitElement) &&
            this.isIframeLikeElementCenter(
              hitElement,
              event,
              scenePointerX,
              scenePointerY,
            )
          ) {
            setCursor(this.interactiveCanvas, CURSOR_TYPE.POINTER);
            this.setState({
              activeEmbeddable: { element: hitElement, state: "hover" },
            });
          } else {
            setCursor(this.interactiveCanvas, CURSOR_TYPE.MOVE);
            if (this.state.activeEmbeddable?.state === "hover") {
              this.setState({ activeEmbeddable: null });
            }
          }
        }
      } else {
        setCursor(this.interactiveCanvas, CURSOR_TYPE.AUTO);
      }
    }
  };

  private handleEraser = (
    event: PointerEvent,
    pointerDownState: PointerDownState,
    scenePointer: { x: number; y: number },
  ) => {
    this.eraserTrail.addPointToPath(scenePointer.x, scenePointer.y);

    let didChange = false;

    const processedGroups = new Set<ExcalidrawElement["id"]>();
    const nonDeletedElements = this.scene.getNonDeletedElements();

    const processElements = (elements: ExcalidrawElement[]) => {
      for (const element of elements) {
        if (element.locked) {
          return;
        }

        if (event.altKey) {
          if (this.elementsPendingErasure.delete(element.id)) {
            didChange = true;
          }
        } else if (!this.elementsPendingErasure.has(element.id)) {
          didChange = true;
          this.elementsPendingErasure.add(element.id);
        }

        // (un)erase groups atomically
        if (didChange && element.groupIds?.length) {
          const shallowestGroupId = element.groupIds.at(-1)!;
          if (!processedGroups.has(shallowestGroupId)) {
            processedGroups.add(shallowestGroupId);
            const elems = getElementsInGroup(
              nonDeletedElements,
              shallowestGroupId,
            );
            for (const elem of elems) {
              if (event.altKey) {
                this.elementsPendingErasure.delete(elem.id);
              } else {
                this.elementsPendingErasure.add(elem.id);
              }
            }
          }
        }
      }
    };

    const distance = distance2d(
      pointerDownState.lastCoords.x,
      pointerDownState.lastCoords.y,
      scenePointer.x,
      scenePointer.y,
    );
    const threshold = this.getElementHitThreshold();
    const point = { ...pointerDownState.lastCoords };
    let samplingInterval = 0;
    while (samplingInterval <= distance) {
      const hitElements = this.getElementsAtPosition(point.x, point.y);
      processElements(hitElements);

      // Exit since we reached current point
      if (samplingInterval === distance) {
        break;
      }

      // Calculate next point in the line at a distance of sampling interval
      samplingInterval = Math.min(samplingInterval + threshold, distance);

      const distanceRatio = samplingInterval / distance;
      const nextX =
        (1 - distanceRatio) * point.x + distanceRatio * scenePointer.x;
      const nextY =
        (1 - distanceRatio) * point.y + distanceRatio * scenePointer.y;
      point.x = nextX;
      point.y = nextY;
    }

    pointerDownState.lastCoords.x = scenePointer.x;
    pointerDownState.lastCoords.y = scenePointer.y;

    if (didChange) {
      for (const element of this.scene.getNonDeletedElements()) {
        if (
          isBoundToContainer(element) &&
          (this.elementsPendingErasure.has(element.id) ||
            this.elementsPendingErasure.has(element.containerId))
        ) {
          if (event.altKey) {
            this.elementsPendingErasure.delete(element.id);
            this.elementsPendingErasure.delete(element.containerId);
          } else {
            this.elementsPendingErasure.add(element.id);
            this.elementsPendingErasure.add(element.containerId);
          }
        }
      }

      this.elementsPendingErasure = new Set(this.elementsPendingErasure);
      this.triggerRender();
    }
  };

  // set touch moving for mobile context menu
  private handleTouchMove = (event: React.TouchEvent<HTMLCanvasElement>) => {
    invalidateContextMenu = true;
  };

  handleHoverSelectedLinearElement(
    linearElementEditor: LinearElementEditor,
    scenePointerX: number,
    scenePointerY: number,
  ) {
    const elementsMap = this.scene.getNonDeletedElementsMap();

    const element = LinearElementEditor.getElement(
      linearElementEditor.elementId,
      elementsMap,
    );

    if (!element) {
      return;
    }
    if (this.state.selectedLinearElement) {
      let hoverPointIndex = -1;
      let segmentMidPointHoveredCoords = null;
      if (
        hitElementItself({
          x: scenePointerX,
          y: scenePointerY,
          element,
          shape: getElementShape(
            element,
            this.scene.getNonDeletedElementsMap(),
          ),
        })
      ) {
        hoverPointIndex = LinearElementEditor.getPointIndexUnderCursor(
          element,
          elementsMap,
          this.state.zoom,
          scenePointerX,
          scenePointerY,
        );
        segmentMidPointHoveredCoords =
          LinearElementEditor.getSegmentMidpointHitCoords(
            linearElementEditor,
            { x: scenePointerX, y: scenePointerY },
            this.state,
            this.scene.getNonDeletedElementsMap(),
          );

        if (hoverPointIndex >= 0 || segmentMidPointHoveredCoords) {
          setCursor(this.interactiveCanvas, CURSOR_TYPE.POINTER);
        } else if (this.hitElement(scenePointerX, scenePointerY, element)) {
          setCursor(this.interactiveCanvas, CURSOR_TYPE.MOVE);
        }
      } else if (this.hitElement(scenePointerX, scenePointerY, element)) {
        if (
          !isElbowArrow(element) ||
          !(element.startBinding || element.endBinding)
        ) {
          setCursor(this.interactiveCanvas, CURSOR_TYPE.MOVE);
        }
      }

      if (
        this.state.selectedLinearElement.hoverPointIndex !== hoverPointIndex
      ) {
        this.setState({
          selectedLinearElement: {
            ...this.state.selectedLinearElement,
            hoverPointIndex,
          },
        });
      }

      if (
        !LinearElementEditor.arePointsEqual(
          this.state.selectedLinearElement.segmentMidPointHoveredCoords,
          segmentMidPointHoveredCoords,
        )
      ) {
        this.setState({
          selectedLinearElement: {
            ...this.state.selectedLinearElement,
            segmentMidPointHoveredCoords,
          },
        });
      }
    } else {
      setCursor(this.interactiveCanvas, CURSOR_TYPE.AUTO);
    }
  }

  private handleCanvasPointerDown = (
    event: React.PointerEvent<HTMLElement>,
  ) => {
    this.maybeCleanupAfterMissingPointerUp(event.nativeEvent);
    this.maybeUnfollowRemoteUser();

    // since contextMenu options are potentially evaluated on each render,
    // and an contextMenu action may depend on selection state, we must
    // close the contextMenu before we update the selection on pointerDown
    // (e.g. resetting selection)
    if (this.state.contextMenu) {
      this.setState({ contextMenu: null });
    }

    if (this.state.snapLines) {
      this.setAppState({ snapLines: [] });
    }

    this.updateGestureOnPointerDown(event);

    // if dragging element is freedraw and another pointerdown event occurs
    // a second finger is on the screen
    // discard the freedraw element if it is very short because it is likely
    // just a spike, otherwise finalize the freedraw element when the second
    // finger is lifted
    if (
      event.pointerType === "touch" &&
      this.state.draggingElement &&
      this.state.draggingElement.type === "freedraw"
    ) {
      const element = this.state.draggingElement as ExcalidrawFreeDrawElement;
      this.updateScene({
        ...(element.points.length < 10
          ? {
              elements: this.scene
                .getElementsIncludingDeleted()
                .filter((el) => el.id !== element.id),
            }
          : {}),
        appState: {
          draggingElement: null,
          editingElement: null,
          startBoundElement: null,
          suggestedBindings: [],
          selectedElementIds: makeNextSelectedElementIds(
            Object.keys(this.state.selectedElementIds)
              .filter((key) => key !== element.id)
              .reduce((obj: { [id: string]: true }, key) => {
                obj[key] = this.state.selectedElementIds[key];
                return obj;
              }, {}),
            this.state,
          ),
        },
        storeAction: StoreAction.UPDATE,
      });
      return;
    }

    // remove any active selection when we start to interact with canvas
    // (mainly, we care about removing selection outside the component which
    //  would prevent our copy handling otherwise)
    const selection = document.getSelection();
    if (selection?.anchorNode) {
      selection.removeAllRanges();
    }
    this.maybeOpenContextMenuAfterPointerDownOnTouchDevices(event);

    //fires only once, if pen is detected, penMode is enabled
    //the user can disable this by toggling the penMode button
    if (!this.state.penDetected && event.pointerType === "pen") {
      this.setState((prevState) => {
        return {
          penMode: true,
          penDetected: true,
        };
      });
    }

    if (
      !this.device.isTouchScreen &&
      ["pen", "touch"].includes(event.pointerType)
    ) {
      this.device = updateObject(this.device, { isTouchScreen: true });
    }

    if (isPanning) {
      return;
    }

    this.lastPointerDownEvent = event;

    // we must exit before we set `cursorButton` state and `savePointer`
    // else it will send pointer state & laser pointer events in collab when
    // panning
    if (this.handleCanvasPanUsingWheelOrSpaceDrag(event)) {
      return;
    }

    this.setState({
      lastPointerDownWith: event.pointerType,
      cursorButton: "down",
    });
    this.savePointer(event.clientX, event.clientY, "down");

    if (
      event.button === POINTER_BUTTON.ERASER &&
      this.state.activeTool.type !== TOOL_TYPE.eraser
    ) {
      this.setState(
        {
          activeTool: updateActiveTool(this.state, {
            type: TOOL_TYPE.eraser,
            lastActiveToolBeforeEraser: this.state.activeTool,
          }),
        },
        () => {
          this.handleCanvasPointerDown(event);
          const onPointerUp = () => {
            unsubPointerUp();
            unsubCleanup?.();
            if (isEraserActive(this.state)) {
              this.setState({
                activeTool: updateActiveTool(this.state, {
                  ...(this.state.activeTool.lastActiveTool || {
                    type: TOOL_TYPE.selection,
                  }),
                  lastActiveToolBeforeEraser: null,
                }),
              });
            }
          };

          const unsubPointerUp = addEventListener(
            window,
            EVENT.POINTER_UP,
            onPointerUp,
            {
              once: true,
            },
          );
          let unsubCleanup: UnsubscribeCallback | undefined;
          // subscribe inside rAF lest it'd be triggered on the same pointerdown
          // if we start erasing while coming from blurred document since
          // we cleanup pointer events on focus
          requestAnimationFrame(() => {
            unsubCleanup =
              this.missingPointerEventCleanupEmitter.once(onPointerUp);
          });
        },
      );
      return;
    }

    // only handle left mouse button or touch
    if (
      event.button !== POINTER_BUTTON.MAIN &&
      event.button !== POINTER_BUTTON.TOUCH &&
      event.button !== POINTER_BUTTON.ERASER
    ) {
      return;
    }

    // don't select while panning
    if (gesture.pointers.size > 1) {
      return;
    }

    // State for the duration of a pointer interaction, which starts with a
    // pointerDown event, ends with a pointerUp event (or another pointerDown)
    const pointerDownState = this.initialPointerDownState(event);

    this.setState({
      selectedElementsAreBeingDragged: false,
    });

    if (this.handleDraggingScrollBar(event, pointerDownState)) {
      return;
    }

    this.clearSelectionIfNotUsingSelection();
    this.updateBindingEnabledOnPointerMove(event);

    if (this.handleSelectionOnPointerDown(event, pointerDownState)) {
      return;
    }

    const allowOnPointerDown =
      !this.state.penMode ||
      event.pointerType !== "touch" ||
      this.state.activeTool.type === "selection" ||
      this.state.activeTool.type === "text" ||
      this.state.activeTool.type === "image";

    if (!allowOnPointerDown) {
      return;
    }

    if (this.state.activeTool.type === "text") {
      this.handleTextOnPointerDown(event, pointerDownState);
    } else if (
      this.state.activeTool.type === "arrow" ||
      this.state.activeTool.type === "line"
    ) {
      this.handleLinearElementOnPointerDown(
        event,
        this.state.activeTool.type,
        pointerDownState,
      );
    } else if (this.state.activeTool.type === "image") {
      // reset image preview on pointerdown
      setCursor(this.interactiveCanvas, CURSOR_TYPE.CROSSHAIR);

      // retrieve the latest element as the state may be stale
      const pendingImageElement =
        this.state.pendingImageElementId &&
        this.scene.getElement(this.state.pendingImageElementId);

      if (!pendingImageElement) {
        return;
      }

      this.setState({
        draggingElement: pendingImageElement,
        editingElement: pendingImageElement,
        pendingImageElementId: null,
        multiElement: null,
      });

      const { x, y } = viewportCoordsToSceneCoords(event, this.state);

      const frame = this.getTopLayerFrameAtSceneCoords({ x, y });

      mutateElement(pendingImageElement, {
        x,
        y,
        frameId: frame ? frame.id : null,
      });
    } else if (this.state.activeTool.type === "freedraw") {
      this.handleFreeDrawElementOnPointerDown(
        event,
        this.state.activeTool.type,
        pointerDownState,
      );
    } else if (this.state.activeTool.type === "custom") {
      setCursorForShape(this.interactiveCanvas, this.state);
    } else if (
      this.state.activeTool.type === TOOL_TYPE.frame ||
      this.state.activeTool.type === TOOL_TYPE.magicframe
    ) {
      this.createFrameElementOnPointerDown(
        pointerDownState,
        this.state.activeTool.type,
      );
    } else if (this.state.activeTool.type === "laser") {
      this.laserTrails.startPath(
        pointerDownState.lastCoords.x,
        pointerDownState.lastCoords.y,
      );
    } else if (
      this.state.activeTool.type !== "eraser" &&
      this.state.activeTool.type !== "hand"
    ) {
      this.createGenericElementOnPointerDown(
        this.state.activeTool.type,
        pointerDownState,
      );
    }

    this.props?.onPointerDown?.(this.state.activeTool, pointerDownState);
    this.onPointerDownEmitter.trigger(
      this.state.activeTool,
      pointerDownState,
      event,
    );

    if (this.state.activeTool.type === "eraser") {
      this.eraserTrail.startPath(
        pointerDownState.lastCoords.x,
        pointerDownState.lastCoords.y,
      );
    }

    const onPointerMove =
      this.onPointerMoveFromPointerDownHandler(pointerDownState);

    const onPointerUp =
      this.onPointerUpFromPointerDownHandler(pointerDownState);

    const onKeyDown = this.onKeyDownFromPointerDownHandler(pointerDownState);
    const onKeyUp = this.onKeyUpFromPointerDownHandler(pointerDownState);

    this.missingPointerEventCleanupEmitter.once((_event) =>
      onPointerUp(_event || event.nativeEvent),
    );

    if (!this.state.viewModeEnabled || this.state.activeTool.type === "laser") {
      window.addEventListener(EVENT.POINTER_MOVE, onPointerMove);
      window.addEventListener(EVENT.POINTER_UP, onPointerUp);
      window.addEventListener(EVENT.KEYDOWN, onKeyDown);
      window.addEventListener(EVENT.KEYUP, onKeyUp);
      pointerDownState.eventListeners.onMove = onPointerMove;
      pointerDownState.eventListeners.onUp = onPointerUp;
      pointerDownState.eventListeners.onKeyUp = onKeyUp;
      pointerDownState.eventListeners.onKeyDown = onKeyDown;
    }
  };

  private handleCanvasPointerUp = (
    event: React.PointerEvent<HTMLCanvasElement>,
  ) => {
    this.removePointer(event);
    this.lastPointerUpEvent = event;

    const scenePointer = viewportCoordsToSceneCoords(
      { clientX: event.clientX, clientY: event.clientY },
      this.state,
    );
    const clicklength =
      event.timeStamp - (this.lastPointerDownEvent?.timeStamp ?? 0);

    if (this.device.editor.isMobile && clicklength < 300) {
      const hitElement = this.getElementAtPosition(
        scenePointer.x,
        scenePointer.y,
      );
      if (
        isIframeLikeElement(hitElement) &&
        this.isIframeLikeElementCenter(
          hitElement,
          event,
          scenePointer.x,
          scenePointer.y,
        )
      ) {
        this.handleEmbeddableCenterClick(hitElement);
        return;
      }
    }

    if (this.device.isTouchScreen) {
      const hitElement = this.getElementAtPosition(
        scenePointer.x,
        scenePointer.y,
      );
      this.hitLinkElement = this.getElementLinkAtPosition(
        scenePointer,
        hitElement,
      );
    }

    if (
      this.hitLinkElement &&
      !this.state.selectedElementIds[this.hitLinkElement.id]
    ) {
      if (
        clicklength < 300 &&
        isIframeLikeElement(this.hitLinkElement) &&
        !isPointHittingLinkIcon(
          this.hitLinkElement,
          this.scene.getNonDeletedElementsMap(),
          this.state,
          [scenePointer.x, scenePointer.y],
        )
      ) {
        this.handleEmbeddableCenterClick(this.hitLinkElement);
      } else {
        this.redirectToLink(event, this.device.isTouchScreen);
      }
    } else if (this.state.viewModeEnabled) {
      this.setState({
        activeEmbeddable: null,
        selectedElementIds: {},
      });
    }
  };

  private maybeOpenContextMenuAfterPointerDownOnTouchDevices = (
    event: React.PointerEvent<HTMLElement>,
  ): void => {
    // deal with opening context menu on touch devices
    if (event.pointerType === "touch") {
      invalidateContextMenu = false;

      if (touchTimeout) {
        // If there's already a touchTimeout, this means that there's another
        // touch down and we are doing another touch, so we shouldn't open the
        // context menu.
        invalidateContextMenu = true;
      } else {
        // open the context menu with the first touch's clientX and clientY
        // if the touch is not moving
        touchTimeout = window.setTimeout(() => {
          touchTimeout = 0;
          if (!invalidateContextMenu) {
            this.handleCanvasContextMenu(event);
          }
        }, TOUCH_CTX_MENU_TIMEOUT);
      }
    }
  };

  private resetContextMenuTimer = () => {
    clearTimeout(touchTimeout);
    touchTimeout = 0;
    invalidateContextMenu = false;
  };

  /**
   * pointerup may not fire in certian cases (user tabs away...), so in order
   * to properly cleanup pointerdown state, we need to fire any hanging
   * pointerup handlers manually
   */
  private maybeCleanupAfterMissingPointerUp = (event: PointerEvent | null) => {
    lastPointerUp?.();
    this.missingPointerEventCleanupEmitter.trigger(event).clear();
  };

  // Returns whether the event is a panning
  private handleCanvasPanUsingWheelOrSpaceDrag = (
    event: React.PointerEvent<HTMLElement>,
  ): boolean => {
    if (
      !(
        gesture.pointers.size <= 1 &&
        (event.button === POINTER_BUTTON.WHEEL ||
          (event.button === POINTER_BUTTON.MAIN && isHoldingSpace) ||
          isHandToolActive(this.state) ||
          this.state.viewModeEnabled)
      ) ||
      isTextElement(this.state.editingElement)
    ) {
      return false;
    }
    isPanning = true;
    event.preventDefault();

    let nextPastePrevented = false;
    const isLinux =
      typeof window === undefined
        ? false
        : /Linux/.test(window.navigator.platform);

    setCursor(this.interactiveCanvas, CURSOR_TYPE.GRABBING);
    let { clientX: lastX, clientY: lastY } = event;
    const onPointerMove = withBatchedUpdatesThrottled((event: PointerEvent) => {
      const deltaX = lastX - event.clientX;
      const deltaY = lastY - event.clientY;
      lastX = event.clientX;
      lastY = event.clientY;

      /*
       * Prevent paste event if we move while middle clicking on Linux.
       * See issue #1383.
       */
      if (
        isLinux &&
        !nextPastePrevented &&
        (Math.abs(deltaX) > 1 || Math.abs(deltaY) > 1)
      ) {
        nextPastePrevented = true;

        /* Prevent the next paste event */
        const preventNextPaste = (event: ClipboardEvent) => {
          document.body.removeEventListener(EVENT.PASTE, preventNextPaste);
          event.stopPropagation();
        };

        /*
         * Reenable next paste in case of disabled middle click paste for
         * any reason:
         * - right click paste
         * - empty clipboard
         */
        const enableNextPaste = () => {
          setTimeout(() => {
            document.body.removeEventListener(EVENT.PASTE, preventNextPaste);
            window.removeEventListener(EVENT.POINTER_UP, enableNextPaste);
          }, 100);
        };

        document.body.addEventListener(EVENT.PASTE, preventNextPaste);
        window.addEventListener(EVENT.POINTER_UP, enableNextPaste);
      }

      this.translateCanvas({
        scrollX: this.state.scrollX - deltaX / this.state.zoom.value,
        scrollY: this.state.scrollY - deltaY / this.state.zoom.value,
      });
    });
    const teardown = withBatchedUpdates(
      (lastPointerUp = () => {
        lastPointerUp = null;
        isPanning = false;
        if (!isHoldingSpace) {
          if (this.state.viewModeEnabled) {
            setCursor(this.interactiveCanvas, CURSOR_TYPE.GRAB);
          } else {
            setCursorForShape(this.interactiveCanvas, this.state);
          }
        }
        this.setState({
          cursorButton: "up",
        });
        this.savePointer(event.clientX, event.clientY, "up");
        window.removeEventListener(EVENT.POINTER_MOVE, onPointerMove);
        window.removeEventListener(EVENT.POINTER_UP, teardown);
        window.removeEventListener(EVENT.BLUR, teardown);
        onPointerMove.flush();
      }),
    );
    window.addEventListener(EVENT.BLUR, teardown);
    window.addEventListener(EVENT.POINTER_MOVE, onPointerMove, {
      passive: true,
    });
    window.addEventListener(EVENT.POINTER_UP, teardown);
    return true;
  };

  private updateGestureOnPointerDown(
    event: React.PointerEvent<HTMLElement>,
  ): void {
    gesture.pointers.set(event.pointerId, {
      x: event.clientX,
      y: event.clientY,
    });

    if (gesture.pointers.size === 2) {
      gesture.lastCenter = getCenter(gesture.pointers);
      gesture.initialScale = this.state.zoom.value;
      gesture.initialDistance = getDistance(
        Array.from(gesture.pointers.values()),
      );
    }
  }

  private initialPointerDownState(
    event: React.PointerEvent<HTMLElement>,
  ): PointerDownState {
    const origin = viewportCoordsToSceneCoords(event, this.state);
    const selectedElements = this.scene.getSelectedElements(this.state);
    const [minX, minY, maxX, maxY] = getCommonBounds(selectedElements);
    const isElbowArrowOnly = selectedElements.findIndex(isElbowArrow) === 0;

    return {
      origin,
      withCmdOrCtrl: event[KEYS.CTRL_OR_CMD],
      originInGrid: tupleToCoors(
        getGridPoint(
          origin.x,
          origin.y,
          event[KEYS.CTRL_OR_CMD] || isElbowArrowOnly
            ? null
            : this.state.gridSize,
        ),
      ),
      scrollbars: isOverScrollBars(
        currentScrollBars,
        event.clientX - this.state.offsetLeft,
        event.clientY - this.state.offsetTop,
      ),
      // we need to duplicate because we'll be updating this state
      lastCoords: { ...origin },
      originalElements: this.scene
        .getNonDeletedElements()
        .reduce((acc, element) => {
          acc.set(element.id, deepCopyElement(element));
          return acc;
        }, new Map() as PointerDownState["originalElements"]),
      resize: {
        handleType: false,
        isResizing: false,
        offset: { x: 0, y: 0 },
        arrowDirection: "origin",
        center: { x: (maxX + minX) / 2, y: (maxY + minY) / 2 },
      },
      hit: {
        element: null,
        allHitElements: [],
        wasAddedToSelection: false,
        hasBeenDuplicated: false,
        hasHitCommonBoundingBoxOfSelectedElements:
          this.isHittingCommonBoundingBoxOfSelectedElements(
            origin,
            selectedElements,
          ),
      },
      drag: {
        hasOccurred: false,
        offset: null,
      },
      eventListeners: {
        onMove: null,
        onUp: null,
        onKeyUp: null,
        onKeyDown: null,
      },
      boxSelection: {
        hasOccurred: false,
      },
    };
  }

  // Returns whether the event is a dragging a scrollbar
  private handleDraggingScrollBar(
    event: React.PointerEvent<HTMLElement>,
    pointerDownState: PointerDownState,
  ): boolean {
    if (
      !(pointerDownState.scrollbars.isOverEither && !this.state.multiElement)
    ) {
      return false;
    }
    isDraggingScrollBar = true;
    pointerDownState.lastCoords.x = event.clientX;
    pointerDownState.lastCoords.y = event.clientY;
    const onPointerMove = withBatchedUpdatesThrottled((event: PointerEvent) => {
      const target = event.target;
      if (!(target instanceof HTMLElement)) {
        return;
      }

      this.handlePointerMoveOverScrollbars(event, pointerDownState);
    });
    const onPointerUp = withBatchedUpdates(() => {
      lastPointerUp = null;
      isDraggingScrollBar = false;
      setCursorForShape(this.interactiveCanvas, this.state);
      this.setState({
        cursorButton: "up",
      });
      this.savePointer(event.clientX, event.clientY, "up");
      window.removeEventListener(EVENT.POINTER_MOVE, onPointerMove);
      window.removeEventListener(EVENT.POINTER_UP, onPointerUp);
      onPointerMove.flush();
    });

    lastPointerUp = onPointerUp;

    window.addEventListener(EVENT.POINTER_MOVE, onPointerMove);
    window.addEventListener(EVENT.POINTER_UP, onPointerUp);
    return true;
  }

  private clearSelectionIfNotUsingSelection = (): void => {
    if (this.state.activeTool.type !== "selection") {
      this.setState({
        selectedElementIds: makeNextSelectedElementIds({}, this.state),
        selectedGroupIds: {},
        editingGroupId: null,
        activeEmbeddable: null,
      });
    }
  };

  /**
   * @returns whether the pointer event has been completely handled
   */
  private handleSelectionOnPointerDown = (
    event: React.PointerEvent<HTMLElement>,
    pointerDownState: PointerDownState,
  ): boolean => {
    if (this.state.activeTool.type === "selection") {
      const elements = this.scene.getNonDeletedElements();
      const elementsMap = this.scene.getNonDeletedElementsMap();
      const selectedElements = this.scene.getSelectedElements(this.state);

      if (
        selectedElements.length === 1 &&
        !this.state.editingLinearElement &&
        !(
          this.state.selectedLinearElement &&
          this.state.selectedLinearElement.hoverPointIndex !== -1
        )
      ) {
        const elementWithTransformHandleType =
          getElementWithTransformHandleType(
            elements,
            this.state,
            pointerDownState.origin.x,
            pointerDownState.origin.y,
            this.state.zoom,
            event.pointerType,
            this.scene.getNonDeletedElementsMap(),
            this.device,
          );
        if (elementWithTransformHandleType != null) {
          this.setState({
            resizingElement: elementWithTransformHandleType.element,
          });
          pointerDownState.resize.handleType =
            elementWithTransformHandleType.transformHandleType;
        }
      } else if (selectedElements.length > 1) {
        pointerDownState.resize.handleType = getTransformHandleTypeFromCoords(
          getCommonBounds(selectedElements),
          pointerDownState.origin.x,
          pointerDownState.origin.y,
          this.state.zoom,
          event.pointerType,
          this.device,
        );
      }
      if (pointerDownState.resize.handleType) {
        pointerDownState.resize.isResizing = true;
        pointerDownState.resize.offset = tupleToCoors(
          getResizeOffsetXY(
            pointerDownState.resize.handleType,
            selectedElements,
            elementsMap,
            pointerDownState.origin.x,
            pointerDownState.origin.y,
          ),
        );
        if (
          selectedElements.length === 1 &&
          isLinearElement(selectedElements[0]) &&
          selectedElements[0].points.length === 2
        ) {
          pointerDownState.resize.arrowDirection = getResizeArrowDirection(
            pointerDownState.resize.handleType,
            selectedElements[0],
          );
        }
      } else {
        if (this.state.selectedLinearElement) {
          const linearElementEditor =
            this.state.editingLinearElement || this.state.selectedLinearElement;
          const ret = LinearElementEditor.handlePointerDown(
            event,
            this.state,
            this.store,
            pointerDownState.origin,
            linearElementEditor,
            this.scene,
          );
          if (ret.hitElement) {
            pointerDownState.hit.element = ret.hitElement;
          }
          if (ret.linearElementEditor) {
            this.setState({ selectedLinearElement: ret.linearElementEditor });

            if (this.state.editingLinearElement) {
              this.setState({ editingLinearElement: ret.linearElementEditor });
            }
          }
          if (ret.didAddPoint) {
            return true;
          }
        }
        // hitElement may already be set above, so check first
        pointerDownState.hit.element =
          pointerDownState.hit.element ??
          this.getElementAtPosition(
            pointerDownState.origin.x,
            pointerDownState.origin.y,
          );

        if (pointerDownState.hit.element) {
          // Early return if pointer is hitting link icon
          const hitLinkElement = this.getElementLinkAtPosition(
            {
              x: pointerDownState.origin.x,
              y: pointerDownState.origin.y,
            },
            pointerDownState.hit.element,
          );
          if (hitLinkElement) {
            return false;
          }
        }

        // For overlapped elements one position may hit
        // multiple elements
        pointerDownState.hit.allHitElements = this.getElementsAtPosition(
          pointerDownState.origin.x,
          pointerDownState.origin.y,
        );

        const hitElement = pointerDownState.hit.element;
        const someHitElementIsSelected =
          pointerDownState.hit.allHitElements.some((element) =>
            this.isASelectedElement(element),
          );
        if (
          (hitElement === null || !someHitElementIsSelected) &&
          !event.shiftKey &&
          !pointerDownState.hit.hasHitCommonBoundingBoxOfSelectedElements
        ) {
          this.clearSelection(hitElement);
        }

        if (this.state.editingLinearElement) {
          this.setState({
            selectedElementIds: makeNextSelectedElementIds(
              {
                [this.state.editingLinearElement.elementId]: true,
              },
              this.state,
            ),
          });
          // If we click on something
        } else if (hitElement != null) {
          // on CMD/CTRL, drill down to hit element regardless of groups etc.
          if (event[KEYS.CTRL_OR_CMD]) {
            if (!this.state.selectedElementIds[hitElement.id]) {
              pointerDownState.hit.wasAddedToSelection = true;
            }
            this.setState((prevState) => ({
              ...editGroupForSelectedElement(prevState, hitElement),
              previousSelectedElementIds: this.state.selectedElementIds,
            }));
            // mark as not completely handled so as to allow dragging etc.
            return false;
          }

          // deselect if item is selected
          // if shift is not clicked, this will always return true
          // otherwise, it will trigger selection based on current
          // state of the box
          if (!this.state.selectedElementIds[hitElement.id]) {
            // if we are currently editing a group, exiting editing mode and deselect the group.
            if (
              this.state.editingGroupId &&
              !isElementInGroup(hitElement, this.state.editingGroupId)
            ) {
              this.setState({
                selectedElementIds: makeNextSelectedElementIds({}, this.state),
                selectedGroupIds: {},
                editingGroupId: null,
                activeEmbeddable: null,
              });
            }

            // Add hit element to selection. At this point if we're not holding
            // SHIFT the previously selected element(s) were deselected above
            // (make sure you use setState updater to use latest state)
            // With shift-selection, we want to make sure that frames and their containing
            // elements are not selected at the same time.
            if (
              !someHitElementIsSelected &&
              !pointerDownState.hit.hasHitCommonBoundingBoxOfSelectedElements
            ) {
              this.setState((prevState) => {
                const nextSelectedElementIds: { [id: string]: true } = {
                  ...prevState.selectedElementIds,
                  [hitElement.id]: true,
                };

                const previouslySelectedElements: ExcalidrawElement[] = [];

                Object.keys(prevState.selectedElementIds).forEach((id) => {
                  const element = this.scene.getElement(id);
                  element && previouslySelectedElements.push(element);
                });

                // if hitElement is frame-like, deselect all of its elements
                // if they are selected
                if (isFrameLikeElement(hitElement)) {
                  getFrameChildren(
                    previouslySelectedElements,
                    hitElement.id,
                  ).forEach((element) => {
                    delete nextSelectedElementIds[element.id];
                  });
                } else if (hitElement.frameId) {
                  // if hitElement is in a frame and its frame has been selected
                  // disable selection for the given element
                  if (nextSelectedElementIds[hitElement.frameId]) {
                    delete nextSelectedElementIds[hitElement.id];
                  }
                } else {
                  // hitElement is neither a frame nor an element in a frame
                  // but since hitElement could be in a group with some frames
                  // this means selecting hitElement will have the frames selected as well
                  // because we want to keep the invariant:
                  // - frames and their elements are not selected at the same time
                  // we deselect elements in those frames that were previously selected

                  const groupIds = hitElement.groupIds;
                  const framesInGroups = new Set(
                    groupIds
                      .flatMap((gid) =>
                        getElementsInGroup(
                          this.scene.getNonDeletedElements(),
                          gid,
                        ),
                      )
                      .filter((element) => isFrameLikeElement(element))
                      .map((frame) => frame.id),
                  );

                  if (framesInGroups.size > 0) {
                    previouslySelectedElements.forEach((element) => {
                      if (
                        element.frameId &&
                        framesInGroups.has(element.frameId)
                      ) {
                        // deselect element and groups containing the element
                        delete nextSelectedElementIds[element.id];
                        element.groupIds
                          .flatMap((gid) =>
                            getElementsInGroup(
                              this.scene.getNonDeletedElements(),
                              gid,
                            ),
                          )
                          .forEach((element) => {
                            delete nextSelectedElementIds[element.id];
                          });
                      }
                    });
                  }
                }

                return {
                  ...selectGroupsForSelectedElements(
                    {
                      editingGroupId: prevState.editingGroupId,
                      selectedElementIds: nextSelectedElementIds,
                    },
                    this.scene.getNonDeletedElements(),
                    prevState,
                    this,
                  ),
                  showHyperlinkPopup:
                    hitElement.link || isEmbeddableElement(hitElement)
                      ? "info"
                      : false,
                };
              });
              pointerDownState.hit.wasAddedToSelection = true;
            }
          }
        }

        this.setState({
          previousSelectedElementIds: this.state.selectedElementIds,
        });
      }
    }
    return false;
  };

  private isASelectedElement(hitElement: ExcalidrawElement | null): boolean {
    return hitElement != null && this.state.selectedElementIds[hitElement.id];
  }

  private isHittingCommonBoundingBoxOfSelectedElements(
    point: Readonly<{ x: number; y: number }>,
    selectedElements: readonly ExcalidrawElement[],
  ): boolean {
    if (selectedElements.length < 2) {
      return false;
    }

    // How many pixels off the shape boundary we still consider a hit
    const threshold = this.getElementHitThreshold();
    const [x1, y1, x2, y2] = getCommonBounds(selectedElements);
    return (
      point.x > x1 - threshold &&
      point.x < x2 + threshold &&
      point.y > y1 - threshold &&
      point.y < y2 + threshold
    );
  }

  private handleTextOnPointerDown = (
    event: React.PointerEvent<HTMLElement>,
    pointerDownState: PointerDownState,
  ): void => {
    // if we're currently still editing text, clicking outside
    // should only finalize it, not create another (irrespective
    // of state.activeTool.locked)
    if (isTextElement(this.state.editingElement)) {
      return;
    }
    let sceneX = pointerDownState.origin.x;
    let sceneY = pointerDownState.origin.y;

    const element = this.getElementAtPosition(sceneX, sceneY, {
      includeBoundTextElement: true,
    });

    // FIXME
    let container = this.getTextBindableContainerAtPosition(sceneX, sceneY);

    if (hasBoundTextElement(element)) {
      container = element as ExcalidrawTextContainer;
      sceneX = element.x + element.width / 2;
      sceneY = element.y + element.height / 2;
    }
    this.startTextEditing({
      sceneX,
      sceneY,
      insertAtParentCenter: !event.altKey,
      container,
      autoEdit: false,
    });

    resetCursor(this.interactiveCanvas);
    if (!this.state.activeTool.locked) {
      this.setState({
        activeTool: updateActiveTool(this.state, { type: "selection" }),
      });
    }
  };

  private handleFreeDrawElementOnPointerDown = (
    event: React.PointerEvent<HTMLElement>,
    elementType: ExcalidrawFreeDrawElement["type"],
    pointerDownState: PointerDownState,
  ) => {
    // Begin a mark capture. This does not have to update state yet.
    const [gridX, gridY] = getGridPoint(
      pointerDownState.origin.x,
      pointerDownState.origin.y,
      null,
    );

    const topLayerFrame = this.getTopLayerFrameAtSceneCoords({
      x: gridX,
      y: gridY,
    });

    const element = newFreeDrawElement({
      type: elementType,
      x: gridX,
      y: gridY,
      strokeColor: this.state.currentItemStrokeColor,
      backgroundColor: this.state.currentItemBackgroundColor,
      fillStyle: this.state.currentItemFillStyle,
      strokeWidth: this.state.currentItemStrokeWidth,
      strokeStyle: this.state.currentItemStrokeStyle,
      roughness: this.state.currentItemRoughness,
      opacity: this.state.currentItemOpacity,
      roundness: null,
      simulatePressure: event.pressure === 0.5,
      locked: false,
      frameId: topLayerFrame ? topLayerFrame.id : null,
    });

    this.setState((prevState) => {
      const nextSelectedElementIds = {
        ...prevState.selectedElementIds,
      };
      delete nextSelectedElementIds[element.id];
      return {
        selectedElementIds: makeNextSelectedElementIds(
          nextSelectedElementIds,
          prevState,
        ),
      };
    });

    const pressures = element.simulatePressure
      ? element.pressures
      : [...element.pressures, event.pressure];

    mutateElement(element, {
      points: [[0, 0]],
      pressures,
    });

    const boundElement = getHoveredElementForBinding(
      pointerDownState.origin,
      this.scene.getNonDeletedElements(),
      this.scene.getNonDeletedElementsMap(),
    );
    this.scene.insertElement(element);
    this.setState({
      draggingElement: element,
      editingElement: element,
      startBoundElement: boundElement,
      suggestedBindings: [],
    });
  };

  public insertIframeElement = ({
    sceneX,
    sceneY,
    width,
    height,
  }: {
    sceneX: number;
    sceneY: number;
    width: number;
    height: number;
  }) => {
    const [gridX, gridY] = getGridPoint(
      sceneX,
      sceneY,
      this.lastPointerDownEvent?.[KEYS.CTRL_OR_CMD]
        ? null
        : this.state.gridSize,
    );

    const element = newIframeElement({
      type: "iframe",
      x: gridX,
      y: gridY,
      strokeColor: "transparent",
      backgroundColor: "transparent",
      fillStyle: this.state.currentItemFillStyle,
      strokeWidth: this.state.currentItemStrokeWidth,
      strokeStyle: this.state.currentItemStrokeStyle,
      roughness: this.state.currentItemRoughness,
      roundness: this.getCurrentItemRoundness("iframe"),
      opacity: this.state.currentItemOpacity,
      locked: false,
      width,
      height,
    });

    this.scene.insertElement(element);

    return element;
  };

  //create rectangle element with youtube top left on nearest grid point width / hight 640/360
  public insertEmbeddableElement = ({
    sceneX,
    sceneY,
    link,
  }: {
    sceneX: number;
    sceneY: number;
    link: string;
  }) => {
    const [gridX, gridY] = getGridPoint(
      sceneX,
      sceneY,
      this.lastPointerDownEvent?.[KEYS.CTRL_OR_CMD]
        ? null
        : this.state.gridSize,
    );

    const embedLink = getEmbedLink(link);

    if (!embedLink) {
      return;
    }

    if (embedLink.error instanceof URIError) {
      this.setToast({
        message: t("toast.unrecognizedLinkFormat"),
        closable: true,
      });
    }

    const element = newEmbeddableElement({
      type: "embeddable",
      x: gridX,
      y: gridY,
      strokeColor: "transparent",
      backgroundColor: "transparent",
      fillStyle: this.state.currentItemFillStyle,
      strokeWidth: this.state.currentItemStrokeWidth,
      strokeStyle: this.state.currentItemStrokeStyle,
      roughness: this.state.currentItemRoughness,
      roundness: this.getCurrentItemRoundness("embeddable"),
      opacity: this.state.currentItemOpacity,
      locked: false,
      width: embedLink.intrinsicSize.w,
      height: embedLink.intrinsicSize.h,
      link,
    });

    this.scene.insertElement(element);

    return element;
  };

  private createImageElement = ({
    sceneX,
    sceneY,
    addToFrameUnderCursor = true,
  }: {
    sceneX: number;
    sceneY: number;
    addToFrameUnderCursor?: boolean;
  }) => {
    const [gridX, gridY] = getGridPoint(
      sceneX,
      sceneY,
      this.lastPointerDownEvent?.[KEYS.CTRL_OR_CMD]
        ? null
        : this.state.gridSize,
    );

    const topLayerFrame = addToFrameUnderCursor
      ? this.getTopLayerFrameAtSceneCoords({
          x: gridX,
          y: gridY,
        })
      : null;

    const element = newImageElement({
      type: "image",
      x: gridX,
      y: gridY,
      strokeColor: this.state.currentItemStrokeColor,
      backgroundColor: this.state.currentItemBackgroundColor,
      fillStyle: this.state.currentItemFillStyle,
      strokeWidth: this.state.currentItemStrokeWidth,
      strokeStyle: this.state.currentItemStrokeStyle,
      roughness: this.state.currentItemRoughness,
      roundness: null,
      opacity: this.state.currentItemOpacity,
      locked: false,
      frameId: topLayerFrame ? topLayerFrame.id : null,
    });

    return element;
  };

  private handleLinearElementOnPointerDown = (
    event: React.PointerEvent<HTMLElement>,
    elementType: ExcalidrawLinearElement["type"],
    pointerDownState: PointerDownState,
  ): void => {
    if (this.state.multiElement) {
      const { multiElement } = this.state;

      // finalize if completing a loop
      if (
        multiElement.type === "line" &&
        isPathALoop(multiElement.points, this.state.zoom.value)
      ) {
        mutateElement(multiElement, {
          lastCommittedPoint:
            multiElement.points[multiElement.points.length - 1],
        });
        this.actionManager.executeAction(actionFinalize);
        return;
      }

      // Elbow arrows cannot be created by putting down points
      // only the start and end points can be defined
      if (isElbowArrow(multiElement) && multiElement.points.length > 1) {
        mutateElement(multiElement, {
          lastCommittedPoint:
            multiElement.points[multiElement.points.length - 1],
        });
        this.actionManager.executeAction(actionFinalize);
        return;
      }

      const { x: rx, y: ry, lastCommittedPoint } = multiElement;

      // clicking inside commit zone → finalize arrow
      if (
        multiElement.points.length > 1 &&
        lastCommittedPoint &&
        distance2d(
          pointerDownState.origin.x - rx,
          pointerDownState.origin.y - ry,
          lastCommittedPoint[0],
          lastCommittedPoint[1],
        ) < LINE_CONFIRM_THRESHOLD
      ) {
        this.actionManager.executeAction(actionFinalize);
        return;
      }

      this.setState((prevState) => ({
        selectedElementIds: makeNextSelectedElementIds(
          {
            ...prevState.selectedElementIds,
            [multiElement.id]: true,
          },
          prevState,
        ),
      }));
      // clicking outside commit zone → update reference for last committed
      // point
      mutateElement(multiElement, {
        lastCommittedPoint: multiElement.points[multiElement.points.length - 1],
      });
      setCursor(this.interactiveCanvas, CURSOR_TYPE.POINTER);
    } else {
      const [gridX, gridY] = getGridPoint(
        pointerDownState.origin.x,
        pointerDownState.origin.y,
        event[KEYS.CTRL_OR_CMD] ? null : this.state.gridSize,
      );

      const topLayerFrame = this.getTopLayerFrameAtSceneCoords({
        x: gridX,
        y: gridY,
      });

      /* If arrow is pre-arrowheads, it will have undefined for both start and end arrowheads.
      If so, we want it to be null for start and "arrow" for end. If the linear item is not
      an arrow, we want it to be null for both. Otherwise, we want it to use the
      values from appState. */

      const { currentItemStartArrowhead, currentItemEndArrowhead } = this.state;
      const [startArrowhead, endArrowhead] =
        elementType === "arrow"
          ? [currentItemStartArrowhead, currentItemEndArrowhead]
          : [null, null];

      const element =
        elementType === "arrow"
          ? newArrowElement({
              type: elementType,
              x: gridX,
              y: gridY,
              strokeColor: this.state.currentItemStrokeColor,
              backgroundColor: this.state.currentItemBackgroundColor,
              fillStyle: this.state.currentItemFillStyle,
              strokeWidth: this.state.currentItemStrokeWidth,
              strokeStyle: this.state.currentItemStrokeStyle,
              roughness: this.state.currentItemRoughness,
              opacity: this.state.currentItemOpacity,
              roundness:
<<<<<<< HEAD
                this.state.currentItemRoundness === "round"
                  ? { type: ROUNDNESS.PROPORTIONAL_RADIUS }
                  : null,
=======
                this.state.currentItemArrowType === ARROW_TYPE.round
                  ? { type: ROUNDNESS.PROPORTIONAL_RADIUS }
                  : // note, roundness doesn't have any effect for elbow arrows,
                    // but it's best to set it to null as well
                    null,
>>>>>>> 2907fbe3
              startArrowhead,
              endArrowhead,
              locked: false,
              frameId: topLayerFrame ? topLayerFrame.id : null,
<<<<<<< HEAD
              elbowed: this.state.currentItemElbowArrow,
=======
              elbowed: this.state.currentItemArrowType === ARROW_TYPE.elbow,
>>>>>>> 2907fbe3
            })
          : newLinearElement({
              type: elementType,
              x: gridX,
              y: gridY,
              strokeColor: this.state.currentItemStrokeColor,
              backgroundColor: this.state.currentItemBackgroundColor,
              fillStyle: this.state.currentItemFillStyle,
              strokeWidth: this.state.currentItemStrokeWidth,
              strokeStyle: this.state.currentItemStrokeStyle,
              roughness: this.state.currentItemRoughness,
              opacity: this.state.currentItemOpacity,
              roundness:
                this.state.currentItemRoundness === "round"
                  ? { type: ROUNDNESS.PROPORTIONAL_RADIUS }
                  : null,
              locked: false,
              frameId: topLayerFrame ? topLayerFrame.id : null,
            });
<<<<<<< HEAD
=======

>>>>>>> 2907fbe3
      this.setState((prevState) => {
        const nextSelectedElementIds = {
          ...prevState.selectedElementIds,
        };
        delete nextSelectedElementIds[element.id];
        return {
          selectedElementIds: makeNextSelectedElementIds(
            nextSelectedElementIds,
            prevState,
          ),
        };
      });
      mutateElement(element, {
        points: [...element.points, [0, 0]],
      });
      const boundElement = getHoveredElementForBinding(
        pointerDownState.origin,
        this.scene.getNonDeletedElements(),
        this.scene.getNonDeletedElementsMap(),
        isElbowArrow(element),
      );

      this.scene.insertElement(element);
      this.setState({
        draggingElement: element,
        editingElement: element,
        startBoundElement: boundElement,
        suggestedBindings: [],
      });
    }
  };

  private getCurrentItemRoundness(
    elementType:
      | "selection"
      | "rectangle"
      | "diamond"
      | "ellipse"
      | "iframe"
      | "embeddable",
  ) {
    return this.state.currentItemRoundness === "round"
      ? {
          type: isUsingAdaptiveRadius(elementType)
            ? ROUNDNESS.ADAPTIVE_RADIUS
            : ROUNDNESS.PROPORTIONAL_RADIUS,
        }
      : null;
  }

  private createGenericElementOnPointerDown = (
    elementType: ExcalidrawGenericElement["type"] | "embeddable",
    pointerDownState: PointerDownState,
  ): void => {
    const [gridX, gridY] = getGridPoint(
      pointerDownState.origin.x,
      pointerDownState.origin.y,
      this.lastPointerDownEvent?.[KEYS.CTRL_OR_CMD]
        ? null
        : this.state.gridSize,
    );

    const topLayerFrame = this.getTopLayerFrameAtSceneCoords({
      x: gridX,
      y: gridY,
    });

    const baseElementAttributes = {
      x: gridX,
      y: gridY,
      strokeColor: this.state.currentItemStrokeColor,
      backgroundColor: this.state.currentItemBackgroundColor,
      fillStyle: this.state.currentItemFillStyle,
      strokeWidth: this.state.currentItemStrokeWidth,
      strokeStyle: this.state.currentItemStrokeStyle,
      roughness: this.state.currentItemRoughness,
      opacity: this.state.currentItemOpacity,
      roundness: this.getCurrentItemRoundness(elementType),
      locked: false,
      frameId: topLayerFrame ? topLayerFrame.id : null,
    } as const;

    let element;
    if (elementType === "embeddable") {
      element = newEmbeddableElement({
        type: "embeddable",
        ...baseElementAttributes,
      });
    } else {
      element = newElement({
        type: elementType,
        ...baseElementAttributes,
      });
    }

    if (element.type === "selection") {
      this.setState({
        selectionElement: element,
        draggingElement: element,
      });
    } else {
      this.scene.insertElement(element);
      this.setState({
        multiElement: null,
        draggingElement: element,
        editingElement: element,
      });
    }
  };

  private createFrameElementOnPointerDown = (
    pointerDownState: PointerDownState,
    type: Extract<ToolType, "frame" | "magicframe">,
  ): void => {
    const [gridX, gridY] = getGridPoint(
      pointerDownState.origin.x,
      pointerDownState.origin.y,
      this.lastPointerDownEvent?.[KEYS.CTRL_OR_CMD]
        ? null
        : this.state.gridSize,
    );

    const constructorOpts = {
      x: gridX,
      y: gridY,
      opacity: this.state.currentItemOpacity,
      locked: false,
      ...FRAME_STYLE,
    } as const;

    const frame =
      type === TOOL_TYPE.magicframe
        ? newMagicFrameElement(constructorOpts)
        : newFrameElement(constructorOpts);

    this.scene.insertElement(frame);

    this.setState({
      multiElement: null,
      draggingElement: frame,
      editingElement: frame,
    });
  };

  private maybeCacheReferenceSnapPoints(
    event: KeyboardModifiersObject,
    selectedElements: ExcalidrawElement[],
    recomputeAnyways: boolean = false,
  ) {
    if (
      isSnappingEnabled({
        event,
        appState: this.state,
        selectedElements,
      }) &&
      (recomputeAnyways || !SnapCache.getReferenceSnapPoints())
    ) {
      SnapCache.setReferenceSnapPoints(
        getReferenceSnapPoints(
          this.scene.getNonDeletedElements(),
          selectedElements,
          this.state,
          this.scene.getNonDeletedElementsMap(),
        ),
      );
    }
  }

  private maybeCacheVisibleGaps(
    event: KeyboardModifiersObject,
    selectedElements: ExcalidrawElement[],
    recomputeAnyways: boolean = false,
  ) {
    if (
      isSnappingEnabled({
        event,
        appState: this.state,
        selectedElements,
      }) &&
      (recomputeAnyways || !SnapCache.getVisibleGaps())
    ) {
      SnapCache.setVisibleGaps(
        getVisibleGaps(
          this.scene.getNonDeletedElements(),
          selectedElements,
          this.state,
          this.scene.getNonDeletedElementsMap(),
        ),
      );
    }
  }

  private onKeyDownFromPointerDownHandler(
    pointerDownState: PointerDownState,
  ): (event: KeyboardEvent) => void {
    return withBatchedUpdates((event: KeyboardEvent) => {
      if (this.maybeHandleResize(pointerDownState, event)) {
        return;
      }
      this.maybeDragNewGenericElement(pointerDownState, event);
    });
  }

  private onKeyUpFromPointerDownHandler(
    pointerDownState: PointerDownState,
  ): (event: KeyboardEvent) => void {
    return withBatchedUpdates((event: KeyboardEvent) => {
      // Prevents focus from escaping excalidraw tab
      event.key === KEYS.ALT && event.preventDefault();
      if (this.maybeHandleResize(pointerDownState, event)) {
        return;
      }
      this.maybeDragNewGenericElement(pointerDownState, event);
    });
  }

  private onPointerMoveFromPointerDownHandler(
    pointerDownState: PointerDownState,
  ) {
    return withBatchedUpdatesThrottled((event: PointerEvent) => {
      // We need to initialize dragOffsetXY only after we've updated
      // `state.selectedElementIds` on pointerDown. Doing it here in pointerMove
      // event handler should hopefully ensure we're already working with
      // the updated state.
      if (pointerDownState.drag.offset === null) {
        pointerDownState.drag.offset = tupleToCoors(
          getDragOffsetXY(
            this.scene.getSelectedElements(this.state),
            pointerDownState.origin.x,
            pointerDownState.origin.y,
          ),
        );
      }
      const target = event.target;
      if (!(target instanceof HTMLElement)) {
        return;
      }

      if (this.handlePointerMoveOverScrollbars(event, pointerDownState)) {
        return;
      }

      const pointerCoords = viewportCoordsToSceneCoords(event, this.state);

      if (isEraserActive(this.state)) {
        this.handleEraser(event, pointerDownState, pointerCoords);
        return;
      }

      if (this.state.activeTool.type === "laser") {
        this.laserTrails.addPointToPath(pointerCoords.x, pointerCoords.y);
      }

      const [gridX, gridY] = getGridPoint(
        pointerCoords.x,
        pointerCoords.y,
        event[KEYS.CTRL_OR_CMD] ? null : this.state.gridSize,
      );

      // for arrows/lines, don't start dragging until a given threshold
      // to ensure we don't create a 2-point arrow by mistake when
      // user clicks mouse in a way that it moves a tiny bit (thus
      // triggering pointermove)
      if (
        !pointerDownState.drag.hasOccurred &&
        (this.state.activeTool.type === "arrow" ||
          this.state.activeTool.type === "line")
      ) {
        if (
          distance2d(
            pointerCoords.x,
            pointerCoords.y,
            pointerDownState.origin.x,
            pointerDownState.origin.y,
          ) < DRAGGING_THRESHOLD
        ) {
          return;
        }
      }
      if (pointerDownState.resize.isResizing) {
        pointerDownState.lastCoords.x = pointerCoords.x;
        pointerDownState.lastCoords.y = pointerCoords.y;
        if (this.maybeHandleResize(pointerDownState, event)) {
          return true;
        }
      }
      const elementsMap = this.scene.getNonDeletedElementsMap();

      if (this.state.selectedLinearElement) {
        const linearElementEditor =
          this.state.editingLinearElement || this.state.selectedLinearElement;

        if (
          LinearElementEditor.shouldAddMidpoint(
            this.state.selectedLinearElement,
            pointerCoords,
            this.state,
            elementsMap,
          )
        ) {
          const ret = LinearElementEditor.addMidpoint(
            this.state.selectedLinearElement,
            pointerCoords,
            this.state,
            !event[KEYS.CTRL_OR_CMD],
            elementsMap,
          );
          if (!ret) {
            return;
          }

          // Since we are reading from previous state which is not possible with
          // automatic batching in React 18 hence using flush sync to synchronously
          // update the state. Check https://github.com/excalidraw/excalidraw/pull/5508 for more details.

          flushSync(() => {
            if (this.state.selectedLinearElement) {
              this.setState({
                selectedLinearElement: {
                  ...this.state.selectedLinearElement,
                  pointerDownState: ret.pointerDownState,
                  selectedPointsIndices: ret.selectedPointsIndices,
                },
              });
            }
            if (this.state.editingLinearElement) {
              this.setState({
                editingLinearElement: {
                  ...this.state.editingLinearElement,
                  pointerDownState: ret.pointerDownState,
                  selectedPointsIndices: ret.selectedPointsIndices,
                },
              });
            }
          });

          return;
        } else if (
          linearElementEditor.pointerDownState.segmentMidpoint.value !== null &&
          !linearElementEditor.pointerDownState.segmentMidpoint.added
        ) {
          return;
        }

        const didDrag = LinearElementEditor.handlePointDragging(
          event,
          this.state,
          pointerCoords.x,
          pointerCoords.y,
          (element, pointsSceneCoords) => {
            this.maybeSuggestBindingsForLinearElementAtCoords(
              element,
              pointsSceneCoords,
            );
          },
          linearElementEditor,
          this.scene,
        );
        if (didDrag) {
          pointerDownState.lastCoords.x = pointerCoords.x;
          pointerDownState.lastCoords.y = pointerCoords.y;
          pointerDownState.drag.hasOccurred = true;
          if (
            this.state.editingLinearElement &&
            !this.state.editingLinearElement.isDragging
          ) {
            this.setState({
              editingLinearElement: {
                ...this.state.editingLinearElement,
                isDragging: true,
              },
            });
          }
          if (!this.state.selectedLinearElement.isDragging) {
            this.setState({
              selectedLinearElement: {
                ...this.state.selectedLinearElement,
                isDragging: true,
              },
            });
          }
          return;
        }
      }

      const hasHitASelectedElement = pointerDownState.hit.allHitElements.some(
        (element) => this.isASelectedElement(element),
      );

      const isSelectingPointsInLineEditor =
        this.state.editingLinearElement &&
        event.shiftKey &&
        this.state.editingLinearElement.elementId ===
          pointerDownState.hit.element?.id;
      if (
        (hasHitASelectedElement ||
          pointerDownState.hit.hasHitCommonBoundingBoxOfSelectedElements) &&
        !isSelectingPointsInLineEditor
      ) {
        const selectedElements = this.scene.getSelectedElements(this.state);

        if (selectedElements.every((element) => element.locked)) {
          return;
        }

        const selectedElementsHasAFrame = selectedElements.find((e) =>
          isFrameLikeElement(e),
        );
        const topLayerFrame = this.getTopLayerFrameAtSceneCoords(pointerCoords);
        this.setState({
          frameToHighlight:
            topLayerFrame && !selectedElementsHasAFrame ? topLayerFrame : null,
        });

        // Marking that click was used for dragging to check
        // if elements should be deselected on pointerup
        pointerDownState.drag.hasOccurred = true;
        this.setState({
          selectedElementsAreBeingDragged: true,
        });
        // prevent dragging even if we're no longer holding cmd/ctrl otherwise
        // it would have weird results (stuff jumping all over the screen)
        // Checking for editingElement to avoid jump while editing on mobile #6503
        if (
          selectedElements.length > 0 &&
          !pointerDownState.withCmdOrCtrl &&
          !this.state.editingElement &&
          this.state.activeEmbeddable?.state !== "active"
        ) {
          const dragOffset = {
            x: pointerCoords.x - pointerDownState.origin.x,
            y: pointerCoords.y - pointerDownState.origin.y,
          };

          const originalElements = [
            ...pointerDownState.originalElements.values(),
          ];

          // We only drag in one direction if shift is pressed
          const lockDirection = event.shiftKey;

          if (lockDirection) {
            const distanceX = Math.abs(dragOffset.x);
            const distanceY = Math.abs(dragOffset.y);

            const lockX = lockDirection && distanceX < distanceY;
            const lockY = lockDirection && distanceX > distanceY;

            if (lockX) {
              dragOffset.x = 0;
            }

            if (lockY) {
              dragOffset.y = 0;
            }
          }

          // Snap cache *must* be synchronously popuplated before initial drag,
          // otherwise the first drag even will not snap, causing a jump before
          // it snaps to its position if previously snapped already.
          this.maybeCacheVisibleGaps(event, selectedElements);
          this.maybeCacheReferenceSnapPoints(event, selectedElements);

          const { snapOffset, snapLines } = snapDraggedElements(
            originalElements,
            dragOffset,
            this.state,
            event,
            this.scene.getNonDeletedElementsMap(),
          );

          this.setState({ snapLines });

          // when we're editing the name of a frame, we want the user to be
          // able to select and interact with the text input
          !this.state.editingFrame &&
            dragSelectedElements(
              pointerDownState,
              selectedElements,
              dragOffset,
              this.scene,
              snapOffset,
              event[KEYS.CTRL_OR_CMD] ? null : this.state.gridSize,
            );

<<<<<<< HEAD
          // TODO: Check if needed to re-add this
          // if (
          //   selectedElements.length !== 1 ||
          //   !isArrowElement(selectedElements[0]) ||
          //   !pointerDownState.drag.hasOccurred ||
          //   !!this.state.editingLinearElement
          // ) {
          this.setState({
            suggestedBindings: getSuggestedBindingsForArrows(
              selectedElements,
              this.scene.getNonDeletedElementsMap(),
            ),
          });
=======
          if (
            selectedElements.length !== 1 ||
            !isElbowArrow(selectedElements[0])
          ) {
            this.setState({
              suggestedBindings: getSuggestedBindingsForArrows(
                selectedElements,
                this.scene.getNonDeletedElementsMap(),
              ),
            });
          }

>>>>>>> 2907fbe3
          //}

          // We duplicate the selected element if alt is pressed on pointer move
          if (event.altKey && !pointerDownState.hit.hasBeenDuplicated) {
            // Move the currently selected elements to the top of the z index stack, and
            // put the duplicates where the selected elements used to be.
            // (the origin point where the dragging started)

            pointerDownState.hit.hasBeenDuplicated = true;

            const nextElements = [];
            const elementsToAppend = [];
            const groupIdMap = new Map();
            const oldIdToDuplicatedId = new Map();
            const hitElement = pointerDownState.hit.element;
            const selectedElementIds = new Set(
              this.scene
                .getSelectedElements({
                  selectedElementIds: this.state.selectedElementIds,
                  includeBoundTextElement: true,
                  includeElementsInFrames: true,
                })
                .map((element) => element.id),
            );

            const elements = this.scene.getElementsIncludingDeleted();

            for (const element of elements) {
              if (
                selectedElementIds.has(element.id) ||
                // case: the state.selectedElementIds might not have been
                // updated yet by the time this mousemove event is fired
                (element.id === hitElement?.id &&
                  pointerDownState.hit.wasAddedToSelection)
              ) {
                const duplicatedElement = duplicateElement(
                  this.state.editingGroupId,
                  groupIdMap,
                  element,
                );
                const origElement = pointerDownState.originalElements.get(
                  element.id,
                )!;
                mutateElement(duplicatedElement, {
                  x: origElement.x,
                  y: origElement.y,
                });

                // put duplicated element to pointerDownState.originalElements
                // so that we can snap to the duplicated element without releasing
                pointerDownState.originalElements.set(
                  duplicatedElement.id,
                  duplicatedElement,
                );

                nextElements.push(duplicatedElement);
                elementsToAppend.push(element);
                oldIdToDuplicatedId.set(element.id, duplicatedElement.id);
              } else {
                nextElements.push(element);
              }
            }

            const nextSceneElements = [...nextElements, ...elementsToAppend];

            syncMovedIndices(nextSceneElements, arrayToMap(elementsToAppend));

            bindTextToShapeAfterDuplication(
              nextElements,
              elementsToAppend,
              oldIdToDuplicatedId,
            );
            fixBindingsAfterDuplication(
              nextSceneElements,
              elementsToAppend,
              oldIdToDuplicatedId,
              "duplicatesServeAsOld",
            );
            bindElementsToFramesAfterDuplication(
              nextSceneElements,
              elementsToAppend,
              oldIdToDuplicatedId,
            );

            this.scene.replaceAllElements(nextSceneElements);
            this.maybeCacheVisibleGaps(event, selectedElements, true);
            this.maybeCacheReferenceSnapPoints(event, selectedElements, true);
          }
          return;
        }
      }

      // It is very important to read this.state within each move event,
      // otherwise we would read a stale one!
      const draggingElement = this.state.draggingElement;
      if (!draggingElement) {
        return;
      }

      if (draggingElement.type === "freedraw") {
        const points = draggingElement.points;
        const dx = pointerCoords.x - draggingElement.x;
        const dy = pointerCoords.y - draggingElement.y;

        const lastPoint = points.length > 0 && points[points.length - 1];
        const discardPoint =
          lastPoint && lastPoint[0] === dx && lastPoint[1] === dy;

        if (!discardPoint) {
          const pressures = draggingElement.simulatePressure
            ? draggingElement.pressures
            : [...draggingElement.pressures, event.pressure];

          mutateElement(draggingElement, {
            points: [...points, [dx, dy]],
            pressures,
          });
        }
      } else if (isLinearElement(draggingElement)) {
        pointerDownState.drag.hasOccurred = true;
        this.setState({
          selectedElementsAreBeingDragged: true,
        });
        const points = draggingElement.points;
        let dx = gridX - draggingElement.x;
        let dy = gridY - draggingElement.y;

        if (shouldRotateWithDiscreteAngle(event) && points.length === 2) {
          ({ width: dx, height: dy } = getLockedLinearCursorAlignSize(
            draggingElement.x,
            draggingElement.y,
            pointerCoords.x,
            pointerCoords.y,
          ));
        }

        if (points.length === 1) {
          mutateElement(draggingElement, {
            points: [...points, [dx, dy]],
          });
        } else if (points.length > 1 && isElbowArrow(draggingElement)) {
          mutateElbowArrow(
<<<<<<< HEAD
            draggingElement as ExcalidrawArrowElement,
=======
            draggingElement,
>>>>>>> 2907fbe3
            this.scene,
            [...points.slice(0, -1), [dx, dy]],
            [0, 0],
            undefined,
            {
              isDragging: true,
            },
          );
        } else if (points.length === 2) {
          mutateElement(draggingElement, {
            points: [...points.slice(0, -1), [dx, dy]],
          });
        }

        if (isBindingElement(draggingElement, false)) {
          // When creating a linear element by dragging
          this.maybeSuggestBindingsForLinearElementAtCoords(
            draggingElement,
            [pointerCoords],
            this.state.startBoundElement,
          );
        }
      } else {
        pointerDownState.lastCoords.x = pointerCoords.x;
        pointerDownState.lastCoords.y = pointerCoords.y;
        this.maybeDragNewGenericElement(pointerDownState, event);
      }

      if (this.state.activeTool.type === "selection") {
        pointerDownState.boxSelection.hasOccurred = true;

        const elements = this.scene.getNonDeletedElements();

        // box-select line editor points
        if (this.state.editingLinearElement) {
          LinearElementEditor.handleBoxSelection(
            event,
            this.state,
            this.setState.bind(this),
            this.scene.getNonDeletedElementsMap(),
          );
          // regular box-select
        } else {
          let shouldReuseSelection = true;

          if (!event.shiftKey && isSomeElementSelected(elements, this.state)) {
            if (
              pointerDownState.withCmdOrCtrl &&
              pointerDownState.hit.element
            ) {
              this.setState((prevState) =>
                selectGroupsForSelectedElements(
                  {
                    ...prevState,
                    selectedElementIds: {
                      [pointerDownState.hit.element!.id]: true,
                    },
                  },
                  this.scene.getNonDeletedElements(),
                  prevState,
                  this,
                ),
              );
            } else {
              shouldReuseSelection = false;
            }
          }
          const elementsWithinSelection = getElementsWithinSelection(
            elements,
            draggingElement,
            this.scene.getNonDeletedElementsMap(),
          );

          this.setState((prevState) => {
            const nextSelectedElementIds = {
              ...(shouldReuseSelection && prevState.selectedElementIds),
              ...elementsWithinSelection.reduce(
                (acc: Record<ExcalidrawElement["id"], true>, element) => {
                  acc[element.id] = true;
                  return acc;
                },
                {},
              ),
            };

            if (pointerDownState.hit.element) {
              // if using ctrl/cmd, select the hitElement only if we
              // haven't box-selected anything else
              if (!elementsWithinSelection.length) {
                nextSelectedElementIds[pointerDownState.hit.element.id] = true;
              } else {
                delete nextSelectedElementIds[pointerDownState.hit.element.id];
              }
            }

            prevState = !shouldReuseSelection
              ? { ...prevState, selectedGroupIds: {}, editingGroupId: null }
              : prevState;

            return {
              ...selectGroupsForSelectedElements(
                {
                  editingGroupId: prevState.editingGroupId,
                  selectedElementIds: nextSelectedElementIds,
                },
                this.scene.getNonDeletedElements(),
                prevState,
                this,
              ),
              // select linear element only when we haven't box-selected anything else
              selectedLinearElement:
                elementsWithinSelection.length === 1 &&
                isLinearElement(elementsWithinSelection[0])
                  ? new LinearElementEditor(elementsWithinSelection[0])
                  : null,
              showHyperlinkPopup:
                elementsWithinSelection.length === 1 &&
                (elementsWithinSelection[0].link ||
                  isEmbeddableElement(elementsWithinSelection[0]))
                  ? "info"
                  : false,
            };
          });
        }
      }
    });
  }

  // Returns whether the pointer move happened over either scrollbar
  private handlePointerMoveOverScrollbars(
    event: PointerEvent,
    pointerDownState: PointerDownState,
  ): boolean {
    if (pointerDownState.scrollbars.isOverHorizontal) {
      const x = event.clientX;
      const dx = x - pointerDownState.lastCoords.x;
      this.translateCanvas({
        scrollX: this.state.scrollX - dx / this.state.zoom.value,
      });
      pointerDownState.lastCoords.x = x;
      return true;
    }

    if (pointerDownState.scrollbars.isOverVertical) {
      const y = event.clientY;
      const dy = y - pointerDownState.lastCoords.y;
      this.translateCanvas({
        scrollY: this.state.scrollY - dy / this.state.zoom.value,
      });
      pointerDownState.lastCoords.y = y;
      return true;
    }
    return false;
  }

  private onPointerUpFromPointerDownHandler(
    pointerDownState: PointerDownState,
  ): (event: PointerEvent) => void {
    return withBatchedUpdates((childEvent: PointerEvent) => {
      this.removePointer(childEvent);
      if (pointerDownState.eventListeners.onMove) {
        pointerDownState.eventListeners.onMove.flush();
      }
      const {
        draggingElement,
        resizingElement,
        multiElement,
        activeTool,
        isResizing,
        isRotating,
      } = this.state;

      this.setState((prevState) => ({
        isResizing: false,
        isRotating: false,
        resizingElement: null,
        selectionElement: null,
        frameToHighlight: null,
        elementsToHighlight: null,
        cursorButton: "up",
        // text elements are reset on finalize, and resetting on pointerup
        // may cause issues with double taps
        editingElement:
          multiElement || isTextElement(this.state.editingElement)
            ? this.state.editingElement
            : null,
        snapLines: updateStable(prevState.snapLines, []),
        originSnapOffset: null,
      }));

      SnapCache.setReferenceSnapPoints(null);
      SnapCache.setVisibleGaps(null);

      this.savePointer(childEvent.clientX, childEvent.clientY, "up");

      this.setState({
        selectedElementsAreBeingDragged: false,
      });
      const elementsMap = this.scene.getNonDeletedElementsMap();
      // Handle end of dragging a point of a linear element, might close a loop
      // and sets binding element
      if (this.state.editingLinearElement) {
        if (
          !pointerDownState.boxSelection.hasOccurred &&
          pointerDownState.hit?.element?.id !==
            this.state.editingLinearElement.elementId
        ) {
          this.actionManager.executeAction(actionFinalize);
        } else {
          const editingLinearElement = LinearElementEditor.handlePointerUp(
            childEvent,
            this.state.editingLinearElement,
            this.state,
            this.scene,
          );
          if (editingLinearElement !== this.state.editingLinearElement) {
            this.setState({
              editingLinearElement,
              suggestedBindings: [],
            });
          }
        }
      } else if (this.state.selectedLinearElement) {
        if (
          pointerDownState.hit?.element?.id !==
          this.state.selectedLinearElement.elementId
        ) {
          const selectedELements = this.scene.getSelectedElements(this.state);
          // set selectedLinearElement to null if there is more than one element selected since we don't want to show linear element handles
          if (selectedELements.length > 1) {
            this.setState({ selectedLinearElement: null });
          }
        } else {
          const linearElementEditor = LinearElementEditor.handlePointerUp(
            childEvent,
            this.state.selectedLinearElement,
            this.state,
            this.scene,
          );

          const { startBindingElement, endBindingElement } =
            linearElementEditor;
          const element = this.scene.getElement(linearElementEditor.elementId);
          if (isBindingElement(element)) {
            bindOrUnbindLinearElement(
              element,
              startBindingElement,
              endBindingElement,
              elementsMap,
              this.scene,
            );
          }

          if (linearElementEditor !== this.state.selectedLinearElement) {
            this.setState({
              selectedLinearElement: {
                ...linearElementEditor,
                selectedPointsIndices: null,
              },
              suggestedBindings: [],
            });
          }
        }
      }

      this.missingPointerEventCleanupEmitter.clear();

      window.removeEventListener(
        EVENT.POINTER_MOVE,
        pointerDownState.eventListeners.onMove!,
      );
      window.removeEventListener(
        EVENT.POINTER_UP,
        pointerDownState.eventListeners.onUp!,
      );
      window.removeEventListener(
        EVENT.KEYDOWN,
        pointerDownState.eventListeners.onKeyDown!,
      );
      window.removeEventListener(
        EVENT.KEYUP,
        pointerDownState.eventListeners.onKeyUp!,
      );

      if (this.state.pendingImageElementId) {
        this.setState({ pendingImageElementId: null });
      }

      this.props?.onPointerUp?.(activeTool, pointerDownState);
      this.onPointerUpEmitter.trigger(
        this.state.activeTool,
        pointerDownState,
        childEvent,
      );

      if (draggingElement?.type === "freedraw") {
        const pointerCoords = viewportCoordsToSceneCoords(
          childEvent,
          this.state,
        );

        const points = draggingElement.points;
        let dx = pointerCoords.x - draggingElement.x;
        let dy = pointerCoords.y - draggingElement.y;

        // Allows dots to avoid being flagged as infinitely small
        if (dx === points[0][0] && dy === points[0][1]) {
          dy += 0.0001;
          dx += 0.0001;
        }

        const pressures = draggingElement.simulatePressure
          ? []
          : [...draggingElement.pressures, childEvent.pressure];

        mutateElement(draggingElement, {
          points: [...points, [dx, dy]],
          pressures,
          lastCommittedPoint: [dx, dy],
        });

        this.actionManager.executeAction(actionFinalize);

        return;
      }
      if (isImageElement(draggingElement)) {
        const imageElement = draggingElement;
        try {
          this.initializeImageDimensions(imageElement);
          this.setState(
            {
              selectedElementIds: makeNextSelectedElementIds(
                { [imageElement.id]: true },
                this.state,
              ),
            },
            () => {
              this.actionManager.executeAction(actionFinalize);
            },
          );
        } catch (error: any) {
          console.error(error);
          this.scene.replaceAllElements(
            this.scene
              .getElementsIncludingDeleted()
              .filter((el) => el.id !== imageElement.id),
          );
          this.actionManager.executeAction(actionFinalize);
        }
        return;
      }

      if (isLinearElement(draggingElement)) {
        if (draggingElement!.points.length > 1) {
          this.store.shouldCaptureIncrement();
        }
        const pointerCoords = viewportCoordsToSceneCoords(
          childEvent,
          this.state,
        );

        if (
          !pointerDownState.drag.hasOccurred &&
          draggingElement &&
          !multiElement
        ) {
          mutateElement(draggingElement, {
            points: [
              ...draggingElement.points,
              [
                pointerCoords.x - draggingElement.x,
                pointerCoords.y - draggingElement.y,
              ],
            ],
          });
          this.setState({
            multiElement: draggingElement,
            editingElement: this.state.draggingElement,
          });
        } else if (pointerDownState.drag.hasOccurred && !multiElement) {
          if (
            isBindingEnabled(this.state) &&
            isBindingElement(draggingElement, false)
          ) {
            maybeBindLinearElement(
              draggingElement,
              this.state,
              pointerCoords,
              this.scene.getNonDeletedElementsMap(),
              this.scene.getNonDeletedElements(),
            );
          }
          this.setState({ suggestedBindings: [], startBoundElement: null });
          if (!activeTool.locked) {
            resetCursor(this.interactiveCanvas);
            this.setState((prevState) => ({
              draggingElement: null,
              activeTool: updateActiveTool(this.state, {
                type: "selection",
              }),
              selectedElementIds: makeNextSelectedElementIds(
                {
                  ...prevState.selectedElementIds,
                  [draggingElement.id]: true,
                },
                prevState,
              ),
              selectedLinearElement: new LinearElementEditor(draggingElement),
            }));
          } else {
            this.setState((prevState) => ({
              draggingElement: null,
            }));
          }
        }
        return;
      }

      if (isTextElement(draggingElement)) {
        const minWidth = getMinTextElementWidth(
          getFontString({
            fontSize: draggingElement.fontSize,
            fontFamily: draggingElement.fontFamily,
          }),
          draggingElement.lineHeight,
        );

        if (draggingElement.width < minWidth) {
          mutateElement(draggingElement, {
            autoResize: true,
          });
        }

        this.resetCursor();

        this.handleTextWysiwyg(draggingElement, {
          isExistingElement: true,
        });
      }

      if (
        activeTool.type !== "selection" &&
        draggingElement &&
        isInvisiblySmallElement(draggingElement)
      ) {
        // remove invisible element which was added in onPointerDown
        // update the store snapshot, so that invisible elements are not captured by the store
        this.updateScene({
          elements: this.scene
            .getElementsIncludingDeleted()
            .filter((el) => el.id !== draggingElement.id),
          appState: {
            draggingElement: null,
          },
          storeAction: StoreAction.UPDATE,
        });

        return;
      }

      if (draggingElement) {
        if (pointerDownState.drag.hasOccurred) {
          const sceneCoords = viewportCoordsToSceneCoords(
            childEvent,
            this.state,
          );

          // when editing the points of a linear element, we check if the
          // linear element still is in the frame afterwards
          // if not, the linear element will be removed from its frame (if any)
          if (
            this.state.selectedLinearElement &&
            this.state.selectedLinearElement.isDragging
          ) {
            const linearElement = this.scene.getElement(
              this.state.selectedLinearElement.elementId,
            );

            if (linearElement?.frameId) {
              const frame = getContainingFrame(linearElement, elementsMap);

              if (frame && linearElement) {
                if (
                  !elementOverlapsWithFrame(
                    linearElement,
                    frame,
                    this.scene.getNonDeletedElementsMap(),
                  )
                ) {
                  // remove the linear element from all groups
                  // before removing it from the frame as well
                  mutateElement(linearElement, {
                    groupIds: [],
                  });

                  removeElementsFromFrame(
                    [linearElement],
                    this.scene.getNonDeletedElementsMap(),
                  );

                  this.scene.triggerUpdate();
                }
              }
            }
          } else {
            // update the relationships between selected elements and frames
            const topLayerFrame =
              this.getTopLayerFrameAtSceneCoords(sceneCoords);

            const selectedElements = this.scene.getSelectedElements(this.state);
            let nextElements = this.scene.getElementsMapIncludingDeleted();

            const updateGroupIdsAfterEditingGroup = (
              elements: ExcalidrawElement[],
            ) => {
              if (elements.length > 0) {
                for (const element of elements) {
                  const index = element.groupIds.indexOf(
                    this.state.editingGroupId!,
                  );

                  mutateElement(
                    element,
                    {
                      groupIds: element.groupIds.slice(0, index),
                    },
                    false,
                  );
                }

                nextElements.forEach((element) => {
                  if (
                    element.groupIds.length &&
                    getElementsInGroup(
                      nextElements,
                      element.groupIds[element.groupIds.length - 1],
                    ).length < 2
                  ) {
                    mutateElement(
                      element,
                      {
                        groupIds: [],
                      },
                      false,
                    );
                  }
                });

                this.setState({
                  editingGroupId: null,
                });
              }
            };

            if (
              topLayerFrame &&
              !this.state.selectedElementIds[topLayerFrame.id]
            ) {
              const elementsToAdd = selectedElements.filter(
                (element) =>
                  element.frameId !== topLayerFrame.id &&
                  isElementInFrame(element, nextElements, this.state),
              );

              if (this.state.editingGroupId) {
                updateGroupIdsAfterEditingGroup(elementsToAdd);
              }

              nextElements = addElementsToFrame(
                nextElements,
                elementsToAdd,
                topLayerFrame,
              );
            } else if (!topLayerFrame) {
              if (this.state.editingGroupId) {
                const elementsToRemove = selectedElements.filter(
                  (element) =>
                    element.frameId &&
                    !isElementInFrame(element, nextElements, this.state),
                );

                updateGroupIdsAfterEditingGroup(elementsToRemove);
              }
            }

            nextElements = updateFrameMembershipOfSelectedElements(
              nextElements,
              this.state,
              this,
            );

            this.scene.replaceAllElements(nextElements);
          }
        }

        if (isFrameLikeElement(draggingElement)) {
          const elementsInsideFrame = getElementsInNewFrame(
            this.scene.getElementsIncludingDeleted(),
            draggingElement,
            this.scene.getNonDeletedElementsMap(),
          );

          this.scene.replaceAllElements(
            addElementsToFrame(
              this.scene.getElementsMapIncludingDeleted(),
              elementsInsideFrame,
              draggingElement,
            ),
          );
        }

        mutateElement(
          draggingElement,
          getNormalizedDimensions(draggingElement),
        );
      }

      if (resizingElement) {
        this.store.shouldCaptureIncrement();
      }

      if (resizingElement && isInvisiblySmallElement(resizingElement)) {
        // update the store snapshot, so that invisible elements are not captured by the store
        this.updateScene({
          elements: this.scene
            .getElementsIncludingDeleted()
            .filter((el) => el.id !== resizingElement.id),
          storeAction: StoreAction.UPDATE,
        });
      }

      // handle frame membership for resizing frames and/or selected elements
      if (pointerDownState.resize.isResizing) {
        let nextElements = updateFrameMembershipOfSelectedElements(
          this.scene.getElementsIncludingDeleted(),
          this.state,
          this,
        );

        const selectedFrames = this.scene
          .getSelectedElements(this.state)
          .filter((element): element is ExcalidrawFrameLikeElement =>
            isFrameLikeElement(element),
          );

        for (const frame of selectedFrames) {
          nextElements = replaceAllElementsInFrame(
            nextElements,
            getElementsInResizingFrame(
              this.scene.getElementsIncludingDeleted(),
              frame,
              this.state,
              elementsMap,
            ),
            frame,
            this,
          );
        }

        this.scene.replaceAllElements(nextElements);
      }

      // Code below handles selection when element(s) weren't
      // drag or added to selection on pointer down phase.
      const hitElement = pointerDownState.hit.element;
      if (
        this.state.selectedLinearElement?.elementId !== hitElement?.id &&
        isLinearElement(hitElement)
      ) {
        const selectedELements = this.scene.getSelectedElements(this.state);
        // set selectedLinearElement when no other element selected except
        // the one we've hit
        if (selectedELements.length === 1) {
          this.setState({
            selectedLinearElement: new LinearElementEditor(hitElement),
          });
        }
      }

      const pointerStart = this.lastPointerDownEvent;
      const pointerEnd = this.lastPointerUpEvent || this.lastPointerMoveEvent;

      if (isEraserActive(this.state) && pointerStart && pointerEnd) {
        this.eraserTrail.endPath();

        const draggedDistance = distance2d(
          pointerStart.clientX,
          pointerStart.clientY,
          pointerEnd.clientX,
          pointerEnd.clientY,
        );

        if (draggedDistance === 0) {
          const scenePointer = viewportCoordsToSceneCoords(
            {
              clientX: pointerEnd.clientX,
              clientY: pointerEnd.clientY,
            },
            this.state,
          );
          const hitElements = this.getElementsAtPosition(
            scenePointer.x,
            scenePointer.y,
          );
          hitElements.forEach((hitElement) =>
            this.elementsPendingErasure.add(hitElement.id),
          );
        }
        this.eraseElements();
        return;
      } else if (this.elementsPendingErasure.size) {
        this.restoreReadyToEraseElements();
      }

      if (
        hitElement &&
        !pointerDownState.drag.hasOccurred &&
        !pointerDownState.hit.wasAddedToSelection &&
        // if we're editing a line, pointerup shouldn't switch selection if
        // box selected
        (!this.state.editingLinearElement ||
          !pointerDownState.boxSelection.hasOccurred)
      ) {
        // when inside line editor, shift selects points instead
        if (childEvent.shiftKey && !this.state.editingLinearElement) {
          if (this.state.selectedElementIds[hitElement.id]) {
            if (isSelectedViaGroup(this.state, hitElement)) {
              this.setState((_prevState) => {
                const nextSelectedElementIds = {
                  ..._prevState.selectedElementIds,
                };

                // We want to unselect all groups hitElement is part of
                // as well as all elements that are part of the groups
                // hitElement is part of
                for (const groupedElement of hitElement.groupIds.flatMap(
                  (groupId) =>
                    getElementsInGroup(
                      this.scene.getNonDeletedElements(),
                      groupId,
                    ),
                )) {
                  delete nextSelectedElementIds[groupedElement.id];
                }

                return {
                  selectedGroupIds: {
                    ..._prevState.selectedElementIds,
                    ...hitElement.groupIds
                      .map((gId) => ({ [gId]: false }))
                      .reduce((prev, acc) => ({ ...prev, ...acc }), {}),
                  },
                  selectedElementIds: makeNextSelectedElementIds(
                    nextSelectedElementIds,
                    _prevState,
                  ),
                };
              });
              // if not dragging a linear element point (outside editor)
            } else if (!this.state.selectedLinearElement?.isDragging) {
              // remove element from selection while
              // keeping prev elements selected

              this.setState((prevState) => {
                const newSelectedElementIds = {
                  ...prevState.selectedElementIds,
                };
                delete newSelectedElementIds[hitElement!.id];
                const newSelectedElements = getSelectedElements(
                  this.scene.getNonDeletedElements(),
                  { selectedElementIds: newSelectedElementIds },
                );

                return {
                  ...selectGroupsForSelectedElements(
                    {
                      editingGroupId: prevState.editingGroupId,
                      selectedElementIds: newSelectedElementIds,
                    },
                    this.scene.getNonDeletedElements(),
                    prevState,
                    this,
                  ),
                  // set selectedLinearElement only if thats the only element selected
                  selectedLinearElement:
                    newSelectedElements.length === 1 &&
                    isLinearElement(newSelectedElements[0])
                      ? new LinearElementEditor(newSelectedElements[0])
                      : prevState.selectedLinearElement,
                };
              });
            }
          } else if (
            hitElement.frameId &&
            this.state.selectedElementIds[hitElement.frameId]
          ) {
            // when hitElement is part of a selected frame, deselect the frame
            // to avoid frame and containing elements selected simultaneously
            this.setState((prevState) => {
              const nextSelectedElementIds: {
                [id: string]: true;
              } = {
                ...prevState.selectedElementIds,
                [hitElement.id]: true,
              };
              // deselect the frame
              delete nextSelectedElementIds[hitElement.frameId!];

              // deselect groups containing the frame
              (this.scene.getElement(hitElement.frameId!)?.groupIds ?? [])
                .flatMap((gid) =>
                  getElementsInGroup(this.scene.getNonDeletedElements(), gid),
                )
                .forEach((element) => {
                  delete nextSelectedElementIds[element.id];
                });

              return {
                ...selectGroupsForSelectedElements(
                  {
                    editingGroupId: prevState.editingGroupId,
                    selectedElementIds: nextSelectedElementIds,
                  },
                  this.scene.getNonDeletedElements(),
                  prevState,
                  this,
                ),
                showHyperlinkPopup:
                  hitElement.link || isEmbeddableElement(hitElement)
                    ? "info"
                    : false,
              };
            });
          } else {
            // add element to selection while keeping prev elements selected
            this.setState((_prevState) => ({
              selectedElementIds: makeNextSelectedElementIds(
                {
                  ..._prevState.selectedElementIds,
                  [hitElement!.id]: true,
                },
                _prevState,
              ),
            }));
          }
        } else {
          this.setState((prevState) => ({
            ...selectGroupsForSelectedElements(
              {
                editingGroupId: prevState.editingGroupId,
                selectedElementIds: { [hitElement.id]: true },
              },
              this.scene.getNonDeletedElements(),
              prevState,
              this,
            ),
            selectedLinearElement:
              isLinearElement(hitElement) &&
              // Don't set `selectedLinearElement` if its same as the hitElement, this is mainly to prevent resetting the `hoverPointIndex` to -1.
              // Future we should update the API to take care of setting the correct `hoverPointIndex` when initialized
              prevState.selectedLinearElement?.elementId !== hitElement.id
                ? new LinearElementEditor(hitElement)
                : prevState.selectedLinearElement,
          }));
        }
      }

      if (
        // not dragged
        !pointerDownState.drag.hasOccurred &&
        // not resized
        !this.state.isResizing &&
        // only hitting the bounding box of the previous hit element
        ((hitElement &&
          hitElementBoundingBoxOnly(
            {
              x: pointerDownState.origin.x,
              y: pointerDownState.origin.y,
              element: hitElement,
              shape: getElementShape(
                hitElement,
                this.scene.getNonDeletedElementsMap(),
              ),
              threshold: this.getElementHitThreshold(),
              frameNameBound: isFrameLikeElement(hitElement)
                ? this.frameNameBoundsCache.get(hitElement)
                : null,
            },
            elementsMap,
          )) ||
          (!hitElement &&
            pointerDownState.hit.hasHitCommonBoundingBoxOfSelectedElements))
      ) {
        if (this.state.editingLinearElement) {
          this.setState({ editingLinearElement: null });
        } else {
          // Deselect selected elements
          this.setState({
            selectedElementIds: makeNextSelectedElementIds({}, this.state),
            selectedGroupIds: {},
            editingGroupId: null,
            activeEmbeddable: null,
          });
        }
        // reset cursor
        setCursor(this.interactiveCanvas, CURSOR_TYPE.AUTO);
        return;
      }

      if (
        !activeTool.locked &&
        activeTool.type !== "freedraw" &&
        draggingElement &&
        draggingElement.type !== "selection"
      ) {
        this.setState((prevState) => ({
          selectedElementIds: makeNextSelectedElementIds(
            {
              ...prevState.selectedElementIds,
              [draggingElement.id]: true,
            },
            prevState,
          ),
          showHyperlinkPopup:
            isEmbeddableElement(draggingElement) && !draggingElement.link
              ? "editor"
              : prevState.showHyperlinkPopup,
        }));
      }

      if (
        activeTool.type !== "selection" ||
        isSomeElementSelected(this.scene.getNonDeletedElements(), this.state) ||
        !isShallowEqual(
          this.state.previousSelectedElementIds,
          this.state.selectedElementIds,
        )
      ) {
        this.store.shouldCaptureIncrement();
      }

      if (pointerDownState.drag.hasOccurred || isResizing || isRotating) {
        // We only allow binding via linear elements, specifically via dragging
        // the endpoints ("start" or "end").
        const linearElements = this.scene
          .getSelectedElements(this.state)
          .filter(isLinearElement);

        bindOrUnbindLinearElements(
          linearElements,
          this.scene.getNonDeletedElementsMap(),
          this.scene.getNonDeletedElements(),
          this.scene,
          isBindingEnabled(this.state),
          this.state.selectedLinearElement?.selectedPointsIndices ?? [],
        );
      }

      if (activeTool.type === "laser") {
        this.laserTrails.endPath();
        return;
      }

      if (!activeTool.locked && activeTool.type !== "freedraw") {
        resetCursor(this.interactiveCanvas);
        this.setState({
          draggingElement: null,
          suggestedBindings: [],
          activeTool: updateActiveTool(this.state, { type: "selection" }),
        });
      } else {
        this.setState({
          draggingElement: null,
          suggestedBindings: [],
        });
      }

      if (
        hitElement &&
        this.lastPointerUpEvent &&
        this.lastPointerDownEvent &&
        this.lastPointerUpEvent.timeStamp -
          this.lastPointerDownEvent.timeStamp <
          300 &&
        gesture.pointers.size <= 1 &&
        isIframeLikeElement(hitElement) &&
        this.isIframeLikeElementCenter(
          hitElement,
          this.lastPointerUpEvent,
          pointerDownState.origin.x,
          pointerDownState.origin.y,
        )
      ) {
        this.handleEmbeddableCenterClick(hitElement);
      }
    });
  }

  private restoreReadyToEraseElements = () => {
    this.elementsPendingErasure = new Set();
    this.triggerRender();
  };

  private eraseElements = () => {
    let didChange = false;
    const elements = this.scene.getElementsIncludingDeleted().map((ele) => {
      if (
        this.elementsPendingErasure.has(ele.id) ||
        (ele.frameId && this.elementsPendingErasure.has(ele.frameId)) ||
        (isBoundToContainer(ele) &&
          this.elementsPendingErasure.has(ele.containerId))
      ) {
        didChange = true;
        return newElementWith(ele, { isDeleted: true });
      }
      return ele;
    });

    this.elementsPendingErasure = new Set();

    if (didChange) {
      this.store.shouldCaptureIncrement();
      this.scene.replaceAllElements(elements);
    }
  };

  private initializeImage = async ({
    imageFile,
    imageElement: _imageElement,
    showCursorImagePreview = false,
  }: {
    imageFile: File;
    imageElement: ExcalidrawImageElement;
    showCursorImagePreview?: boolean;
  }) => {
    // at this point this should be guaranteed image file, but we do this check
    // to satisfy TS down the line
    if (!isSupportedImageFile(imageFile)) {
      throw new Error(t("errors.unsupportedFileType"));
    }
    const mimeType = imageFile.type;

    setCursor(this.interactiveCanvas, "wait");

    if (mimeType === MIME_TYPES.svg) {
      try {
        imageFile = SVGStringToFile(
          await normalizeSVG(await imageFile.text()),
          imageFile.name,
        );
      } catch (error: any) {
        console.warn(error);
        throw new Error(t("errors.svgImageInsertError"));
      }
    }

    // generate image id (by default the file digest) before any
    // resizing/compression takes place to keep it more portable
    const fileId = await ((this.props.generateIdForFile?.(
      imageFile,
    ) as Promise<FileId>) || generateIdFromFile(imageFile));

    if (!fileId) {
      console.warn(
        "Couldn't generate file id or the supplied `generateIdForFile` didn't resolve to one.",
      );
      throw new Error(t("errors.imageInsertError"));
    }

    const existingFileData = this.files[fileId];
    if (!existingFileData?.dataURL) {
      try {
        imageFile = await resizeImageFile(imageFile, {
          maxWidthOrHeight: DEFAULT_MAX_IMAGE_WIDTH_OR_HEIGHT,
        });
      } catch (error: any) {
        console.error(
          "Error trying to resizing image file on insertion",
          error,
        );
      }

      if (imageFile.size > MAX_ALLOWED_FILE_BYTES) {
        throw new Error(
          t("errors.fileTooBig", {
            maxSize: `${Math.trunc(MAX_ALLOWED_FILE_BYTES / 1024 / 1024)}MB`,
          }),
        );
      }
    }

    if (showCursorImagePreview) {
      const dataURL = this.files[fileId]?.dataURL;
      // optimization so that we don't unnecessarily resize the original
      // full-size file for cursor preview
      // (it's much faster to convert the resized dataURL to File)
      const resizedFile = dataURL && dataURLToFile(dataURL);

      this.setImagePreviewCursor(resizedFile || imageFile);
    }

    const dataURL =
      this.files[fileId]?.dataURL || (await getDataURL(imageFile));

    const imageElement = mutateElement(
      _imageElement,
      {
        fileId,
      },
      false,
    ) as NonDeleted<InitializedExcalidrawImageElement>;

    return new Promise<NonDeleted<InitializedExcalidrawImageElement>>(
      async (resolve, reject) => {
        try {
          this.files = {
            ...this.files,
            [fileId]: {
              mimeType,
              id: fileId,
              dataURL,
              created: Date.now(),
              lastRetrieved: Date.now(),
            },
          };
          const cachedImageData = this.imageCache.get(fileId);
          if (!cachedImageData) {
            this.addNewImagesToImageCache();
            await this.updateImageCache([imageElement]);
          }
          if (cachedImageData?.image instanceof Promise) {
            await cachedImageData.image;
          }
          if (
            this.state.pendingImageElementId !== imageElement.id &&
            this.state.draggingElement?.id !== imageElement.id
          ) {
            this.initializeImageDimensions(imageElement, true);
          }
          resolve(imageElement);
        } catch (error: any) {
          console.error(error);
          reject(new Error(t("errors.imageInsertError")));
        } finally {
          if (!showCursorImagePreview) {
            resetCursor(this.interactiveCanvas);
          }
        }
      },
    );
  };

  /**
   * inserts image into elements array and rerenders
   */
  private insertImageElement = async (
    imageElement: ExcalidrawImageElement,
    imageFile: File,
    showCursorImagePreview?: boolean,
  ) => {
    // we should be handling all cases upstream, but in case we forget to handle
    // a future case, let's throw here
    if (!this.isToolSupported("image")) {
      this.setState({ errorMessage: t("errors.imageToolNotSupported") });
      return;
    }

    this.scene.insertElement(imageElement);

    try {
      return await this.initializeImage({
        imageFile,
        imageElement,
        showCursorImagePreview,
      });
    } catch (error: any) {
      mutateElement(imageElement, {
        isDeleted: true,
      });
      this.actionManager.executeAction(actionFinalize);
      this.setState({
        errorMessage: error.message || t("errors.imageInsertError"),
      });
      return null;
    }
  };

  private setImagePreviewCursor = async (imageFile: File) => {
    // mustn't be larger than 128 px
    // https://developer.mozilla.org/en-US/docs/Web/CSS/CSS_Basic_User_Interface/Using_URL_values_for_the_cursor_property
    const cursorImageSizePx = 96;
    let imagePreview;

    try {
      imagePreview = await resizeImageFile(imageFile, {
        maxWidthOrHeight: cursorImageSizePx,
      });
    } catch (e: any) {
      if (e.cause === "UNSUPPORTED") {
        throw new Error(t("errors.unsupportedFileType"));
      }
      throw e;
    }

    let previewDataURL = await getDataURL(imagePreview);

    // SVG cannot be resized via `resizeImageFile` so we resize by rendering to
    // a small canvas
    if (imageFile.type === MIME_TYPES.svg) {
      const img = await loadHTMLImageElement(previewDataURL);

      let height = Math.min(img.height, cursorImageSizePx);
      let width = height * (img.width / img.height);

      if (width > cursorImageSizePx) {
        width = cursorImageSizePx;
        height = width * (img.height / img.width);
      }

      const canvas = document.createElement("canvas");
      canvas.height = height;
      canvas.width = width;
      const context = canvas.getContext("2d")!;

      context.drawImage(img, 0, 0, width, height);

      previewDataURL = canvas.toDataURL(MIME_TYPES.svg) as DataURL;
    }

    if (this.state.pendingImageElementId) {
      setCursor(this.interactiveCanvas, `url(${previewDataURL}) 4 4, auto`);
    }
  };

  private onImageAction = async ({
    insertOnCanvasDirectly,
  }: {
    insertOnCanvasDirectly: boolean;
  }) => {
    try {
      const clientX = this.state.width / 2 + this.state.offsetLeft;
      const clientY = this.state.height / 2 + this.state.offsetTop;

      const { x, y } = viewportCoordsToSceneCoords(
        { clientX, clientY },
        this.state,
      );

      const imageFile = await fileOpen({
        description: "Image",
        extensions: Object.keys(
          IMAGE_MIME_TYPES,
        ) as (keyof typeof IMAGE_MIME_TYPES)[],
      });

      const imageElement = this.createImageElement({
        sceneX: x,
        sceneY: y,
        addToFrameUnderCursor: false,
      });

      if (insertOnCanvasDirectly) {
        this.insertImageElement(imageElement, imageFile);
        this.initializeImageDimensions(imageElement);
        this.setState(
          {
            selectedElementIds: makeNextSelectedElementIds(
              { [imageElement.id]: true },
              this.state,
            ),
          },
          () => {
            this.actionManager.executeAction(actionFinalize);
          },
        );
      } else {
        this.setState(
          {
            pendingImageElementId: imageElement.id,
          },
          () => {
            this.insertImageElement(
              imageElement,
              imageFile,
              /* showCursorImagePreview */ true,
            );
          },
        );
      }
    } catch (error: any) {
      if (error.name !== "AbortError") {
        console.error(error);
      } else {
        console.warn(error);
      }
      this.setState(
        {
          pendingImageElementId: null,
          editingElement: null,
          activeTool: updateActiveTool(this.state, { type: "selection" }),
        },
        () => {
          this.actionManager.executeAction(actionFinalize);
        },
      );
    }
  };

  private initializeImageDimensions = (
    imageElement: ExcalidrawImageElement,
    forceNaturalSize = false,
  ) => {
    const image =
      isInitializedImageElement(imageElement) &&
      this.imageCache.get(imageElement.fileId)?.image;

    if (!image || image instanceof Promise) {
      if (
        imageElement.width < DRAGGING_THRESHOLD / this.state.zoom.value &&
        imageElement.height < DRAGGING_THRESHOLD / this.state.zoom.value
      ) {
        const placeholderSize = 100 / this.state.zoom.value;
        mutateElement(imageElement, {
          x: imageElement.x - placeholderSize / 2,
          y: imageElement.y - placeholderSize / 2,
          width: placeholderSize,
          height: placeholderSize,
        });
      }

      return;
    }

    if (
      forceNaturalSize ||
      // if user-created bounding box is below threshold, assume the
      // intention was to click instead of drag, and use the image's
      // intrinsic size
      (imageElement.width < DRAGGING_THRESHOLD / this.state.zoom.value &&
        imageElement.height < DRAGGING_THRESHOLD / this.state.zoom.value)
    ) {
      const minHeight = Math.max(this.state.height - 120, 160);
      // max 65% of canvas height, clamped to <300px, vh - 120px>
      const maxHeight = Math.min(
        minHeight,
        Math.floor(this.state.height * 0.5) / this.state.zoom.value,
      );

      const height = Math.min(image.naturalHeight, maxHeight);
      const width = height * (image.naturalWidth / image.naturalHeight);

      // add current imageElement width/height to account for previous centering
      // of the placeholder image
      const x = imageElement.x + imageElement.width / 2 - width / 2;
      const y = imageElement.y + imageElement.height / 2 - height / 2;

      mutateElement(imageElement, { x, y, width, height });
    }
  };

  /** updates image cache, refreshing updated elements and/or setting status
      to error for images that fail during <img> element creation */
  private updateImageCache = async (
    elements: readonly InitializedExcalidrawImageElement[],
    files = this.files,
  ) => {
    const { updatedFiles, erroredFiles } = await _updateImageCache({
      imageCache: this.imageCache,
      fileIds: elements.map((element) => element.fileId),
      files,
    });
    if (updatedFiles.size || erroredFiles.size) {
      for (const element of elements) {
        if (updatedFiles.has(element.fileId)) {
          ShapeCache.delete(element);
        }
      }
    }
    if (erroredFiles.size) {
      this.scene.replaceAllElements(
        this.scene.getElementsIncludingDeleted().map((element) => {
          if (
            isInitializedImageElement(element) &&
            erroredFiles.has(element.fileId)
          ) {
            return newElementWith(element, {
              status: "error",
            });
          }
          return element;
        }),
      );
    }

    return { updatedFiles, erroredFiles };
  };

  /** adds new images to imageCache and re-renders if needed */
  private addNewImagesToImageCache = async (
    imageElements: InitializedExcalidrawImageElement[] = getInitializedImageElements(
      this.scene.getNonDeletedElements(),
    ),
    files: BinaryFiles = this.files,
  ) => {
    const uncachedImageElements = imageElements.filter(
      (element) => !element.isDeleted && !this.imageCache.has(element.fileId),
    );

    if (uncachedImageElements.length) {
      const { updatedFiles } = await this.updateImageCache(
        uncachedImageElements,
        files,
      );
      if (updatedFiles.size) {
        this.scene.triggerUpdate();
      }
    }
  };

  /** generally you should use `addNewImagesToImageCache()` directly if you need
   *  to render new images. This is just a failsafe  */
  private scheduleImageRefresh = throttle(() => {
    this.addNewImagesToImageCache();
  }, IMAGE_RENDER_TIMEOUT);

  private updateBindingEnabledOnPointerMove = (
    event: React.PointerEvent<HTMLElement>,
  ) => {
    const shouldEnableBinding = shouldEnableBindingForPointerEvent(event);
    if (this.state.isBindingEnabled !== shouldEnableBinding) {
      this.setState({ isBindingEnabled: shouldEnableBinding });
    }
  };

  private maybeSuggestBindingAtCursor = (pointerCoords: {
    x: number;
    y: number;
  }): void => {
    const hoveredBindableElement = getHoveredElementForBinding(
      pointerCoords,
      this.scene.getNonDeletedElements(),
      this.scene.getNonDeletedElementsMap(),
    );
    this.setState({
      suggestedBindings:
        hoveredBindableElement != null ? [hoveredBindableElement] : [],
    });
  };

  private maybeSuggestBindingsForLinearElementAtCoords = (
    linearElement: NonDeleted<ExcalidrawLinearElement>,
    /** scene coords */
    pointerCoords: {
      x: number;
      y: number;
    }[],
    // During line creation the start binding hasn't been written yet
    // into `linearElement`
    oppositeBindingBoundElement?: ExcalidrawBindableElement | null,
  ): void => {
    if (!pointerCoords.length) {
      return;
    }

    const suggestedBindings = pointerCoords.reduce(
      (acc: NonDeleted<ExcalidrawBindableElement>[], coords) => {
        const hoveredBindableElement = getHoveredElementForBinding(
          coords,
          this.scene.getNonDeletedElements(),
          this.scene.getNonDeletedElementsMap(),
          isArrowElement(linearElement) && isElbowArrow(linearElement),
        );
        if (
          hoveredBindableElement != null &&
          !isLinearElementSimpleAndAlreadyBound(
            linearElement,
            oppositeBindingBoundElement?.id,
            hoveredBindableElement,
          )
        ) {
          acc.push(hoveredBindableElement);
        }
        return acc;
      },
      [],
    );

    this.setState({ suggestedBindings });
  };

  private clearSelection(hitElement: ExcalidrawElement | null): void {
    this.setState((prevState) => ({
      selectedElementIds: makeNextSelectedElementIds({}, prevState),
      activeEmbeddable: null,
      selectedGroupIds: {},
      // Continue editing the same group if the user selected a different
      // element from it
      editingGroupId:
        prevState.editingGroupId &&
        hitElement != null &&
        isElementInGroup(hitElement, prevState.editingGroupId)
          ? prevState.editingGroupId
          : null,
    }));
    this.setState({
      selectedElementIds: makeNextSelectedElementIds({}, this.state),
      activeEmbeddable: null,
      previousSelectedElementIds: this.state.selectedElementIds,
    });
  }

  private handleInteractiveCanvasRef = (canvas: HTMLCanvasElement | null) => {
    // canvas is null when unmounting
    if (canvas !== null) {
      this.interactiveCanvas = canvas;

      // -----------------------------------------------------------------------
      // NOTE wheel, touchstart, touchend events must be registered outside
      // of react because react binds them them passively (so we can't prevent
      // default on them)
      this.interactiveCanvas.addEventListener(EVENT.WHEEL, this.handleWheel);
      this.interactiveCanvas.addEventListener(
        EVENT.TOUCH_START,
        this.onTouchStart,
      );
      this.interactiveCanvas.addEventListener(EVENT.TOUCH_END, this.onTouchEnd);
      // -----------------------------------------------------------------------
    } else {
      this.interactiveCanvas?.removeEventListener(
        EVENT.WHEEL,
        this.handleWheel,
      );
      this.interactiveCanvas?.removeEventListener(
        EVENT.TOUCH_START,
        this.onTouchStart,
      );
      this.interactiveCanvas?.removeEventListener(
        EVENT.TOUCH_END,
        this.onTouchEnd,
      );
    }
  };

  private handleAppOnDrop = async (event: React.DragEvent<HTMLDivElement>) => {
    // must be retrieved first, in the same frame
    const { file, fileHandle } = await getFileFromEvent(event);
    const { x: sceneX, y: sceneY } = viewportCoordsToSceneCoords(
      event,
      this.state,
    );

    try {
      // if image tool not supported, don't show an error here and let it fall
      // through so we still support importing scene data from images. If no
      // scene data encoded, we'll show an error then
      if (isSupportedImageFile(file) && this.isToolSupported("image")) {
        // first attempt to decode scene from the image if it's embedded
        // ---------------------------------------------------------------------

        if (file?.type === MIME_TYPES.png || file?.type === MIME_TYPES.svg) {
          try {
            const scene = await loadFromBlob(
              file,
              this.state,
              this.scene.getElementsIncludingDeleted(),
              fileHandle,
            );
            this.syncActionResult({
              ...scene,
              appState: {
                ...(scene.appState || this.state),
                isLoading: false,
              },
              replaceFiles: true,
              storeAction: StoreAction.CAPTURE,
            });
            return;
          } catch (error: any) {
            // Don't throw for image scene daa
            if (error.name !== "EncodingError") {
              throw new Error(t("alerts.couldNotLoadInvalidFile"));
            }
          }
        }

        // if no scene is embedded or we fail for whatever reason, fall back
        // to importing as regular image
        // ---------------------------------------------------------------------

        const imageElement = this.createImageElement({ sceneX, sceneY });
        this.insertImageElement(imageElement, file);
        this.initializeImageDimensions(imageElement);
        this.setState({
          selectedElementIds: makeNextSelectedElementIds(
            { [imageElement.id]: true },
            this.state,
          ),
        });

        return;
      }
    } catch (error: any) {
      return this.setState({
        isLoading: false,
        errorMessage: error.message,
      });
    }

    const libraryJSON = event.dataTransfer.getData(MIME_TYPES.excalidrawlib);
    if (libraryJSON && typeof libraryJSON === "string") {
      try {
        const libraryItems = parseLibraryJSON(libraryJSON);
        this.addElementsFromPasteOrLibrary({
          elements: distributeLibraryItemsOnSquareGrid(libraryItems),
          position: event,
          files: null,
        });
      } catch (error: any) {
        this.setState({ errorMessage: error.message });
      }
      return;
    }

    if (file) {
      // Attempt to parse an excalidraw/excalidrawlib file
      await this.loadFileToCanvas(file, fileHandle);
    }

    if (event.dataTransfer?.types?.includes("text/plain")) {
      const text = event.dataTransfer?.getData("text");
      if (
        text &&
        embeddableURLValidator(text, this.props.validateEmbeddable) &&
        (/^(http|https):\/\/[^\s/$.?#].[^\s]*$/.test(text) ||
          getEmbedLink(text)?.type === "video")
      ) {
        const embeddable = this.insertEmbeddableElement({
          sceneX,
          sceneY,
          link: normalizeLink(text),
        });
        if (embeddable) {
          this.setState({ selectedElementIds: { [embeddable.id]: true } });
        }
      }
    }
  };

  loadFileToCanvas = async (
    file: File,
    fileHandle: FileSystemHandle | null,
  ) => {
    file = await normalizeFile(file);
    try {
      const elements = this.scene.getElementsIncludingDeleted();
      let ret;
      try {
        ret = await loadSceneOrLibraryFromBlob(
          file,
          this.state,
          elements,
          fileHandle,
        );
      } catch (error: any) {
        const imageSceneDataError = error instanceof ImageSceneDataError;
        if (
          imageSceneDataError &&
          error.code === "IMAGE_NOT_CONTAINS_SCENE_DATA" &&
          !this.isToolSupported("image")
        ) {
          this.setState({
            isLoading: false,
            errorMessage: t("errors.imageToolNotSupported"),
          });
          return;
        }
        const errorMessage = imageSceneDataError
          ? t("alerts.cannotRestoreFromImage")
          : t("alerts.couldNotLoadInvalidFile");
        this.setState({
          isLoading: false,
          errorMessage,
        });
      }
      if (!ret) {
        return;
      }

      if (ret.type === MIME_TYPES.excalidraw) {
        // restore the fractional indices by mutating elements
        syncInvalidIndices(elements.concat(ret.data.elements));

        // update the store snapshot for old elements, otherwise we would end up with duplicated fractional indices on undo
        this.store.updateSnapshot(arrayToMap(elements), this.state);

        this.setState({ isLoading: true });
        this.syncActionResult({
          ...ret.data,
          appState: {
            ...(ret.data.appState || this.state),
            isLoading: false,
          },
          replaceFiles: true,
          storeAction: StoreAction.CAPTURE,
        });
      } else if (ret.type === MIME_TYPES.excalidrawlib) {
        await this.library
          .updateLibrary({
            libraryItems: file,
            merge: true,
            openLibraryMenu: true,
          })
          .catch((error) => {
            console.error(error);
            this.setState({ errorMessage: t("errors.importLibraryError") });
          });
      }
    } catch (error: any) {
      this.setState({ isLoading: false, errorMessage: error.message });
    }
  };

  private handleCanvasContextMenu = (
    event: React.MouseEvent<HTMLElement | HTMLCanvasElement>,
  ) => {
    event.preventDefault();

    if (
      (("pointerType" in event.nativeEvent &&
        event.nativeEvent.pointerType === "touch") ||
        ("pointerType" in event.nativeEvent &&
          event.nativeEvent.pointerType === "pen" &&
          // always allow if user uses a pen secondary button
          event.button !== POINTER_BUTTON.SECONDARY)) &&
      this.state.activeTool.type !== "selection"
    ) {
      return;
    }

    const { x, y } = viewportCoordsToSceneCoords(event, this.state);
    const element = this.getElementAtPosition(x, y, {
      preferSelected: true,
      includeLockedElements: true,
    });

    const selectedElements = this.scene.getSelectedElements(this.state);
    const isHittingCommonBoundBox =
      this.isHittingCommonBoundingBoxOfSelectedElements(
        { x, y },
        selectedElements,
      );

    const type = element || isHittingCommonBoundBox ? "element" : "canvas";

    const container = this.excalidrawContainerRef.current!;
    const { top: offsetTop, left: offsetLeft } =
      container.getBoundingClientRect();
    const left = event.clientX - offsetLeft;
    const top = event.clientY - offsetTop;

    trackEvent("contextMenu", "openContextMenu", type);

    this.setState(
      {
        ...(element && !this.state.selectedElementIds[element.id]
          ? {
              ...this.state,
              ...selectGroupsForSelectedElements(
                {
                  editingGroupId: this.state.editingGroupId,
                  selectedElementIds: { [element.id]: true },
                },
                this.scene.getNonDeletedElements(),
                this.state,
                this,
              ),
              selectedLinearElement: isLinearElement(element)
                ? new LinearElementEditor(element)
                : null,
            }
          : this.state),
        showHyperlinkPopup: false,
      },
      () => {
        this.setState({
          contextMenu: { top, left, items: this.getContextMenuItems(type) },
        });
      },
    );
  };

  private maybeDragNewGenericElement = (
    pointerDownState: PointerDownState,
    event: MouseEvent | KeyboardEvent,
  ): void => {
    const draggingElement = this.state.draggingElement;
    const pointerCoords = pointerDownState.lastCoords;
    if (!draggingElement) {
      return;
    }
    if (
      draggingElement.type === "selection" &&
      this.state.activeTool.type !== "eraser"
    ) {
      dragNewElement(
        draggingElement,
        this.state.activeTool.type,
        pointerDownState.origin.x,
        pointerDownState.origin.y,
        pointerCoords.x,
        pointerCoords.y,
        distance(pointerDownState.origin.x, pointerCoords.x),
        distance(pointerDownState.origin.y, pointerCoords.y),
        shouldMaintainAspectRatio(event),
        shouldResizeFromCenter(event),
        this.state.zoom.value,
      );
    } else {
      let [gridX, gridY] = getGridPoint(
        pointerCoords.x,
        pointerCoords.y,
        event[KEYS.CTRL_OR_CMD] ? null : this.state.gridSize,
      );

      const image =
        isInitializedImageElement(draggingElement) &&
        this.imageCache.get(draggingElement.fileId)?.image;
      const aspectRatio =
        image && !(image instanceof Promise)
          ? image.width / image.height
          : null;

      this.maybeCacheReferenceSnapPoints(event, [draggingElement]);

      const { snapOffset, snapLines } = snapNewElement(
        draggingElement,
        this.state,
        event,
        {
          x:
            pointerDownState.originInGrid.x +
            (this.state.originSnapOffset?.x ?? 0),
          y:
            pointerDownState.originInGrid.y +
            (this.state.originSnapOffset?.y ?? 0),
        },
        {
          x: gridX - pointerDownState.originInGrid.x,
          y: gridY - pointerDownState.originInGrid.y,
        },
        this.scene.getNonDeletedElementsMap(),
      );

      gridX += snapOffset.x;
      gridY += snapOffset.y;

      this.setState({
        snapLines,
      });

      dragNewElement(
        draggingElement,
        this.state.activeTool.type,
        pointerDownState.originInGrid.x,
        pointerDownState.originInGrid.y,
        gridX,
        gridY,
        distance(pointerDownState.originInGrid.x, gridX),
        distance(pointerDownState.originInGrid.y, gridY),
        isImageElement(draggingElement)
          ? !shouldMaintainAspectRatio(event)
          : shouldMaintainAspectRatio(event),
        shouldResizeFromCenter(event),
        this.state.zoom.value,
        aspectRatio,
        this.state.originSnapOffset,
      );

      // highlight elements that are to be added to frames on frames creation
      if (
        this.state.activeTool.type === TOOL_TYPE.frame ||
        this.state.activeTool.type === TOOL_TYPE.magicframe
      ) {
        this.setState({
          elementsToHighlight: getElementsInResizingFrame(
            this.scene.getNonDeletedElements(),
            draggingElement as ExcalidrawFrameLikeElement,
            this.state,
            this.scene.getNonDeletedElementsMap(),
          ),
        });
      }
    }
  };

  private maybeHandleResize = (
    pointerDownState: PointerDownState,
    event: MouseEvent | KeyboardEvent,
  ): boolean => {
    const selectedElements = this.scene.getSelectedElements(this.state);
    const selectedFrames = selectedElements.filter(
      (element): element is ExcalidrawFrameLikeElement =>
        isFrameLikeElement(element),
    );

    const transformHandleType = pointerDownState.resize.handleType;

    if (selectedFrames.length > 0 && transformHandleType === "rotation") {
      return false;
    }

    this.setState({
      // TODO: rename this state field to "isScaling" to distinguish
      // it from the generic "isResizing" which includes scaling and
      // rotating
      isResizing: transformHandleType && transformHandleType !== "rotation",
      isRotating: transformHandleType === "rotation",
      activeEmbeddable: null,
    });
    const pointerCoords = pointerDownState.lastCoords;
    let [resizeX, resizeY] = getGridPoint(
      pointerCoords.x - pointerDownState.resize.offset.x,
      pointerCoords.y - pointerDownState.resize.offset.y,
      event[KEYS.CTRL_OR_CMD] ? null : this.state.gridSize,
    );

    const frameElementsOffsetsMap = new Map<
      string,
      {
        x: number;
        y: number;
      }
    >();

    selectedFrames.forEach((frame) => {
      const elementsInFrame = getFrameChildren(
        this.scene.getNonDeletedElements(),
        frame.id,
      );

      elementsInFrame.forEach((element) => {
        frameElementsOffsetsMap.set(frame.id + element.id, {
          x: element.x - frame.x,
          y: element.y - frame.y,
        });
      });
    });

    // check needed for avoiding flickering when a key gets pressed
    // during dragging
    if (!this.state.selectedElementsAreBeingDragged) {
      const [gridX, gridY] = getGridPoint(
        pointerCoords.x,
        pointerCoords.y,
        event[KEYS.CTRL_OR_CMD] ? null : this.state.gridSize,
      );

      const dragOffset = {
        x: gridX - pointerDownState.originInGrid.x,
        y: gridY - pointerDownState.originInGrid.y,
      };

      const originalElements = [...pointerDownState.originalElements.values()];

      this.maybeCacheReferenceSnapPoints(event, selectedElements);

      const { snapOffset, snapLines } = snapResizingElements(
        selectedElements,
        getSelectedElements(originalElements, this.state),
        this.state,
        event,
        dragOffset,
        transformHandleType,
      );

      resizeX += snapOffset.x;
      resizeY += snapOffset.y;

      this.setState({
        snapLines,
      });
    }

    if (
      transformElements(
        pointerDownState.originalElements,
        transformHandleType,
        selectedElements,
        this.scene.getElementsMapIncludingDeleted(),
        shouldRotateWithDiscreteAngle(event),
        shouldResizeFromCenter(event),
        selectedElements.some((element) => isImageElement(element))
          ? !shouldMaintainAspectRatio(event)
          : shouldMaintainAspectRatio(event),
        resizeX,
        resizeY,
        pointerDownState.resize.center.x,
        pointerDownState.resize.center.y,
        this.scene,
      )
    ) {
      const suggestedBindings = getSuggestedBindingsForArrows(
        selectedElements,
        this.scene.getNonDeletedElementsMap(),
      );

      const elementsToHighlight = new Set<ExcalidrawElement>();
      selectedFrames.forEach((frame) => {
        getElementsInResizingFrame(
          this.scene.getNonDeletedElements(),
          frame,
          this.state,
          this.scene.getNonDeletedElementsMap(),
        ).forEach((element) => elementsToHighlight.add(element));
      });

      this.setState({
        elementsToHighlight: [...elementsToHighlight],
        suggestedBindings,
      });

      return true;
    }
    return false;
  };

  private getContextMenuItems = (
    type: "canvas" | "element",
  ): ContextMenuItems => {
    const options: ContextMenuItems = [];

    options.push(actionCopyAsPng, actionCopyAsSvg);

    // canvas contextMenu
    // -------------------------------------------------------------------------

    if (type === "canvas") {
      if (this.state.viewModeEnabled) {
        return [
          ...options,
          actionToggleGridMode,
          actionToggleZenMode,
          actionToggleViewMode,
          actionToggleStats,
        ];
      }

      return [
        actionPaste,
        CONTEXT_MENU_SEPARATOR,
        actionCopyAsPng,
        actionCopyAsSvg,
        copyText,
        CONTEXT_MENU_SEPARATOR,
        actionSelectAll,
        actionUnlockAllElements,
        CONTEXT_MENU_SEPARATOR,
        actionToggleGridMode,
        actionToggleObjectsSnapMode,
        actionToggleZenMode,
        actionToggleViewMode,
        actionToggleStats,
      ];
    }

    // element contextMenu
    // -------------------------------------------------------------------------

    options.push(copyText);

    if (this.state.viewModeEnabled) {
      return [actionCopy, ...options];
    }

    return [
      CONTEXT_MENU_SEPARATOR,
      actionCut,
      actionCopy,
      actionPaste,
      actionSelectAllElementsInFrame,
      actionRemoveAllElementsFromFrame,
      CONTEXT_MENU_SEPARATOR,
      ...options,
      CONTEXT_MENU_SEPARATOR,
      actionCopyStyles,
      actionPasteStyles,
      CONTEXT_MENU_SEPARATOR,
      actionGroup,
      actionTextAutoResize,
      actionUnbindText,
      actionBindText,
      actionWrapTextInContainer,
      actionUngroup,
      CONTEXT_MENU_SEPARATOR,
      actionAddToLibrary,
      CONTEXT_MENU_SEPARATOR,
      actionSendBackward,
      actionBringForward,
      actionSendToBack,
      actionBringToFront,
      CONTEXT_MENU_SEPARATOR,
      actionFlipHorizontal,
      actionFlipVertical,
      CONTEXT_MENU_SEPARATOR,
      actionToggleLinearEditor,
      actionLink,
      actionDuplicateSelection,
      actionToggleElementLock,
      CONTEXT_MENU_SEPARATOR,
      actionDeleteSelected,
    ];
  };

  private handleWheel = withBatchedUpdates(
    (
      event: WheelEvent | React.WheelEvent<HTMLDivElement | HTMLCanvasElement>,
    ) => {
      event.preventDefault();
      if (isPanning) {
        return;
      }

      const { deltaX, deltaY } = event;
      // note that event.ctrlKey is necessary to handle pinch zooming
      if (event.metaKey || event.ctrlKey) {
        const sign = Math.sign(deltaY);
        const MAX_STEP = ZOOM_STEP * 100;
        const absDelta = Math.abs(deltaY);
        let delta = deltaY;
        if (absDelta > MAX_STEP) {
          delta = MAX_STEP * sign;
        }

        let newZoom = this.state.zoom.value - delta / 100;
        // increase zoom steps the more zoomed-in we are (applies to >100% only)
        newZoom +=
          Math.log10(Math.max(1, this.state.zoom.value)) *
          -sign *
          // reduced amplification for small deltas (small movements on a trackpad)
          Math.min(1, absDelta / 20);

        this.translateCanvas((state) => ({
          ...getStateForZoom(
            {
              viewportX: this.lastViewportPosition.x,
              viewportY: this.lastViewportPosition.y,
              nextZoom: getNormalizedZoom(newZoom),
            },
            state,
          ),
          shouldCacheIgnoreZoom: true,
        }));
        this.resetShouldCacheIgnoreZoomDebounced();
        return;
      }

      // scroll horizontally when shift pressed
      if (event.shiftKey) {
        this.translateCanvas(({ zoom, scrollX }) => ({
          // on Mac, shift+wheel tends to result in deltaX
          scrollX: scrollX - (deltaY || deltaX) / zoom.value,
        }));
        return;
      }

      this.translateCanvas(({ zoom, scrollX, scrollY }) => ({
        scrollX: scrollX - deltaX / zoom.value,
        scrollY: scrollY - deltaY / zoom.value,
      }));
    },
  );

  private getTextWysiwygSnappedToCenterPosition(
    x: number,
    y: number,
    appState: AppState,
    container?: ExcalidrawTextContainer | null,
  ) {
    if (container) {
      let elementCenterX = container.x + container.width / 2;
      let elementCenterY = container.y + container.height / 2;

      const elementCenter = getContainerCenter(
        container,
        appState,
        this.scene.getNonDeletedElementsMap(),
      );
      if (elementCenter) {
        elementCenterX = elementCenter.x;
        elementCenterY = elementCenter.y;
      }
      const distanceToCenter = Math.hypot(
        x - elementCenterX,
        y - elementCenterY,
      );
      const isSnappedToCenter =
        distanceToCenter < TEXT_TO_CENTER_SNAP_THRESHOLD;
      if (isSnappedToCenter) {
        const { x: viewportX, y: viewportY } = sceneCoordsToViewportCoords(
          { sceneX: elementCenterX, sceneY: elementCenterY },
          appState,
        );
        return { viewportX, viewportY, elementCenterX, elementCenterY };
      }
    }
  }

  private savePointer = (x: number, y: number, button: "up" | "down") => {
    if (!x || !y) {
      return;
    }
    const { x: sceneX, y: sceneY } = viewportCoordsToSceneCoords(
      { clientX: x, clientY: y },
      this.state,
    );

    if (isNaN(sceneX) || isNaN(sceneY)) {
      // sometimes the pointer goes off screen
    }

    const pointer: CollaboratorPointer = {
      x: sceneX,
      y: sceneY,
      tool: this.state.activeTool.type === "laser" ? "laser" : "pointer",
    };

    this.props.onPointerUpdate?.({
      pointer,
      button,
      pointersMap: gesture.pointers,
    });
  };

  private resetShouldCacheIgnoreZoomDebounced = debounce(() => {
    if (!this.unmounted) {
      this.setState({ shouldCacheIgnoreZoom: false });
    }
  }, 300);

  private updateDOMRect = (cb?: () => void) => {
    if (this.excalidrawContainerRef?.current) {
      const excalidrawContainer = this.excalidrawContainerRef.current;
      const {
        width,
        height,
        left: offsetLeft,
        top: offsetTop,
      } = excalidrawContainer.getBoundingClientRect();
      const {
        width: currentWidth,
        height: currentHeight,
        offsetTop: currentOffsetTop,
        offsetLeft: currentOffsetLeft,
      } = this.state;

      if (
        width === currentWidth &&
        height === currentHeight &&
        offsetLeft === currentOffsetLeft &&
        offsetTop === currentOffsetTop
      ) {
        if (cb) {
          cb();
        }
        return;
      }

      this.setState(
        {
          width,
          height,
          offsetLeft,
          offsetTop,
        },
        () => {
          cb && cb();
        },
      );
    }
  };

  public refresh = () => {
    this.setState({ ...this.getCanvasOffsets() });
  };

  private getCanvasOffsets(): Pick<AppState, "offsetTop" | "offsetLeft"> {
    if (this.excalidrawContainerRef?.current) {
      const excalidrawContainer = this.excalidrawContainerRef.current;
      const { left, top } = excalidrawContainer.getBoundingClientRect();
      return {
        offsetLeft: left,
        offsetTop: top,
      };
    }
    return {
      offsetLeft: 0,
      offsetTop: 0,
    };
  }

  private async updateLanguage() {
    const currentLang =
      languages.find((lang) => lang.code === this.props.langCode) ||
      defaultLang;
    await setLanguage(currentLang);
    this.setAppState({});
  }
}

// -----------------------------------------------------------------------------
// TEST HOOKS
// -----------------------------------------------------------------------------
declare global {
  interface Window {
    h: {
      scene: Scene;
      elements: readonly ExcalidrawElement[];
      state: AppState;
      setState: React.Component<any, AppState>["setState"];
      app: InstanceType<typeof App>;
      history: History;
      store: Store;
    };
  }
}

export const createTestHook = () => {
  if (import.meta.env.MODE === ENV.TEST || import.meta.env.DEV) {
    window.h = window.h || ({} as Window["h"]);

    Object.defineProperties(window.h, {
      elements: {
        configurable: true,
        get() {
          return this.app?.scene.getElementsIncludingDeleted();
        },
        set(elements: ExcalidrawElement[]) {
          return this.app?.scene.replaceAllElements(
            syncInvalidIndices(elements),
          );
        },
      },
      scene: {
        configurable: true,
        get() {
          return this.app?.scene;
        },
      },
    });
  }
};

createTestHook();
export default App;<|MERGE_RESOLUTION|>--- conflicted
+++ resolved
@@ -162,10 +162,7 @@
   isMagicFrameElement,
   isTextBindableContainer,
   isElbowArrow,
-<<<<<<< HEAD
   isGenericElement,
-=======
->>>>>>> 2907fbe3
 } from "../element/typeChecks";
 import type {
   ExcalidrawBindableElement,
@@ -436,14 +433,11 @@
 import { getVisibleSceneBounds } from "../element/bounds";
 import { isMaybeMermaidDefinition } from "../mermaid";
 import { mutateElbowArrow } from "../element/routing";
-<<<<<<< HEAD
 import {
   FlowChartCreator,
   FlowChartNavigator,
   getLinkDirectionFromKey,
 } from "../element/flowchart";
-=======
->>>>>>> 2907fbe3
 
 const AppContext = React.createContext<AppClassProperties>(null!);
 const AppPropsContext = React.createContext<AppProps>(null!);
@@ -5540,11 +5534,7 @@
         }
         if (isElbowArrow(multiElement)) {
           mutateElbowArrow(
-<<<<<<< HEAD
-            multiElement as ExcalidrawArrowElement,
-=======
             multiElement,
->>>>>>> 2907fbe3
             this.scene,
             [
               ...points.slice(0, -1),
@@ -7249,26 +7239,16 @@
               roughness: this.state.currentItemRoughness,
               opacity: this.state.currentItemOpacity,
               roundness:
-<<<<<<< HEAD
-                this.state.currentItemRoundness === "round"
-                  ? { type: ROUNDNESS.PROPORTIONAL_RADIUS }
-                  : null,
-=======
                 this.state.currentItemArrowType === ARROW_TYPE.round
                   ? { type: ROUNDNESS.PROPORTIONAL_RADIUS }
                   : // note, roundness doesn't have any effect for elbow arrows,
                     // but it's best to set it to null as well
                     null,
->>>>>>> 2907fbe3
               startArrowhead,
               endArrowhead,
               locked: false,
               frameId: topLayerFrame ? topLayerFrame.id : null,
-<<<<<<< HEAD
-              elbowed: this.state.currentItemElbowArrow,
-=======
               elbowed: this.state.currentItemArrowType === ARROW_TYPE.elbow,
->>>>>>> 2907fbe3
             })
           : newLinearElement({
               type: elementType,
@@ -7288,10 +7268,6 @@
               locked: false,
               frameId: topLayerFrame ? topLayerFrame.id : null,
             });
-<<<<<<< HEAD
-=======
-
->>>>>>> 2907fbe3
       this.setState((prevState) => {
         const nextSelectedElementIds = {
           ...prevState.selectedElementIds,
@@ -7777,21 +7753,6 @@
               event[KEYS.CTRL_OR_CMD] ? null : this.state.gridSize,
             );
 
-<<<<<<< HEAD
-          // TODO: Check if needed to re-add this
-          // if (
-          //   selectedElements.length !== 1 ||
-          //   !isArrowElement(selectedElements[0]) ||
-          //   !pointerDownState.drag.hasOccurred ||
-          //   !!this.state.editingLinearElement
-          // ) {
-          this.setState({
-            suggestedBindings: getSuggestedBindingsForArrows(
-              selectedElements,
-              this.scene.getNonDeletedElementsMap(),
-            ),
-          });
-=======
           if (
             selectedElements.length !== 1 ||
             !isElbowArrow(selectedElements[0])
@@ -7804,7 +7765,6 @@
             });
           }
 
->>>>>>> 2907fbe3
           //}
 
           // We duplicate the selected element if alt is pressed on pointer move
@@ -7947,11 +7907,7 @@
           });
         } else if (points.length > 1 && isElbowArrow(draggingElement)) {
           mutateElbowArrow(
-<<<<<<< HEAD
-            draggingElement as ExcalidrawArrowElement,
-=======
             draggingElement,
->>>>>>> 2907fbe3
             this.scene,
             [...points.slice(0, -1), [dx, dy]],
             [0, 0],
