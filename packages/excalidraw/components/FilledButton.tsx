--- conflicted
+++ resolved
@@ -2,14 +2,9 @@
 import clsx from "clsx";
 
 import "./FilledButton.scss";
-<<<<<<< HEAD
-import Spinner from "./Spinner";
-import { AbortError } from "../errors";
-=======
 import { AbortError } from "../errors";
 import Spinner from "./Spinner";
 import { isPromiseLike } from "../utils";
->>>>>>> a289c428
 
 export type ButtonVariant = "filled" | "outlined" | "icon";
 export type ButtonColor = "primary" | "danger" | "warning" | "muted";
@@ -50,11 +45,7 @@
     const _onClick = async (event: React.MouseEvent) => {
       const ret = onClick?.(event);
 
-<<<<<<< HEAD
-      if (ret && "then" in ret) {
-=======
       if (isPromiseLike(ret)) {
->>>>>>> a289c428
         try {
           setIsLoading(true);
           await ret;
@@ -86,15 +77,6 @@
         ref={ref}
         disabled={isLoading}
       >
-<<<<<<< HEAD
-        {startIcon && (
-          <div className="ExcButton__icon" aria-hidden>
-            {startIcon}
-          </div>
-        )}
-        {variant !== "icon" && (children ?? label)}
-        {isLoading && <Spinner />}
-=======
         <div className="ExcButton__contents">
           {isLoading && <Spinner />}
           {icon && (
@@ -104,7 +86,6 @@
           )}
           {variant !== "icon" && (children ?? label)}
         </div>
->>>>>>> a289c428
       </button>
     );
   },
