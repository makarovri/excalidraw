--- conflicted
+++ resolved
@@ -1,32 +1,16 @@
-<<<<<<< HEAD
-import { MIN_WIDTH_OR_HEIGHT } from "../../constants";
-import type {
-  ExcalidrawElement,
-  NonDeletedSceneElementsMap,
-} from "../../element/types";
-=======
 import type { ExcalidrawElement } from "../../element/types";
 import DragInput from "./DragInput";
->>>>>>> 744b3e5d
 import type { DragInputCallbackType } from "./DragInput";
-import DragInput from "./DragInput";
 import { getStepSizedValue, isPropertyEditable, resizeElement } from "./utils";
-<<<<<<< HEAD
-=======
 import { MIN_WIDTH_OR_HEIGHT } from "../../constants";
 import type Scene from "../../scene/Scene";
 import type { AppState } from "../../types";
->>>>>>> 744b3e5d
 
 interface DimensionDragInputProps {
   property: "width" | "height";
   element: ExcalidrawElement;
-<<<<<<< HEAD
-  elementsMap: NonDeletedSceneElementsMap;
-=======
   scene: Scene;
   appState: AppState;
->>>>>>> 744b3e5d
 }
 
 const STEP_SIZE = 10;
