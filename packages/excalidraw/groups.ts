import type {
  GroupId,
  ExcalidrawElement,
  NonDeleted,
  NonDeletedExcalidrawElement,
  ElementsMapOrArray,
  ElementsMap,
} from "./element/types";
import type {
  AppClassProperties,
  AppState,
  InteractiveCanvasAppState,
} from "./types";
import { getSelectedElements } from "./scene";
import { getBoundTextElement } from "./element/textElement";
import { makeNextSelectedElementIds } from "./scene/selection";
import type { Mutable } from "./utility-types";

export const selectGroup = (
  groupId: GroupId,
  appState: InteractiveCanvasAppState,
  elements: readonly NonDeleted<ExcalidrawElement>[],
): Pick<
  InteractiveCanvasAppState,
  "selectedGroupIds" | "selectedElementIds" | "editingGroupId"
> => {
  const elementsInGroup = elements.reduce(
    (acc: Record<string, true>, element) => {
      if (element.groupIds.includes(groupId)) {
        acc[element.id] = true;
      }
      return acc;
    },
    {},
  );

  if (Object.keys(elementsInGroup).length < 2) {
    if (
      appState.selectedGroupIds[groupId] ||
      appState.editingGroupId === groupId
    ) {
      return {
        selectedElementIds: appState.selectedElementIds,
        selectedGroupIds: { ...appState.selectedGroupIds, [groupId]: false },
        editingGroupId: null,
      };
    }
    return appState;
  }

  return {
    editingGroupId: appState.editingGroupId,
    selectedGroupIds: { ...appState.selectedGroupIds, [groupId]: true },
    selectedElementIds: {
      ...appState.selectedElementIds,
      ...elementsInGroup,
    },
  };
};

export const selectGroupsForSelectedElements = (function () {
  type SelectGroupsReturnType = Pick<
    InteractiveCanvasAppState,
    "selectedGroupIds" | "editingGroupId" | "selectedElementIds"
  >;

  let lastSelectedElements: readonly NonDeleted<ExcalidrawElement>[] | null =
    null;
  let lastElements: readonly NonDeleted<ExcalidrawElement>[] | null = null;
  let lastReturnValue: SelectGroupsReturnType | null = null;

  const _selectGroups = (
    selectedElements: readonly NonDeleted<ExcalidrawElement>[],
    elements: readonly NonDeleted<ExcalidrawElement>[],
    appState: Pick<AppState, "selectedElementIds" | "editingGroupId">,
    prevAppState: InteractiveCanvasAppState,
  ): SelectGroupsReturnType => {
    if (
      lastReturnValue !== undefined &&
      elements === lastElements &&
      selectedElements === lastSelectedElements &&
      appState.editingGroupId === lastReturnValue?.editingGroupId
    ) {
      return lastReturnValue;
    }

    const selectedGroupIds: Record<GroupId, boolean> = {};
    // Gather all the groups withing selected elements
    for (const selectedElement of selectedElements) {
      let groupIds = selectedElement.groupIds;
      if (appState.editingGroupId) {
        // handle the case where a group is nested within a group
        const indexOfEditingGroup = groupIds.indexOf(appState.editingGroupId);
        if (indexOfEditingGroup > -1) {
          groupIds = groupIds.slice(0, indexOfEditingGroup);
        }
      }
      if (groupIds.length > 0) {
        const lastSelectedGroup = groupIds[groupIds.length - 1];
        selectedGroupIds[lastSelectedGroup] = true;
      }
    }

    // Gather all the elements within selected groups
    const groupElementsIndex: Record<GroupId, string[]> = {};
    const selectedElementIdsInGroups = elements.reduce(
      (acc: Record<string, true>, element) => {
        const groupId = element.groupIds.find((id) => selectedGroupIds[id]);

        if (groupId) {
          acc[element.id] = true;

          // Populate the index
          if (!Array.isArray(groupElementsIndex[groupId])) {
            groupElementsIndex[groupId] = [element.id];
          } else {
            groupElementsIndex[groupId].push(element.id);
          }
        }
        return acc;
      },
      {},
    );

    for (const groupId of Object.keys(groupElementsIndex)) {
      // If there is one element in the group, and the group is selected or it's being edited, it's not a group
      if (groupElementsIndex[groupId].length < 2) {
        if (selectedGroupIds[groupId]) {
          selectedGroupIds[groupId] = false;
        }
      }
    }

    lastElements = elements;
    lastSelectedElements = selectedElements;

    lastReturnValue = {
      editingGroupId: appState.editingGroupId,
      selectedGroupIds,
      selectedElementIds: makeNextSelectedElementIds(
        {
          ...appState.selectedElementIds,
          ...selectedElementIdsInGroups,
        },
        prevAppState,
      ),
    };

    return lastReturnValue;
  };

  /**
   * When you select an element, you often want to actually select the whole group it's in, unless
   * you're currently editing that group.
   */
  const selectGroupsForSelectedElements = (
    appState: Pick<AppState, "selectedElementIds" | "editingGroupId">,
    elements: readonly NonDeletedExcalidrawElement[],
    prevAppState: InteractiveCanvasAppState,
    /**
     * supply null in cases where you don't have access to App instance and
     * you don't care about optimizing selectElements retrieval
     */
    app: AppClassProperties | null,
  ): Mutable<
    Pick<
      InteractiveCanvasAppState,
      "selectedGroupIds" | "editingGroupId" | "selectedElementIds"
    >
  > => {
    const selectedElements = app
      ? app.scene.getSelectedElements({
          selectedElementIds: appState.selectedElementIds,
          // supplying elements explicitly in case we're passed non-state elements
          elements,
        })
      : getSelectedElements(elements, appState);

    if (!selectedElements.length) {
      return {
        selectedGroupIds: {},
        editingGroupId: null,
        selectedElementIds: makeNextSelectedElementIds(
          appState.selectedElementIds,
          prevAppState,
        ),
      };
    }

    return _selectGroups(selectedElements, elements, appState, prevAppState);
  };

  selectGroupsForSelectedElements.clearCache = () => {
    lastElements = null;
    lastSelectedElements = null;
    lastReturnValue = null;
  };

  return selectGroupsForSelectedElements;
})();

/**
 * If the element's group is selected, don't render an individual
 * selection border around it.
 */
export const isSelectedViaGroup = (
  appState: InteractiveCanvasAppState,
  element: ExcalidrawElement,
) => getSelectedGroupForElement(appState, element) != null;

export const getSelectedGroupForElement = (
  appState: InteractiveCanvasAppState,
  element: ExcalidrawElement,
) =>
  element.groupIds
    .filter((groupId) => groupId !== appState.editingGroupId)
    .find((groupId) => appState.selectedGroupIds[groupId]);

export const getSelectedGroupIds = (
  appState: InteractiveCanvasAppState,
): GroupId[] =>
  Object.entries(appState.selectedGroupIds)
    .filter(([groupId, isSelected]) => isSelected)
    .map(([groupId, isSelected]) => groupId);

// given a list of elements, return the the actual group ids that should be selected
// or used to update the elements
export const selectGroupsFromGivenElements = (
  elements: readonly NonDeleted<ExcalidrawElement>[],
  appState: InteractiveCanvasAppState,
) => {
  let nextAppState: InteractiveCanvasAppState = {
    ...appState,
    selectedGroupIds: {},
  };

  for (const element of elements) {
    let groupIds = element.groupIds;
    if (appState.editingGroupId) {
      const indexOfEditingGroup = groupIds.indexOf(appState.editingGroupId);
      if (indexOfEditingGroup > -1) {
        groupIds = groupIds.slice(0, indexOfEditingGroup);
      }
    }
    if (groupIds.length > 0) {
      const groupId = groupIds[groupIds.length - 1];
      nextAppState = {
        ...nextAppState,
        ...selectGroup(groupId, nextAppState, elements),
      };
    }
  }

  return nextAppState.selectedGroupIds;
};

export const editGroupForSelectedElement = (
  appState: AppState,
  element: NonDeleted<ExcalidrawElement>,
): AppState => {
  return {
    ...appState,
    editingGroupId: element.groupIds.length ? element.groupIds[0] : null,
    selectedGroupIds: {},
    selectedElementIds: {
      [element.id]: true,
    },
  };
};

export const isElementInGroup = (element: ExcalidrawElement, groupId: string) =>
  element.groupIds.includes(groupId);

export const getElementsInGroup = (
  elements: ElementsMapOrArray,
  groupId: string,
) => {
  const elementsInGroup: ExcalidrawElement[] = [];
  for (const element of elements.values()) {
    if (isElementInGroup(element, groupId)) {
      elementsInGroup.push(element);
    }
  }
  return elementsInGroup;
};

export const getSelectedGroupIdForElement = (
  element: ExcalidrawElement,
  selectedGroupIds: { [groupId: string]: boolean },
) => element.groupIds.find((groupId) => selectedGroupIds[groupId]);

export const getNewGroupIdsForDuplication = (
  groupIds: ExcalidrawElement["groupIds"],
  editingGroupId: AppState["editingGroupId"],
  mapper: (groupId: GroupId) => GroupId,
) => {
  const copy = [...groupIds];
  const positionOfEditingGroupId = editingGroupId
    ? groupIds.indexOf(editingGroupId)
    : -1;
  const endIndex =
    positionOfEditingGroupId > -1 ? positionOfEditingGroupId : groupIds.length;
  for (let index = 0; index < endIndex; index++) {
    copy[index] = mapper(copy[index]);
  }

  return copy;
};

export const addToGroup = (
  prevGroupIds: ExcalidrawElement["groupIds"],
  newGroupId: GroupId,
  editingGroupId: AppState["editingGroupId"],
) => {
  // insert before the editingGroupId, or push to the end.
  const groupIds = [...prevGroupIds];
  const positionOfEditingGroupId = editingGroupId
    ? groupIds.indexOf(editingGroupId)
    : -1;
  const positionToInsert =
    positionOfEditingGroupId > -1 ? positionOfEditingGroupId : groupIds.length;
  groupIds.splice(positionToInsert, 0, newGroupId);
  return groupIds;
};

export const removeFromSelectedGroups = (
  groupIds: ExcalidrawElement["groupIds"],
  selectedGroupIds: { [groupId: string]: boolean },
) => groupIds.filter((groupId) => !selectedGroupIds[groupId]);

export const getMaximumGroups = (
  elements: ExcalidrawElement[],
  elementsMap: ElementsMap,
): ExcalidrawElement[][] => {
  const groups: Map<String, ExcalidrawElement[]> = new Map<
    String,
    ExcalidrawElement[]
  >();
  elements.forEach((element: ExcalidrawElement) => {
    const groupId =
      element.groupIds.length === 0
        ? element.id
        : element.groupIds[element.groupIds.length - 1];

    const currentGroupMembers = groups.get(groupId) || [];

    // Include bound text if present when grouping
    const boundTextElement = getBoundTextElement(element, elementsMap);
    if (boundTextElement) {
      currentGroupMembers.push(boundTextElement);
    }
    groups.set(groupId, [...currentGroupMembers, element]);
  });

  return Array.from(groups.values());
};

export const getNonDeletedGroupIds = (elements: ElementsMap) => {
  const nonDeletedGroupIds = new Set<string>();

  for (const [, element] of elements) {
    // defensive check
    if (element.isDeleted) {
      continue;
    }

    // defensive fallback
    for (const groupId of element.groupIds ?? []) {
      nonDeletedGroupIds.add(groupId);
    }
  }

  return nonDeletedGroupIds;
};

export const elementsAreInSameGroup = (elements: ExcalidrawElement[]) => {
  const allGroups = elements.flatMap((element) => element.groupIds);
  const groupCount = new Map<string, number>();
  let maxGroup = 0;

  for (const group of allGroups) {
    groupCount.set(group, (groupCount.get(group) ?? 0) + 1);
    if (groupCount.get(group)! > maxGroup) {
      maxGroup = groupCount.get(group)!;
    }
  }

  return maxGroup === elements.length;
};

<<<<<<< HEAD
export const hasGroupAmongElements = (
  elements: readonly NonDeletedExcalidrawElement[],
) => {
  return elements.some((e) => e.groupIds.length > 0);
=======
export const isInGroup = (element: NonDeletedExcalidrawElement) => {
  return element.groupIds.length > 0;
>>>>>>> 301e8380
};<|MERGE_RESOLUTION|>--- conflicted
+++ resolved
@@ -388,13 +388,6 @@
   return maxGroup === elements.length;
 };
 
-<<<<<<< HEAD
-export const hasGroupAmongElements = (
-  elements: readonly NonDeletedExcalidrawElement[],
-) => {
-  return elements.some((e) => e.groupIds.length > 0);
-=======
 export const isInGroup = (element: NonDeletedExcalidrawElement) => {
   return element.groupIds.length > 0;
->>>>>>> 301e8380
 };