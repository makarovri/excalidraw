--- conflicted
+++ resolved
@@ -543,29 +543,6 @@
   p[1] - origin[1],
 ];
 
-<<<<<<< HEAD
-export const HEADING_RIGHT = [1, 0] as Heading;
-export const HEADING_DOWN = [0, 1] as Heading;
-export const HEADING_LEFT = [-1, 0] as Heading;
-export const HEADING_UP = [0, -1] as Heading;
-export type Heading = [1, 0] | [0, 1] | [-1, 0] | [0, -1];
-
-export const vectorToHeading = (vec: Vector): Heading => {
-  const [x, y] = vec;
-  const absX = Math.abs(x);
-  const absY = Math.abs(y);
-  if (x > absY) {
-    return HEADING_RIGHT;
-  } else if (x <= -absY) {
-    return HEADING_LEFT;
-  } else if (y > absX) {
-    return HEADING_DOWN;
-  }
-  return HEADING_UP;
-};
-
-=======
->>>>>>> 2907fbe3
 export const scalePointFromOrigin = (
   p: Point,
   mid: Point,
@@ -614,11 +591,7 @@
  * Get the axis-aligned bounding box for a given element
  */
 export const aabbForElement = (
-<<<<<<< HEAD
-  element: ExcalidrawElement,
-=======
   element: Readonly<ExcalidrawElement>,
->>>>>>> 2907fbe3
   offset?: [number, number, number, number],
 ) => {
   const bbox = {
@@ -670,8 +643,6 @@
   }
 
   return bounds;
-<<<<<<< HEAD
-=======
 };
 
 type PolarCoords = [number, number];
@@ -731,5 +702,4 @@
 
 export const clamp = (value: number, min: number, max: number) => {
   return Math.min(Math.max(value, min), max);
->>>>>>> 2907fbe3
 };