--- conflicted
+++ resolved
@@ -57,13 +57,9 @@
     mouse.downAt(100, 0);
     mouse.moveTo(55, 0);
     mouse.up(0, 0);
-<<<<<<< HEAD
+
     expect(API.getSelectedElements()).toEqual([arrow]);
-=======
-
-    expect(API.getSelectedElements()).toEqual([arrow]);
-
->>>>>>> 301e8380
+
     expect(arrow.startBinding).toEqual({
       elementId: rect.id,
       focus: expect.toBeNonNaNNumber(),
