import { fireEvent, render } from "./test-utils";
import { Excalidraw } from "../index";
import { UI, Pointer, Keyboard } from "./helpers/ui";
import { getTransformHandles } from "../element/transformHandles";
import { API } from "./helpers/api";
import { KEYS } from "../keys";
import { actionWrapTextInContainer } from "../actions/actionBoundText";
import { arrayToMap } from "../utils";

const { h } = window;

const mouse = new Pointer("mouse");

describe("element binding", () => {
  beforeEach(async () => {
    await render(<Excalidraw handleKeyboardGlobally={true} />);
  });

  it("should create valid binding if duplicate start/end points", async () => {
    const rect = API.createElement({
      type: "rectangle",
      x: 0,
      y: 0,
      width: 50,
      height: 50,
    });
    const arrow = API.createElement({
      type: "arrow",
      x: 100,
      y: 0,
      width: 100,
      height: 1,
      points: [
        [0, 0],
        [0, 0],
        [100, 0],
        [100, 0],
      ],
    });
    h.elements = [rect, arrow];
    expect(arrow.startBinding).toBe(null);

    // select arrow
    mouse.clickAt(150, 0);

    // move arrow start to potential binding position
    mouse.downAt(100, 0);
    mouse.moveTo(55, 0);
    mouse.up(0, 0);

    // Point selection is evaluated like the points are rendered,
    // from right to left. So clicking on the first point should move the joint,
    // not the start point.
    expect(arrow.startBinding).toBe(null);

    // Now that the start point is free, move it into overlapping position
    mouse.downAt(100, 0);
    mouse.moveTo(55, 0);
    mouse.up(0, 0);
<<<<<<< HEAD

=======
    expect(API.getSelectedElements()).toEqual([arrow]);
>>>>>>> 275f6fbe
    expect(arrow.startBinding).toEqual({
      elementId: rect.id,
      focus: expect.toBeNonNaNNumber(),
      gap: expect.toBeNonNaNNumber(),
    });

    // Move the end point to the overlapping binding position
    mouse.downAt(200, 0);
    mouse.moveTo(55, 0);
    mouse.up(0, 0);

    // Both the start and the end points should be bound
    expect(arrow.startBinding).toEqual({
      elementId: rect.id,
      focus: expect.toBeNonNaNNumber(),
      gap: expect.toBeNonNaNNumber(),
    });
    expect(arrow.endBinding).toEqual({
      elementId: rect.id,
      focus: expect.toBeNonNaNNumber(),
      gap: expect.toBeNonNaNNumber(),
    });
  });

  //@TODO fix the test with rotation
  it.skip("rotation of arrow should rebind both ends", () => {
    const rectLeft = UI.createElement("rectangle", {
      x: 0,
      width: 200,
      height: 500,
    });
    const rectRight = UI.createElement("rectangle", {
      x: 400,
      width: 200,
      height: 500,
    });
    const arrow = UI.createElement("arrow", {
      x: 210,
      y: 250,
      width: 180,
      height: 1,
    });
    expect(arrow.startBinding?.elementId).toBe(rectLeft.id);
    expect(arrow.endBinding?.elementId).toBe(rectRight.id);

    const rotation = getTransformHandles(
      arrow,
      h.state.zoom,
      arrayToMap(h.elements),
      "mouse",
    ).rotation!;
    const rotationHandleX = rotation[0] + rotation[2] / 2;
    const rotationHandleY = rotation[1] + rotation[3] / 2;
    mouse.down(rotationHandleX, rotationHandleY);
    mouse.move(300, 400);
    mouse.up();
    expect(arrow.angle).toBeGreaterThan(0.7 * Math.PI);
    expect(arrow.angle).toBeLessThan(1.3 * Math.PI);
    expect(arrow.startBinding?.elementId).toBe(rectRight.id);
    expect(arrow.endBinding?.elementId).toBe(rectLeft.id);
  });

  // TODO fix & reenable once we rewrite tests to work with concurrency
  it.skip(
    "editing arrow and moving its head to bind it to element A, finalizing the" +
      "editing by clicking on element A should end up selecting A",
    async () => {
      UI.createElement("rectangle", {
        y: 0,
        size: 100,
      });
      // Create arrow bound to rectangle
      UI.clickTool("arrow");
      mouse.down(50, -100);
      mouse.up(0, 80);

      // Edit arrow with multi-point
      mouse.doubleClick();
      // move arrow head
      mouse.down();
      mouse.up(0, 10);
      expect(API.getSelectedElement().type).toBe("arrow");

      // NOTE this mouse down/up + await needs to be done in order to repro
      // the issue, due to https://github.com/excalidraw/excalidraw/blob/46bff3daceb602accf60c40a84610797260fca94/src/components/App.tsx#L740
      mouse.reset();
      expect(h.state.editingLinearElement).not.toBe(null);
      mouse.down(0, 0);
      await new Promise((r) => setTimeout(r, 100));
      expect(h.state.editingLinearElement).toBe(null);
      expect(API.getSelectedElement().type).toBe("rectangle");
      mouse.up();
      expect(API.getSelectedElement().type).toBe("rectangle");
    },
  );

  it("should unbind arrow when moving it with keyboard", () => {
    const rectangle = UI.createElement("rectangle", {
      x: 75,
      y: 0,
      size: 100,
    });

    // Creates arrow 1px away from bidding with rectangle
    const arrow = UI.createElement("arrow", {
      x: 0,
      y: 0,
      size: 50,
    });

    expect(arrow.endBinding).toBe(null);

    mouse.downAt(50, 50);
    mouse.moveTo(51, 0);
    mouse.up(0, 0);

    // Test sticky connection
    expect(API.getSelectedElement().type).toBe("arrow");
    Keyboard.keyPress(KEYS.ARROW_RIGHT);
    expect(arrow.endBinding?.elementId).toBe(rectangle.id);
    Keyboard.keyPress(KEYS.ARROW_LEFT);
    expect(arrow.endBinding?.elementId).toBe(rectangle.id);

    // Sever connection
    expect(API.getSelectedElement().type).toBe("arrow");
    Keyboard.keyPress(KEYS.ARROW_LEFT);
    expect(arrow.endBinding).toBe(null);
    Keyboard.keyPress(KEYS.ARROW_RIGHT);
    expect(arrow.endBinding).toBe(null);
  });

  it("should unbind on bound element deletion", () => {
    const rectangle = UI.createElement("rectangle", {
      x: 60,
      y: 0,
      size: 100,
    });

    const arrow = UI.createElement("arrow", {
      x: 0,
      y: 0,
      size: 50,
    });

    expect(arrow.endBinding?.elementId).toBe(rectangle.id);

    mouse.select(rectangle);
    expect(API.getSelectedElement().type).toBe("rectangle");
    Keyboard.keyDown(KEYS.DELETE);
    expect(arrow.endBinding).toBe(null);
  });

  it("should unbind on text element deletion by submitting empty text", async () => {
    const text = API.createElement({
      type: "text",
      text: "ola",
      x: 60,
      y: 0,
      width: 100,
      height: 100,
    });

    h.elements = [text];

    const arrow = UI.createElement("arrow", {
      x: 0,
      y: 0,
      size: 50,
    });

    expect(arrow.endBinding?.elementId).toBe(text.id);

    // edit text element and submit
    // -------------------------------------------------------------------------

    UI.clickTool("text");

    mouse.clickAt(text.x + 50, text.y + 50);

    const editor = document.querySelector(
      ".excalidraw-textEditorContainer > textarea",
    ) as HTMLTextAreaElement;

    expect(editor).not.toBe(null);

    fireEvent.change(editor, { target: { value: "" } });
    fireEvent.keyDown(editor, { key: KEYS.ESCAPE });

    expect(
      document.querySelector(".excalidraw-textEditorContainer > textarea"),
    ).toBe(null);
    expect(arrow.endBinding).toBe(null);
  });

  it("should keep binding on text update", async () => {
    const text = API.createElement({
      type: "text",
      text: "ola",
      x: 60,
      y: 0,
      width: 100,
      height: 100,
    });

    h.elements = [text];

    const arrow = UI.createElement("arrow", {
      x: 0,
      y: 0,
      size: 50,
    });

    expect(arrow.endBinding?.elementId).toBe(text.id);

    // delete text element by submitting empty text
    // -------------------------------------------------------------------------

    UI.clickTool("text");

    mouse.clickAt(text.x + 50, text.y + 50);
    const editor = document.querySelector(
      ".excalidraw-textEditorContainer > textarea",
    ) as HTMLTextAreaElement;

    expect(editor).not.toBe(null);

    fireEvent.change(editor, { target: { value: "asdasdasdasdas" } });
    fireEvent.keyDown(editor, { key: KEYS.ESCAPE });

    expect(
      document.querySelector(".excalidraw-textEditorContainer > textarea"),
    ).toBe(null);
    expect(arrow.endBinding?.elementId).toBe(text.id);
  });

  it("should update binding when text containerized", async () => {
    const rectangle1 = API.createElement({
      type: "rectangle",
      id: "rectangle1",
      width: 100,
      height: 100,
      boundElements: [
        { id: "arrow1", type: "arrow" },
        { id: "arrow2", type: "arrow" },
      ],
    });

    const arrow1 = API.createElement({
      type: "arrow",
      id: "arrow1",
      points: [
        [0, 0],
        [0, -87.45777932247563],
      ],
      startBinding: {
        elementId: "rectangle1",
        focus: 0.2,
        gap: 7,
      },
      endBinding: {
        elementId: "text1",
        focus: 0.2,
        gap: 7,
      },
    });

    const arrow2 = API.createElement({
      type: "arrow",
      id: "arrow2",
      points: [
        [0, 0],
        [0, -87.45777932247563],
      ],
      startBinding: {
        elementId: "text1",
        focus: 0.2,
        gap: 7,
      },
      endBinding: {
        elementId: "rectangle1",
        focus: 0.2,
        gap: 7,
      },
    });

    const text1 = API.createElement({
      type: "text",
      id: "text1",
      text: "ola",
      boundElements: [
        { id: "arrow1", type: "arrow" },
        { id: "arrow2", type: "arrow" },
      ],
    });

    h.elements = [rectangle1, arrow1, arrow2, text1];

    API.setSelectedElements([text1]);

    expect(h.state.selectedElementIds[text1.id]).toBe(true);

    h.app.actionManager.executeAction(actionWrapTextInContainer);

    // new text container will be placed before the text element
    const container = h.elements.at(-2)!;

    expect(container.type).toBe("rectangle");
    expect(container.id).not.toBe(rectangle1.id);

    expect(container).toEqual(
      expect.objectContaining({
        boundElements: expect.arrayContaining([
          {
            type: "text",
            id: text1.id,
          },
          {
            type: "arrow",
            id: arrow1.id,
          },
          {
            type: "arrow",
            id: arrow2.id,
          },
        ]),
      }),
    );

    expect(arrow1.startBinding?.elementId).toBe(rectangle1.id);
    expect(arrow1.endBinding?.elementId).toBe(container.id);
    expect(arrow2.startBinding?.elementId).toBe(container.id);
    expect(arrow2.endBinding?.elementId).toBe(rectangle1.id);
  });

  // #6459
  it("should unbind arrow only from the latest element", () => {
    const rectLeft = UI.createElement("rectangle", {
      x: 0,
      width: 200,
      height: 500,
    });
    const rectRight = UI.createElement("rectangle", {
      x: 400,
      width: 200,
      height: 500,
    });
    const arrow = UI.createElement("arrow", {
      x: 210,
      y: 250,
      width: 180,
      height: 1,
    });
    expect(arrow.startBinding?.elementId).toBe(rectLeft.id);
    expect(arrow.endBinding?.elementId).toBe(rectRight.id);

    // Drag arrow off of bound rectangle range
    const handles = getTransformHandles(
      arrow,
      h.state.zoom,
      arrayToMap(h.elements),
      "mouse",
    ).se!;

    Keyboard.keyDown(KEYS.CTRL_OR_CMD);
    const elX = handles[0] + handles[2] / 2;
    const elY = handles[1] + handles[3] / 2;
    mouse.downAt(elX, elY);
    mouse.moveTo(300, 400);
    mouse.up();

    expect(arrow.startBinding).not.toBe(null);
    expect(arrow.endBinding).toBe(null);
  });
});<|MERGE_RESOLUTION|>--- conflicted
+++ resolved
@@ -57,11 +57,9 @@
     mouse.downAt(100, 0);
     mouse.moveTo(55, 0);
     mouse.up(0, 0);
-<<<<<<< HEAD
-
-=======
+
     expect(API.getSelectedElements()).toEqual([arrow]);
->>>>>>> 275f6fbe
+
     expect(arrow.startBinding).toEqual({
       elementId: rect.id,
       focus: expect.toBeNonNaNNumber(),
