// Vitest Snapshot v1, https://vitest.dev/guide/snapshot.html

exports[`contextMenu element > right-clicking on a group should select whole group > [end of test] appState 1`] = `
{
  "activeEmbeddable": null,
  "activeTool": {
    "customType": null,
    "lastActiveTool": null,
    "locked": false,
    "type": "selection",
  },
  "collaborators": Map {},
  "contextMenu": {
    "items": [
      {
        "icon": <svg
          aria-hidden="true"
          className=""
          fill="none"
          focusable="false"
          role="img"
          stroke="currentColor"
          strokeLinecap="round"
          strokeLinejoin="round"
          strokeWidth={2}
          viewBox="0 0 24 24"
        >
          <g
            strokeWidth={1.25}
          >
            <path
              d="M0 0h24v24H0z"
              fill="none"
              stroke="none"
            />
            <path
              d="M7 17m-3 0a3 3 0 1 0 6 0a3 3 0 1 0 -6 0"
            />
            <path
              d="M17 17m-3 0a3 3 0 1 0 6 0a3 3 0 1 0 -6 0"
            />
            <path
              d="M9.15 14.85l8.85 -10.85"
            />
            <path
              d="M6 4l8.85 10.85"
            />
          </g>
        </svg>,
        "keyTest": [Function],
        "label": "labels.cut",
        "name": "cut",
        "perform": [Function],
        "trackEvent": {
          "category": "element",
        },
      },
      {
        "icon": <svg
          aria-hidden="true"
          className=""
          fill="none"
          focusable="false"
          role="img"
          stroke="currentColor"
          strokeLinecap="round"
          strokeLinejoin="round"
          viewBox="0 0 20 20"
        >
          <g
            strokeWidth="1.25"
          >
            <path
              d="M14.375 6.458H8.958a2.5 2.5 0 0 0-2.5 2.5v5.417a2.5 2.5 0 0 0 2.5 2.5h5.417a2.5 2.5 0 0 0 2.5-2.5V8.958a2.5 2.5 0 0 0-2.5-2.5Z"
            />
            <path
              clipRule="evenodd"
              d="M11.667 3.125c.517 0 .986.21 1.325.55.34.338.55.807.55 1.325v1.458H8.333c-.485 0-.927.185-1.26.487-.343.312-.57.75-.609 1.24l-.005 5.357H5a1.87 1.87 0 0 1-1.326-.55 1.87 1.87 0 0 1-.549-1.325V5c0-.518.21-.987.55-1.326.338-.34.807-.549 1.325-.549h6.667Z"
            />
          </g>
        </svg>,
        "keyTest": undefined,
        "label": "labels.copy",
        "name": "copy",
        "perform": [Function],
        "trackEvent": {
          "category": "element",
        },
      },
      {
        "keyTest": undefined,
        "label": "labels.paste",
        "name": "paste",
        "perform": [Function],
        "trackEvent": {
          "category": "element",
        },
      },
      {
        "label": "labels.selectAllElementsInFrame",
        "name": "selectAllElementsInFrame",
        "perform": [Function],
        "predicate": [Function],
        "trackEvent": {
          "category": "canvas",
        },
      },
      {
        "label": "labels.removeAllElementsFromFrame",
        "name": "removeAllElementsFromFrame",
        "perform": [Function],
        "predicate": [Function],
        "trackEvent": {
          "category": "history",
        },
      },
      "separator",
      {
        "icon": <svg
          aria-hidden="true"
          className=""
          fill="none"
          focusable="false"
          role="img"
          stroke="currentColor"
          strokeLinecap="round"
          strokeLinejoin="round"
          strokeWidth={2}
          viewBox="0 0 24 24"
        >
          <g
            strokeWidth={1.25}
          >
            <path
              d="M0 0h24v24H0z"
              fill="none"
              stroke="none"
            />
            <path
              d="M14 3v4a1 1 0 0 0 1 1h4"
            />
            <path
              d="M5 12v-7a2 2 0 0 1 2 -2h7l5 5v4"
            />
            <path
              d="M20 15h-1a2 2 0 0 0 -2 2v2a2 2 0 0 0 2 2h1v-3"
            />
            <path
              d="M5 18h1.5a1.5 1.5 0 0 0 0 -3h-1.5v6"
            />
            <path
              d="M11 21v-6l3 6v-6"
            />
          </g>
        </svg>,
        "keyTest": [Function],
        "keywords": [
          "png",
          "clipboard",
          "copy",
        ],
        "label": "labels.copyAsPng",
        "name": "copyAsPng",
        "perform": [Function],
        "predicate": [Function],
        "trackEvent": {
          "category": "element",
        },
      },
      {
        "icon": <svg
          aria-hidden="true"
          className=""
          fill="none"
          focusable="false"
          role="img"
          stroke="currentColor"
          strokeLinecap="round"
          strokeLinejoin="round"
          strokeWidth={2}
          viewBox="0 0 24 24"
        >
          <g
            strokeWidth={1.25}
          >
            <path
              d="M0 0h24v24H0z"
              fill="none"
              stroke="none"
            />
            <path
              d="M14 3v4a1 1 0 0 0 1 1h4"
            />
            <path
              d="M5 12v-7a2 2 0 0 1 2 -2h7l5 5v4"
            />
            <path
              d="M4 20.25c0 .414 .336 .75 .75 .75h1.25a1 1 0 0 0 1 -1v-1a1 1 0 0 0 -1 -1h-1a1 1 0 0 1 -1 -1v-1a1 1 0 0 1 1 -1h1.25a.75 .75 0 0 1 .75 .75"
            />
            <path
              d="M10 15l2 6l2 -6"
            />
            <path
              d="M20 15h-1a2 2 0 0 0 -2 2v2a2 2 0 0 0 2 2h1v-3"
            />
          </g>
        </svg>,
        "keywords": [
          "svg",
          "clipboard",
          "copy",
        ],
        "label": "labels.copyAsSvg",
        "name": "copyAsSvg",
        "perform": [Function],
        "predicate": [Function],
        "trackEvent": {
          "category": "element",
        },
      },
      {
        "keywords": [
          "text",
          "clipboard",
          "copy",
        ],
        "label": "labels.copyText",
        "name": "copyText",
        "perform": [Function],
        "predicate": [Function],
        "trackEvent": {
          "category": "element",
        },
      },
      "separator",
      {
        "icon": <svg
          aria-hidden="true"
          className=""
          fill="none"
          focusable="false"
          role="img"
          stroke="currentColor"
          strokeLinecap="round"
          strokeLinejoin="round"
          strokeWidth={2}
          viewBox="0 0 24 24"
        >
          <g
            strokeWidth={1.25}
          >
            <path
              d="M0 0h24v24H0z"
              fill="none"
              stroke="none"
            />
            <path
              d="M5 3m0 2a2 2 0 0 1 2 -2h10a2 2 0 0 1 2 2v2a2 2 0 0 1 -2 2h-10a2 2 0 0 1 -2 -2z"
            />
            <path
              d="M19 6h1a2 2 0 0 1 2 2a5 5 0 0 1 -5 5l-5 0v2"
            />
            <path
              d="M10 15m0 1a1 1 0 0 1 1 -1h2a1 1 0 0 1 1 1v4a1 1 0 0 1 -1 1h-2a1 1 0 0 1 -1 -1z"
            />
          </g>
        </svg>,
        "keyTest": [Function],
        "label": "labels.copyStyles",
        "name": "copyStyles",
        "perform": [Function],
        "trackEvent": {
          "category": "element",
        },
      },
      {
        "icon": <svg
          aria-hidden="true"
          className=""
          fill="none"
          focusable="false"
          role="img"
          stroke="currentColor"
          strokeLinecap="round"
          strokeLinejoin="round"
          strokeWidth={2}
          viewBox="0 0 24 24"
        >
          <g
            strokeWidth={1.25}
          >
            <path
              d="M0 0h24v24H0z"
              fill="none"
              stroke="none"
            />
            <path
              d="M5 3m0 2a2 2 0 0 1 2 -2h10a2 2 0 0 1 2 2v2a2 2 0 0 1 -2 2h-10a2 2 0 0 1 -2 -2z"
            />
            <path
              d="M19 6h1a2 2 0 0 1 2 2a5 5 0 0 1 -5 5l-5 0v2"
            />
            <path
              d="M10 15m0 1a1 1 0 0 1 1 -1h2a1 1 0 0 1 1 1v4a1 1 0 0 1 -1 1h-2a1 1 0 0 1 -1 -1z"
            />
          </g>
        </svg>,
        "keyTest": [Function],
        "label": "labels.pasteStyles",
        "name": "pasteStyles",
        "perform": [Function],
        "trackEvent": {
          "category": "element",
        },
      },
      "separator",
      {
        "PanelComponent": [Function],
        "icon": [Function],
        "keyTest": [Function],
        "label": "labels.group",
        "name": "group",
        "perform": [Function],
        "predicate": [Function],
        "trackEvent": {
          "category": "element",
        },
      },
      {
        "label": "labels.unbindText",
        "name": "unbindText",
        "perform": [Function],
        "predicate": [Function],
        "trackEvent": {
          "category": "element",
        },
      },
      {
        "label": "labels.bindText",
        "name": "bindText",
        "perform": [Function],
        "predicate": [Function],
        "trackEvent": {
          "category": "element",
        },
      },
      {
        "label": "labels.createContainerFromText",
        "name": "wrapTextInContainer",
        "perform": [Function],
        "predicate": [Function],
        "trackEvent": {
          "category": "element",
        },
      },
      {
        "PanelComponent": [Function],
        "icon": [Function],
        "keyTest": [Function],
        "label": "labels.ungroup",
        "name": "ungroup",
        "perform": [Function],
        "predicate": [Function],
        "trackEvent": {
          "category": "element",
        },
      },
      "separator",
      {
        "label": "labels.addToLibrary",
        "name": "addToLibrary",
        "perform": [Function],
        "trackEvent": {
          "category": "element",
        },
      },
      "separator",
      {
        "PanelComponent": [Function],
        "icon": <svg
          aria-hidden="true"
          className=""
          fill="none"
          focusable="false"
          role="img"
          stroke="currentColor"
          strokeLinecap="round"
          strokeLinejoin="round"
          viewBox="0 0 20 20"
        >
          <React.Fragment>
            <g
              clipPath="url(#a)"
              stroke="currentColor"
              strokeLinecap="round"
              strokeLinejoin="round"
              strokeWidth="1.25"
            >
              <path
                clipRule="evenodd"
                d="M6.944 12.5H12.5v1.389a1.389 1.389 0 0 1-1.389 1.389H5.556a1.389 1.389 0 0 1-1.39-1.39V8.334a1.389 1.389 0 0 1 1.39-1.389h1.388"
                fill="currentColor"
                fillRule="evenodd"
              />
              <path
                d="M13.889 4.167H8.333c-.767 0-1.389.621-1.389 1.389v5.555c0 .767.622 1.389 1.39 1.389h5.555c.767 0 1.389-.622 1.389-1.389V5.556c0-.768-.622-1.39-1.39-1.39Z"
              />
            </g>
            <defs>
              <clipPath
                id="a"
              >
                <path
                  d="M0 0h20v20H0z"
                  fill="#fff"
                />
              </clipPath>
            </defs>
          </React.Fragment>
        </svg>,
        "keyPriority": 40,
        "keyTest": [Function],
        "label": "labels.sendBackward",
        "name": "sendBackward",
        "perform": [Function],
        "trackEvent": {
          "category": "element",
        },
      },
      {
        "PanelComponent": [Function],
        "icon": <svg
          aria-hidden="true"
          className=""
          fill="none"
          focusable="false"
          role="img"
          stroke="currentColor"
          strokeLinecap="round"
          strokeLinejoin="round"
          viewBox="0 0 20 20"
        >
          <React.Fragment>
            <g
              clipPath="url(#a)"
              stroke="currentColor"
              strokeLinecap="round"
              strokeLinejoin="round"
              strokeWidth="1.25"
            >
              <path
                d="M13.889 4.167H8.333c-.767 0-1.389.622-1.389 1.389v5.555c0 .767.622 1.389 1.39 1.389h5.555c.767 0 1.389-.622 1.389-1.389V5.556c0-.767-.622-1.39-1.39-1.39Z"
                fill="currentColor"
              />
              <path
                d="M12.5 12.5v1.389a1.389 1.389 0 0 1-1.389 1.389H5.556a1.389 1.389 0 0 1-1.39-1.39V8.334a1.389 1.389 0 0 1 1.39-1.389h1.388"
              />
            </g>
            <defs>
              <clipPath
                id="a"
              >
                <path
                  d="M0 0h20v20H0z"
                  fill="#fff"
                />
              </clipPath>
            </defs>
          </React.Fragment>
        </svg>,
        "keyPriority": 40,
        "keyTest": [Function],
        "label": "labels.bringForward",
        "name": "bringForward",
        "perform": [Function],
        "trackEvent": {
          "category": "element",
        },
      },
      {
        "PanelComponent": [Function],
        "icon": <svg
          aria-hidden="true"
          className=""
          fill="none"
          focusable="false"
          role="img"
          stroke="currentColor"
          strokeLinecap="round"
          strokeLinejoin="round"
          viewBox="0 0 20 20"
        >
          <React.Fragment>
            <g
              clipPath="url(#a)"
            >
              <path
                d="M5.441 9.792h2.451a2.316 2.316 0 0 1 2.316 2.316v2.45a2.316 2.316 0 0 1-2.316 2.317h-2.45a2.316 2.316 0 0 1-2.317-2.316v-2.451a2.316 2.316 0 0 1 2.316-2.316Z"
                stroke="currentColor"
                strokeWidth="1.25"
              />
              <path
                d="M5.441 9.792h2.451a2.316 2.316 0 0 1 2.316 2.316v2.45a2.316 2.316 0 0 1-2.316 2.317h-2.45a2.316 2.316 0 0 1-2.317-2.316v-2.451a2.316 2.316 0 0 1 2.316-2.316Z"
                stroke="currentColor"
                strokeWidth="1.25"
              />
              <mask
                fill="#fff"
                id="SendToBackIcon"
              >
                <path
                  clipRule="evenodd"
                  d="M9.167 5.833v2.06a2.941 2.941 0 0 0 2.94 2.94h2.06v.393a2.941 2.941 0 0 1-2.941 2.94h-.393v-2.058a2.941 2.941 0 0 0-2.94-2.941h-2.06v-.393a2.941 2.941 0 0 1 2.942-2.94h.392Z"
                  fillRule="evenodd"
                />
              </mask>
              <path
                clipRule="evenodd"
                d="M9.167 5.833v2.06a2.941 2.941 0 0 0 2.94 2.94h2.06v.393a2.941 2.941 0 0 1-2.941 2.94h-.393v-2.058a2.941 2.941 0 0 0-2.94-2.941h-2.06v-.393a2.941 2.941 0 0 1 2.942-2.94h.392Z"
                fill="currentColor"
                fillRule="evenodd"
              />
              <path
                d="M9.167 5.833h1.25v-1.25h-1.25v1.25Zm5 5h1.25v-1.25h-1.25v1.25Zm-3.334 3.334h-1.25v1.25h1.25v-1.25Zm-5-5h-1.25v1.25h1.25v-1.25Zm2.084-3.334v2.06h2.5v-2.06h-2.5Zm0 2.06a4.191 4.191 0 0 0 4.19 4.19v-2.5a1.691 1.691 0 0 1-1.69-1.69h-2.5Zm4.19 4.19h2.06v-2.5h-2.06v2.5Zm.81-1.25v.393h2.5v-.393h-2.5Zm0 .393c0 .933-.758 1.69-1.691 1.69v2.5a4.191 4.191 0 0 0 4.19-4.19h-2.5Zm-1.691 1.69h-.393v2.5h.393v-2.5Zm.857 1.25v-2.058h-2.5v2.059h2.5Zm0-2.058a4.191 4.191 0 0 0-4.19-4.191v2.5c.933 0 1.69.757 1.69 1.69h2.5Zm-4.19-4.191h-2.06v2.5h2.06v-2.5Zm-.81 1.25v-.393h-2.5v.393h2.5Zm0-.393c0-.934.758-1.69 1.692-1.69v-2.5a4.191 4.191 0 0 0-4.192 4.19h2.5Zm1.692-1.69h.392v-2.5h-.392v2.5Z"
                fill="currentColor"
                mask="url(#SendToBackIcon)"
              />
              <path
                d="M12.108 3.125h2.45a2.316 2.316 0 0 1 2.317 2.316v2.451a2.316 2.316 0 0 1-2.316 2.316h-2.451a2.316 2.316 0 0 1-2.316-2.316v-2.45a2.316 2.316 0 0 1 2.316-2.317Z"
                stroke="currentColor"
                strokeWidth="1.25"
              />
            </g>
            <defs>
              <clipPath
                id="a"
              >
                <path
                  d="M0 0h20v20H0z"
                  fill="#fff"
                />
              </clipPath>
            </defs>
          </React.Fragment>
        </svg>,
        "keyTest": [Function],
        "label": "labels.sendToBack",
        "name": "sendToBack",
        "perform": [Function],
        "trackEvent": {
          "category": "element",
        },
      },
      {
        "PanelComponent": [Function],
        "icon": <svg
          aria-hidden="true"
          className=""
          fill="none"
          focusable="false"
          role="img"
          stroke="currentColor"
          strokeLinecap="round"
          strokeLinejoin="round"
          viewBox="0 0 20 20"
        >
          <React.Fragment>
            <g
              clipPath="url(#a)"
              stroke="currentColor"
              strokeWidth="1.25"
            >
              <path
                d="M8.775 6.458h2.45a2.316 2.316 0 0 1 2.317 2.316v2.452a2.316 2.316 0 0 1-2.316 2.316H8.774a2.316 2.316 0 0 1-2.317-2.316V8.774a2.316 2.316 0 0 1 2.317-2.316Z"
                fill="currentColor"
              />
              <path
                d="M5.441 9.792h2.451a2.316 2.316 0 0 1 2.316 2.316v2.45a2.316 2.316 0 0 1-2.316 2.317h-2.45a2.316 2.316 0 0 1-2.317-2.316v-2.451a2.316 2.316 0 0 1 2.316-2.316ZM12.108 3.125h2.45a2.316 2.316 0 0 1 2.317 2.316v2.451a2.316 2.316 0 0 1-2.316 2.316h-2.451a2.316 2.316 0 0 1-2.316-2.316v-2.45a2.316 2.316 0 0 1 2.316-2.317Z"
              />
            </g>
            <defs>
              <clipPath
                id="a"
              >
                <path
                  d="M0 0h20v20H0z"
                  fill="#fff"
                />
              </clipPath>
            </defs>
          </React.Fragment>
        </svg>,
        "keyTest": [Function],
        "label": "labels.bringToFront",
        "name": "bringToFront",
        "perform": [Function],
        "trackEvent": {
          "category": "element",
        },
      },
      "separator",
      {
        "icon": <svg
          aria-hidden="true"
          className=""
          fill="none"
          focusable="false"
          role="img"
          stroke="currentColor"
          strokeLinecap="round"
          strokeLinejoin="round"
          strokeWidth={2}
          viewBox="0 0 24 24"
        >
          <g
            strokeWidth={1.25}
          >
            <path
              d="M0 0h24v24H0z"
              fill="none"
              stroke="none"
            />
            <path
              d="M12 3l0 18"
            />
            <path
              d="M16 7l0 10l5 0l-5 -10"
            />
            <path
              d="M8 7l0 10l-5 0l5 -10"
            />
          </g>
        </svg>,
        "keyTest": [Function],
        "label": "labels.flipHorizontal",
        "name": "flipHorizontal",
        "perform": [Function],
        "trackEvent": {
          "category": "element",
        },
      },
      {
        "icon": <svg
          aria-hidden="true"
          className=""
          fill="none"
          focusable="false"
          role="img"
          stroke="currentColor"
          strokeLinecap="round"
          strokeLinejoin="round"
          strokeWidth={2}
          viewBox="0 0 24 24"
        >
          <g
            strokeWidth={1.25}
          >
            <path
              d="M0 0h24v24H0z"
              fill="none"
              stroke="none"
            />
            <path
              d="M3 12l18 0"
            />
            <path
              d="M7 16l10 0l-10 5l0 -5"
            />
            <path
              d="M7 8l10 0l-10 -5l0 5"
            />
          </g>
        </svg>,
        "keyTest": [Function],
        "label": "labels.flipVertical",
        "name": "flipVertical",
        "perform": [Function],
        "trackEvent": {
          "category": "element",
        },
      },
      "separator",
      {
        "category": "Elements",
        "label": [Function],
        "name": "toggleLinearEditor",
        "perform": [Function],
        "predicate": [Function],
        "trackEvent": {
          "category": "element",
        },
      },
      {
        "PanelComponent": [Function],
        "icon": <svg
          aria-hidden="true"
          className=""
          fill="none"
          focusable="false"
          role="img"
          stroke="currentColor"
          strokeLinecap="round"
          strokeLinejoin="round"
          viewBox="0 0 20 20"
        >
          <g
            strokeWidth="1.25"
          >
            <path
              d="M8.333 11.667a2.917 2.917 0 0 0 4.167 0l3.333-3.334a2.946 2.946 0 1 0-4.166-4.166l-.417.416"
            />
            <path
              d="M11.667 8.333a2.917 2.917 0 0 0-4.167 0l-3.333 3.334a2.946 2.946 0 0 0 4.166 4.166l.417-.416"
            />
          </g>
        </svg>,
        "keyTest": [Function],
        "label": [Function],
        "name": "hyperlink",
        "perform": [Function],
        "predicate": [Function],
        "trackEvent": {
          "action": "click",
          "category": "hyperlink",
        },
      },
      {
        "PanelComponent": [Function],
        "icon": <svg
          aria-hidden="true"
          className=""
          fill="none"
          focusable="false"
          role="img"
          stroke="currentColor"
          strokeLinecap="round"
          strokeLinejoin="round"
          viewBox="0 0 20 20"
        >
          <g
            strokeWidth="1.25"
          >
            <path
              d="M14.375 6.458H8.958a2.5 2.5 0 0 0-2.5 2.5v5.417a2.5 2.5 0 0 0 2.5 2.5h5.417a2.5 2.5 0 0 0 2.5-2.5V8.958a2.5 2.5 0 0 0-2.5-2.5Z"
            />
            <path
              clipRule="evenodd"
              d="M11.667 3.125c.517 0 .986.21 1.325.55.34.338.55.807.55 1.325v1.458H8.333c-.485 0-.927.185-1.26.487-.343.312-.57.75-.609 1.24l-.005 5.357H5a1.87 1.87 0 0 1-1.326-.55 1.87 1.87 0 0 1-.549-1.325V5c0-.518.21-.987.55-1.326.338-.34.807-.549 1.325-.549h6.667Z"
            />
          </g>
        </svg>,
        "keyTest": [Function],
        "label": "labels.duplicateSelection",
        "name": "duplicateSelection",
        "perform": [Function],
        "trackEvent": {
          "category": "element",
        },
      },
      {
        "icon": [Function],
        "keyTest": [Function],
        "label": [Function],
        "name": "toggleElementLock",
        "perform": [Function],
        "predicate": [Function],
        "trackEvent": {
          "category": "element",
        },
      },
      "separator",
      {
        "PanelComponent": [Function],
        "icon": <svg
          aria-hidden="true"
          className=""
          fill="none"
          focusable="false"
          role="img"
          stroke="currentColor"
          strokeLinecap="round"
          strokeLinejoin="round"
          viewBox="0 0 20 20"
        >
          <path
            d="M3.333 5.833h13.334M8.333 9.167v5M11.667 9.167v5M4.167 5.833l.833 10c0 .92.746 1.667 1.667 1.667h6.666c.92 0 1.667-.746 1.667-1.667l.833-10M7.5 5.833v-2.5c0-.46.373-.833.833-.833h3.334c.46 0 .833.373.833.833v2.5"
            strokeWidth="1.25"
          />
        </svg>,
        "keyTest": [Function],
        "label": "labels.delete",
        "name": "deleteSelectedElements",
        "perform": [Function],
        "trackEvent": {
          "action": "delete",
          "category": "element",
        },
      },
    ],
    "left": 30,
    "top": 40,
  },
  "currentChartType": "bar",
  "currentItemBackgroundColor": "transparent",
  "currentItemEndArrowhead": "arrow",
  "currentItemFillStyle": "solid",
  "currentItemFontFamily": 1,
  "currentItemFontSize": 20,
  "currentItemOpacity": 100,
  "currentItemRoughness": 1,
  "currentItemRoundness": "round",
  "currentItemStartArrowhead": null,
  "currentItemStrokeColor": "#1e1e1e",
  "currentItemStrokeStyle": "solid",
  "currentItemStrokeWidth": 2,
  "currentItemTextAlign": "left",
  "cursorButton": "up",
  "defaultSidebarDockedPreference": false,
  "draggingElement": null,
  "editingElement": null,
  "editingFrame": null,
  "editingGroupId": null,
  "editingLinearElement": null,
  "elementsToHighlight": null,
  "errorMessage": null,
  "exportBackground": true,
  "exportEmbedScene": false,
  "exportScale": 1,
  "exportWithDarkMode": false,
  "fileHandle": null,
  "followedBy": Set {},
  "frameRendering": {
    "clip": true,
    "enabled": true,
    "name": true,
    "outline": true,
  },
  "frameToHighlight": null,
  "gridSize": null,
  "height": 100,
  "isBindingEnabled": true,
  "isLoading": false,
  "isResizing": false,
  "isRotating": false,
  "lastPointerDownWith": "mouse",
  "multiElement": null,
  "name": "Untitled-201933152653",
  "objectsSnapModeEnabled": false,
  "offsetLeft": 20,
  "offsetTop": 10,
  "openDialog": null,
  "openMenu": null,
  "openPopup": null,
  "openSidebar": null,
  "originSnapOffset": {
    "x": 0,
    "y": 0,
  },
  "pasteDialog": {
    "data": null,
    "shown": false,
  },
  "penDetected": false,
  "penMode": false,
  "pendingImageElementId": null,
  "previousSelectedElementIds": {},
  "resizingElement": null,
  "scrollX": 0,
  "scrollY": 0,
  "scrolledOutside": false,
  "selectedElementIds": {
    "id0": true,
    "id1": true,
  },
  "selectedElementsAreBeingDragged": false,
  "selectedGroupIds": {
    "g1": true,
  },
  "selectedLinearElement": null,
  "selectionElement": null,
  "shouldCacheIgnoreZoom": false,
  "showHyperlinkPopup": false,
  "showStats": false,
  "showWelcomeScreen": true,
  "snapLines": [],
  "startBoundElement": null,
  "suggestedBindings": [],
  "theme": "light",
  "toast": null,
  "userToFollow": null,
  "viewBackgroundColor": "#ffffff",
  "viewModeEnabled": false,
  "width": 200,
  "zenModeEnabled": false,
  "zoom": {
    "value": 1,
  },
}
`;

exports[`contextMenu element > right-clicking on a group should select whole group > [end of test] element 0 1`] = `
{
  "angle": 0,
  "backgroundColor": "red",
  "boundElements": null,
  "customData": undefined,
  "fillStyle": "solid",
  "frameId": null,
  "groupIds": [
    "g1",
  ],
  "height": 100,
  "id": "id0",
  "index": "a0",
  "isDeleted": false,
  "link": null,
  "locked": false,
  "opacity": 100,
  "roughness": 1,
  "roundness": {
    "type": 3,
  },
  "seed": 1278240551,
  "strokeColor": "#1e1e1e",
  "strokeStyle": "solid",
  "strokeWidth": 2,
  "type": "rectangle",
  "updated": 1,
  "version": 2,
  "versionNonce": 453191,
  "width": 100,
  "x": 0,
  "y": 0,
}
`;

exports[`contextMenu element > right-clicking on a group should select whole group > [end of test] element 1 1`] = `
{
  "angle": 0,
  "backgroundColor": "red",
  "boundElements": null,
  "customData": undefined,
  "fillStyle": "solid",
  "frameId": null,
  "groupIds": [
    "g1",
  ],
  "height": 100,
  "id": "id1",
  "index": "a1",
  "isDeleted": false,
  "link": null,
  "locked": false,
  "opacity": 100,
  "roughness": 1,
  "roundness": {
    "type": 3,
  },
  "seed": 449462985,
  "strokeColor": "#1e1e1e",
  "strokeStyle": "solid",
  "strokeWidth": 2,
  "type": "rectangle",
  "updated": 1,
  "version": 2,
  "versionNonce": 401146281,
  "width": 100,
  "x": 0,
  "y": 0,
}
`;

exports[`contextMenu element > right-clicking on a group should select whole group > [end of test] history 1`] = `
{
  "recording": false,
  "redoStack": [],
  "stateHistory": [
    {
      "appState": {
        "editingGroupId": null,
        "editingLinearElement": null,
        "name": "Untitled-201933152653",
        "selectedElementIds": {},
        "selectedGroupIds": {},
        "viewBackgroundColor": "#ffffff",
      },
      "elements": [],
    },
  ],
}
`;

exports[`contextMenu element > right-clicking on a group should select whole group > [end of test] number of elements 1`] = `2`;

exports[`contextMenu element > right-clicking on a group should select whole group > [end of test] number of renders 1`] = `5`;

exports[`contextMenu element > selecting 'Add to library' in context menu adds element to library > [end of test] appState 1`] = `
{
  "activeEmbeddable": null,
  "activeTool": {
    "customType": null,
    "lastActiveTool": null,
    "locked": false,
    "type": "selection",
  },
  "collaborators": Map {},
  "contextMenu": null,
  "currentChartType": "bar",
  "currentItemBackgroundColor": "transparent",
  "currentItemEndArrowhead": "arrow",
  "currentItemFillStyle": "solid",
  "currentItemFontFamily": 1,
  "currentItemFontSize": 20,
  "currentItemOpacity": 100,
  "currentItemRoughness": 1,
  "currentItemRoundness": "round",
  "currentItemStartArrowhead": null,
  "currentItemStrokeColor": "#1e1e1e",
  "currentItemStrokeStyle": "solid",
  "currentItemStrokeWidth": 2,
  "currentItemTextAlign": "left",
  "cursorButton": "up",
  "defaultSidebarDockedPreference": false,
  "draggingElement": null,
  "editingElement": null,
  "editingFrame": null,
  "editingGroupId": null,
  "editingLinearElement": null,
  "elementsToHighlight": null,
  "errorMessage": null,
  "exportBackground": true,
  "exportEmbedScene": false,
  "exportScale": 1,
  "exportWithDarkMode": false,
  "fileHandle": null,
  "followedBy": Set {},
  "frameRendering": {
    "clip": true,
    "enabled": true,
    "name": true,
    "outline": true,
  },
  "frameToHighlight": null,
  "gridSize": null,
  "height": 100,
  "isBindingEnabled": true,
  "isLoading": false,
  "isResizing": false,
  "isRotating": false,
  "lastPointerDownWith": "mouse",
  "multiElement": null,
  "name": "Untitled-201933152653",
  "objectsSnapModeEnabled": false,
  "offsetLeft": 20,
  "offsetTop": 10,
  "openDialog": null,
  "openMenu": null,
  "openPopup": null,
  "openSidebar": null,
  "originSnapOffset": null,
  "pasteDialog": {
    "data": null,
    "shown": false,
  },
  "penDetected": false,
  "penMode": false,
  "pendingImageElementId": null,
  "previousSelectedElementIds": {},
  "resizingElement": null,
  "scrollX": 0,
  "scrollY": 0,
  "scrolledOutside": false,
  "selectedElementIds": {
    "id0": true,
  },
  "selectedElementsAreBeingDragged": false,
  "selectedGroupIds": {},
  "selectedLinearElement": null,
  "selectionElement": null,
  "shouldCacheIgnoreZoom": false,
  "showHyperlinkPopup": false,
  "showStats": false,
  "showWelcomeScreen": true,
  "snapLines": [],
  "startBoundElement": null,
  "suggestedBindings": [],
  "theme": "light",
  "toast": {
    "message": "Added to library",
  },
  "userToFollow": null,
  "viewBackgroundColor": "#ffffff",
  "viewModeEnabled": false,
  "width": 200,
  "zenModeEnabled": false,
  "zoom": {
    "value": 1,
  },
}
`;

exports[`contextMenu element > selecting 'Add to library' in context menu adds element to library > [end of test] element 0 1`] = `
{
  "angle": 0,
  "backgroundColor": "transparent",
  "boundElements": null,
  "customData": undefined,
  "fillStyle": "solid",
  "frameId": null,
  "groupIds": [],
  "height": 20,
  "id": "id0",
  "index": "a0",
  "isDeleted": false,
  "link": null,
  "locked": false,
  "opacity": 100,
  "roughness": 1,
  "roundness": {
    "type": 3,
  },
  "seed": 449462985,
  "strokeColor": "#1e1e1e",
  "strokeStyle": "solid",
  "strokeWidth": 2,
  "type": "rectangle",
  "updated": 1,
  "version": 3,
  "versionNonce": 1150084233,
  "width": 20,
  "x": -10,
  "y": 0,
}
`;

exports[`contextMenu element > selecting 'Add to library' in context menu adds element to library > [end of test] history 1`] = `
{
  "recording": false,
  "redoStack": [],
  "stateHistory": [
    {
      "appState": {
        "editingGroupId": null,
        "editingLinearElement": null,
        "name": "Untitled-201933152653",
        "selectedElementIds": {},
        "selectedGroupIds": {},
        "viewBackgroundColor": "#ffffff",
      },
      "elements": [],
    },
    {
      "appState": {
        "editingGroupId": null,
        "editingLinearElement": null,
        "name": "Untitled-201933152653",
        "selectedElementIds": {
          "id0": true,
        },
        "selectedGroupIds": {},
        "viewBackgroundColor": "#ffffff",
      },
      "elements": [
        {
          "angle": 0,
          "backgroundColor": "transparent",
          "boundElements": null,
          "customData": undefined,
          "fillStyle": "solid",
          "frameId": null,
          "groupIds": [],
          "height": 20,
          "id": "id0",
          "index": "a0",
          "isDeleted": false,
          "link": null,
          "locked": false,
          "opacity": 100,
          "roughness": 1,
          "roundness": {
            "type": 3,
          },
          "seed": 449462985,
          "strokeColor": "#1e1e1e",
          "strokeStyle": "solid",
          "strokeWidth": 2,
          "type": "rectangle",
          "updated": 1,
          "version": 3,
          "versionNonce": 1150084233,
          "width": 20,
          "x": -10,
          "y": 0,
        },
      ],
    },
  ],
}
`;

exports[`contextMenu element > selecting 'Add to library' in context menu adds element to library > [end of test] number of elements 1`] = `1`;

exports[`contextMenu element > selecting 'Add to library' in context menu adds element to library > [end of test] number of renders 1`] = `6`;

exports[`contextMenu element > selecting 'Bring forward' in context menu brings element forward > [end of test] appState 1`] = `
{
  "activeEmbeddable": null,
  "activeTool": {
    "customType": null,
    "lastActiveTool": null,
    "locked": false,
    "type": "selection",
  },
  "collaborators": Map {},
  "contextMenu": null,
  "currentChartType": "bar",
  "currentItemBackgroundColor": "transparent",
  "currentItemEndArrowhead": "arrow",
  "currentItemFillStyle": "solid",
  "currentItemFontFamily": 1,
  "currentItemFontSize": 20,
  "currentItemOpacity": 100,
  "currentItemRoughness": 1,
  "currentItemRoundness": "round",
  "currentItemStartArrowhead": null,
  "currentItemStrokeColor": "#1e1e1e",
  "currentItemStrokeStyle": "solid",
  "currentItemStrokeWidth": 2,
  "currentItemTextAlign": "left",
  "cursorButton": "up",
  "defaultSidebarDockedPreference": false,
  "draggingElement": null,
  "editingElement": null,
  "editingFrame": null,
  "editingGroupId": null,
  "editingLinearElement": null,
  "elementsToHighlight": null,
  "errorMessage": null,
  "exportBackground": true,
  "exportEmbedScene": false,
  "exportScale": 1,
  "exportWithDarkMode": false,
  "fileHandle": null,
  "followedBy": Set {},
  "frameRendering": {
    "clip": true,
    "enabled": true,
    "name": true,
    "outline": true,
  },
  "frameToHighlight": null,
  "gridSize": null,
  "height": 100,
  "isBindingEnabled": true,
  "isLoading": false,
  "isResizing": false,
  "isRotating": false,
  "lastPointerDownWith": "mouse",
  "multiElement": null,
  "name": "Untitled-201933152653",
  "objectsSnapModeEnabled": false,
  "offsetLeft": 20,
  "offsetTop": 10,
  "openDialog": null,
  "openMenu": null,
  "openPopup": null,
  "openSidebar": null,
  "originSnapOffset": null,
  "pasteDialog": {
    "data": null,
    "shown": false,
  },
  "penDetected": false,
  "penMode": false,
  "pendingImageElementId": null,
  "previousSelectedElementIds": {},
  "resizingElement": null,
  "scrollX": 0,
  "scrollY": 0,
  "scrolledOutside": false,
  "selectedElementIds": {
    "id0": true,
  },
  "selectedElementsAreBeingDragged": false,
  "selectedGroupIds": {},
  "selectedLinearElement": null,
  "selectionElement": null,
  "shouldCacheIgnoreZoom": false,
  "showHyperlinkPopup": false,
  "showStats": false,
  "showWelcomeScreen": true,
  "snapLines": [],
  "startBoundElement": null,
  "suggestedBindings": [],
  "theme": "light",
  "toast": null,
  "userToFollow": null,
  "viewBackgroundColor": "#ffffff",
  "viewModeEnabled": false,
  "width": 200,
  "zenModeEnabled": false,
  "zoom": {
    "value": 1,
  },
}
`;

exports[`contextMenu element > selecting 'Bring forward' in context menu brings element forward > [end of test] element 0 1`] = `
{
  "angle": 0,
  "backgroundColor": "transparent",
  "boundElements": null,
  "customData": undefined,
  "fillStyle": "solid",
  "frameId": null,
  "groupIds": [],
  "height": 20,
  "id": "id1",
  "index": "a1",
  "isDeleted": false,
  "link": null,
  "locked": false,
  "opacity": 100,
  "roughness": 1,
  "roundness": {
    "type": 3,
  },
  "seed": 1014066025,
  "strokeColor": "#1e1e1e",
  "strokeStyle": "solid",
  "strokeWidth": 2,
  "type": "rectangle",
  "updated": 1,
  "version": 3,
  "versionNonce": 1604849351,
  "width": 20,
  "x": 20,
  "y": 30,
}
`;

exports[`contextMenu element > selecting 'Bring forward' in context menu brings element forward > [end of test] element 1 1`] = `
{
  "angle": 0,
  "backgroundColor": "transparent",
  "boundElements": null,
  "customData": undefined,
  "fillStyle": "solid",
  "frameId": null,
  "groupIds": [],
  "height": 20,
  "id": "id0",
  "index": "a2",
  "isDeleted": false,
  "link": null,
  "locked": false,
  "opacity": 100,
  "roughness": 1,
  "roundness": {
    "type": 3,
  },
  "seed": 449462985,
  "strokeColor": "#1e1e1e",
  "strokeStyle": "solid",
  "strokeWidth": 2,
  "type": "rectangle",
  "updated": 1,
  "version": 4,
  "versionNonce": 23633383,
  "width": 20,
  "x": -10,
  "y": 0,
}
`;

exports[`contextMenu element > selecting 'Bring forward' in context menu brings element forward > [end of test] history 1`] = `
{
  "recording": false,
  "redoStack": [],
  "stateHistory": [
    {
      "appState": {
        "editingGroupId": null,
        "editingLinearElement": null,
        "name": "Untitled-201933152653",
        "selectedElementIds": {},
        "selectedGroupIds": {},
        "viewBackgroundColor": "#ffffff",
      },
      "elements": [],
    },
    {
      "appState": {
        "editingGroupId": null,
        "editingLinearElement": null,
        "name": "Untitled-201933152653",
        "selectedElementIds": {
          "id0": true,
        },
        "selectedGroupIds": {},
        "viewBackgroundColor": "#ffffff",
      },
      "elements": [
        {
          "angle": 0,
          "backgroundColor": "transparent",
          "boundElements": null,
          "customData": undefined,
          "fillStyle": "solid",
          "frameId": null,
          "groupIds": [],
          "height": 20,
          "id": "id0",
          "index": "a0",
          "isDeleted": false,
          "link": null,
          "locked": false,
          "opacity": 100,
          "roughness": 1,
          "roundness": {
            "type": 3,
          },
          "seed": 449462985,
          "strokeColor": "#1e1e1e",
          "strokeStyle": "solid",
          "strokeWidth": 2,
          "type": "rectangle",
          "updated": 1,
          "version": 3,
          "versionNonce": 1150084233,
          "width": 20,
          "x": -10,
          "y": 0,
        },
      ],
    },
    {
      "appState": {
        "editingGroupId": null,
        "editingLinearElement": null,
        "name": "Untitled-201933152653",
        "selectedElementIds": {
          "id1": true,
        },
        "selectedGroupIds": {},
        "viewBackgroundColor": "#ffffff",
      },
      "elements": [
        {
          "angle": 0,
          "backgroundColor": "transparent",
          "boundElements": null,
          "customData": undefined,
          "fillStyle": "solid",
          "frameId": null,
          "groupIds": [],
          "height": 20,
          "id": "id0",
          "index": "a0",
          "isDeleted": false,
          "link": null,
          "locked": false,
          "opacity": 100,
          "roughness": 1,
          "roundness": {
            "type": 3,
          },
          "seed": 449462985,
          "strokeColor": "#1e1e1e",
          "strokeStyle": "solid",
          "strokeWidth": 2,
          "type": "rectangle",
          "updated": 1,
          "version": 3,
          "versionNonce": 1150084233,
          "width": 20,
          "x": -10,
          "y": 0,
        },
        {
          "angle": 0,
          "backgroundColor": "transparent",
          "boundElements": null,
          "customData": undefined,
          "fillStyle": "solid",
          "frameId": null,
          "groupIds": [],
          "height": 20,
          "id": "id1",
          "index": "a1",
          "isDeleted": false,
          "link": null,
          "locked": false,
          "opacity": 100,
          "roughness": 1,
          "roundness": {
            "type": 3,
          },
          "seed": 1014066025,
          "strokeColor": "#1e1e1e",
          "strokeStyle": "solid",
          "strokeWidth": 2,
          "type": "rectangle",
          "updated": 1,
          "version": 3,
          "versionNonce": 1604849351,
          "width": 20,
          "x": 20,
          "y": 30,
        },
      ],
    },
    {
      "appState": {
        "editingGroupId": null,
        "editingLinearElement": null,
        "name": "Untitled-201933152653",
        "selectedElementIds": {
          "id0": true,
        },
        "selectedGroupIds": {},
        "viewBackgroundColor": "#ffffff",
      },
      "elements": [
        {
          "angle": 0,
          "backgroundColor": "transparent",
          "boundElements": null,
          "customData": undefined,
          "fillStyle": "solid",
          "frameId": null,
          "groupIds": [],
          "height": 20,
          "id": "id1",
          "index": "a1",
          "isDeleted": false,
          "link": null,
          "locked": false,
          "opacity": 100,
          "roughness": 1,
          "roundness": {
            "type": 3,
          },
          "seed": 1014066025,
          "strokeColor": "#1e1e1e",
          "strokeStyle": "solid",
          "strokeWidth": 2,
          "type": "rectangle",
          "updated": 1,
          "version": 3,
          "versionNonce": 1604849351,
          "width": 20,
          "x": 20,
          "y": 30,
        },
        {
          "angle": 0,
          "backgroundColor": "transparent",
          "boundElements": null,
          "customData": undefined,
          "fillStyle": "solid",
          "frameId": null,
          "groupIds": [],
          "height": 20,
          "id": "id0",
          "index": "a2",
          "isDeleted": false,
          "link": null,
          "locked": false,
          "opacity": 100,
          "roughness": 1,
          "roundness": {
            "type": 3,
          },
          "seed": 449462985,
          "strokeColor": "#1e1e1e",
          "strokeStyle": "solid",
          "strokeWidth": 2,
          "type": "rectangle",
          "updated": 1,
          "version": 4,
          "versionNonce": 23633383,
          "width": 20,
          "x": -10,
          "y": 0,
        },
      ],
    },
  ],
}
`;

exports[`contextMenu element > selecting 'Bring forward' in context menu brings element forward > [end of test] number of elements 1`] = `2`;

exports[`contextMenu element > selecting 'Bring forward' in context menu brings element forward > [end of test] number of renders 1`] = `12`;

exports[`contextMenu element > selecting 'Bring to front' in context menu brings element to front > [end of test] appState 1`] = `
{
  "activeEmbeddable": null,
  "activeTool": {
    "customType": null,
    "lastActiveTool": null,
    "locked": false,
    "type": "selection",
  },
  "collaborators": Map {},
  "contextMenu": null,
  "currentChartType": "bar",
  "currentItemBackgroundColor": "transparent",
  "currentItemEndArrowhead": "arrow",
  "currentItemFillStyle": "solid",
  "currentItemFontFamily": 1,
  "currentItemFontSize": 20,
  "currentItemOpacity": 100,
  "currentItemRoughness": 1,
  "currentItemRoundness": "round",
  "currentItemStartArrowhead": null,
  "currentItemStrokeColor": "#1e1e1e",
  "currentItemStrokeStyle": "solid",
  "currentItemStrokeWidth": 2,
  "currentItemTextAlign": "left",
  "cursorButton": "up",
  "defaultSidebarDockedPreference": false,
  "draggingElement": null,
  "editingElement": null,
  "editingFrame": null,
  "editingGroupId": null,
  "editingLinearElement": null,
  "elementsToHighlight": null,
  "errorMessage": null,
  "exportBackground": true,
  "exportEmbedScene": false,
  "exportScale": 1,
  "exportWithDarkMode": false,
  "fileHandle": null,
  "followedBy": Set {},
  "frameRendering": {
    "clip": true,
    "enabled": true,
    "name": true,
    "outline": true,
  },
  "frameToHighlight": null,
  "gridSize": null,
  "height": 100,
  "isBindingEnabled": true,
  "isLoading": false,
  "isResizing": false,
  "isRotating": false,
  "lastPointerDownWith": "mouse",
  "multiElement": null,
  "name": "Untitled-201933152653",
  "objectsSnapModeEnabled": false,
  "offsetLeft": 20,
  "offsetTop": 10,
  "openDialog": null,
  "openMenu": null,
  "openPopup": null,
  "openSidebar": null,
  "originSnapOffset": null,
  "pasteDialog": {
    "data": null,
    "shown": false,
  },
  "penDetected": false,
  "penMode": false,
  "pendingImageElementId": null,
  "previousSelectedElementIds": {},
  "resizingElement": null,
  "scrollX": 0,
  "scrollY": 0,
  "scrolledOutside": false,
  "selectedElementIds": {
    "id0": true,
  },
  "selectedElementsAreBeingDragged": false,
  "selectedGroupIds": {},
  "selectedLinearElement": null,
  "selectionElement": null,
  "shouldCacheIgnoreZoom": false,
  "showHyperlinkPopup": false,
  "showStats": false,
  "showWelcomeScreen": true,
  "snapLines": [],
  "startBoundElement": null,
  "suggestedBindings": [],
  "theme": "light",
  "toast": null,
  "userToFollow": null,
  "viewBackgroundColor": "#ffffff",
  "viewModeEnabled": false,
  "width": 200,
  "zenModeEnabled": false,
  "zoom": {
    "value": 1,
  },
}
`;

exports[`contextMenu element > selecting 'Bring to front' in context menu brings element to front > [end of test] element 0 1`] = `
{
  "angle": 0,
  "backgroundColor": "transparent",
  "boundElements": null,
  "customData": undefined,
  "fillStyle": "solid",
  "frameId": null,
  "groupIds": [],
  "height": 20,
  "id": "id1",
  "index": "a1",
  "isDeleted": false,
  "link": null,
  "locked": false,
  "opacity": 100,
  "roughness": 1,
  "roundness": {
    "type": 3,
  },
  "seed": 1014066025,
  "strokeColor": "#1e1e1e",
  "strokeStyle": "solid",
  "strokeWidth": 2,
  "type": "rectangle",
  "updated": 1,
  "version": 3,
  "versionNonce": 1604849351,
  "width": 20,
  "x": 20,
  "y": 30,
}
`;

exports[`contextMenu element > selecting 'Bring to front' in context menu brings element to front > [end of test] element 1 1`] = `
{
  "angle": 0,
  "backgroundColor": "transparent",
  "boundElements": null,
  "customData": undefined,
  "fillStyle": "solid",
  "frameId": null,
  "groupIds": [],
  "height": 20,
  "id": "id0",
  "index": "a2",
  "isDeleted": false,
  "link": null,
  "locked": false,
  "opacity": 100,
  "roughness": 1,
  "roundness": {
    "type": 3,
  },
  "seed": 449462985,
  "strokeColor": "#1e1e1e",
  "strokeStyle": "solid",
  "strokeWidth": 2,
  "type": "rectangle",
  "updated": 1,
  "version": 4,
  "versionNonce": 23633383,
  "width": 20,
  "x": -10,
  "y": 0,
}
`;

exports[`contextMenu element > selecting 'Bring to front' in context menu brings element to front > [end of test] history 1`] = `
{
  "recording": false,
  "redoStack": [],
  "stateHistory": [
    {
      "appState": {
        "editingGroupId": null,
        "editingLinearElement": null,
        "name": "Untitled-201933152653",
        "selectedElementIds": {},
        "selectedGroupIds": {},
        "viewBackgroundColor": "#ffffff",
      },
      "elements": [],
    },
    {
      "appState": {
        "editingGroupId": null,
        "editingLinearElement": null,
        "name": "Untitled-201933152653",
        "selectedElementIds": {
          "id0": true,
        },
        "selectedGroupIds": {},
        "viewBackgroundColor": "#ffffff",
      },
      "elements": [
        {
          "angle": 0,
          "backgroundColor": "transparent",
          "boundElements": null,
          "customData": undefined,
          "fillStyle": "solid",
          "frameId": null,
          "groupIds": [],
          "height": 20,
          "id": "id0",
          "index": "a0",
          "isDeleted": false,
          "link": null,
          "locked": false,
          "opacity": 100,
          "roughness": 1,
          "roundness": {
            "type": 3,
          },
          "seed": 449462985,
          "strokeColor": "#1e1e1e",
          "strokeStyle": "solid",
          "strokeWidth": 2,
          "type": "rectangle",
          "updated": 1,
          "version": 3,
          "versionNonce": 1150084233,
          "width": 20,
          "x": -10,
          "y": 0,
        },
      ],
    },
    {
      "appState": {
        "editingGroupId": null,
        "editingLinearElement": null,
        "name": "Untitled-201933152653",
        "selectedElementIds": {
          "id1": true,
        },
        "selectedGroupIds": {},
        "viewBackgroundColor": "#ffffff",
      },
      "elements": [
        {
          "angle": 0,
          "backgroundColor": "transparent",
          "boundElements": null,
          "customData": undefined,
          "fillStyle": "solid",
          "frameId": null,
          "groupIds": [],
          "height": 20,
          "id": "id0",
          "index": "a0",
          "isDeleted": false,
          "link": null,
          "locked": false,
          "opacity": 100,
          "roughness": 1,
          "roundness": {
            "type": 3,
          },
          "seed": 449462985,
          "strokeColor": "#1e1e1e",
          "strokeStyle": "solid",
          "strokeWidth": 2,
          "type": "rectangle",
          "updated": 1,
          "version": 3,
          "versionNonce": 1150084233,
          "width": 20,
          "x": -10,
          "y": 0,
        },
        {
          "angle": 0,
          "backgroundColor": "transparent",
          "boundElements": null,
          "customData": undefined,
          "fillStyle": "solid",
          "frameId": null,
          "groupIds": [],
          "height": 20,
          "id": "id1",
          "index": "a1",
          "isDeleted": false,
          "link": null,
          "locked": false,
          "opacity": 100,
          "roughness": 1,
          "roundness": {
            "type": 3,
          },
          "seed": 1014066025,
          "strokeColor": "#1e1e1e",
          "strokeStyle": "solid",
          "strokeWidth": 2,
          "type": "rectangle",
          "updated": 1,
          "version": 3,
          "versionNonce": 1604849351,
          "width": 20,
          "x": 20,
          "y": 30,
        },
      ],
    },
    {
      "appState": {
        "editingGroupId": null,
        "editingLinearElement": null,
        "name": "Untitled-201933152653",
        "selectedElementIds": {
          "id0": true,
        },
        "selectedGroupIds": {},
        "viewBackgroundColor": "#ffffff",
      },
      "elements": [
        {
          "angle": 0,
          "backgroundColor": "transparent",
          "boundElements": null,
          "customData": undefined,
          "fillStyle": "solid",
          "frameId": null,
          "groupIds": [],
          "height": 20,
          "id": "id1",
          "index": "a1",
          "isDeleted": false,
          "link": null,
          "locked": false,
          "opacity": 100,
          "roughness": 1,
          "roundness": {
            "type": 3,
          },
          "seed": 1014066025,
          "strokeColor": "#1e1e1e",
          "strokeStyle": "solid",
          "strokeWidth": 2,
          "type": "rectangle",
          "updated": 1,
          "version": 3,
          "versionNonce": 1604849351,
          "width": 20,
          "x": 20,
          "y": 30,
        },
        {
          "angle": 0,
          "backgroundColor": "transparent",
          "boundElements": null,
          "customData": undefined,
          "fillStyle": "solid",
          "frameId": null,
          "groupIds": [],
          "height": 20,
          "id": "id0",
          "index": "a2",
          "isDeleted": false,
          "link": null,
          "locked": false,
          "opacity": 100,
          "roughness": 1,
          "roundness": {
            "type": 3,
          },
          "seed": 449462985,
          "strokeColor": "#1e1e1e",
          "strokeStyle": "solid",
          "strokeWidth": 2,
          "type": "rectangle",
          "updated": 1,
          "version": 4,
          "versionNonce": 23633383,
          "width": 20,
          "x": -10,
          "y": 0,
        },
      ],
    },
  ],
}
`;

exports[`contextMenu element > selecting 'Bring to front' in context menu brings element to front > [end of test] number of elements 1`] = `2`;

exports[`contextMenu element > selecting 'Bring to front' in context menu brings element to front > [end of test] number of renders 1`] = `12`;

exports[`contextMenu element > selecting 'Copy styles' in context menu copies styles > [end of test] appState 1`] = `
{
  "activeEmbeddable": null,
  "activeTool": {
    "customType": null,
    "lastActiveTool": null,
    "locked": false,
    "type": "selection",
  },
  "collaborators": Map {},
  "contextMenu": null,
  "currentChartType": "bar",
  "currentItemBackgroundColor": "transparent",
  "currentItemEndArrowhead": "arrow",
  "currentItemFillStyle": "solid",
  "currentItemFontFamily": 1,
  "currentItemFontSize": 20,
  "currentItemOpacity": 100,
  "currentItemRoughness": 1,
  "currentItemRoundness": "round",
  "currentItemStartArrowhead": null,
  "currentItemStrokeColor": "#1e1e1e",
  "currentItemStrokeStyle": "solid",
  "currentItemStrokeWidth": 2,
  "currentItemTextAlign": "left",
  "cursorButton": "up",
  "defaultSidebarDockedPreference": false,
  "draggingElement": null,
  "editingElement": null,
  "editingFrame": null,
  "editingGroupId": null,
  "editingLinearElement": null,
  "elementsToHighlight": null,
  "errorMessage": null,
  "exportBackground": true,
  "exportEmbedScene": false,
  "exportScale": 1,
  "exportWithDarkMode": false,
  "fileHandle": null,
  "followedBy": Set {},
  "frameRendering": {
    "clip": true,
    "enabled": true,
    "name": true,
    "outline": true,
  },
  "frameToHighlight": null,
  "gridSize": null,
  "height": 100,
  "isBindingEnabled": true,
  "isLoading": false,
  "isResizing": false,
  "isRotating": false,
  "lastPointerDownWith": "mouse",
  "multiElement": null,
  "name": "Untitled-201933152653",
  "objectsSnapModeEnabled": false,
  "offsetLeft": 20,
  "offsetTop": 10,
  "openDialog": null,
  "openMenu": null,
  "openPopup": null,
  "openSidebar": null,
  "originSnapOffset": null,
  "pasteDialog": {
    "data": null,
    "shown": false,
  },
  "penDetected": false,
  "penMode": false,
  "pendingImageElementId": null,
  "previousSelectedElementIds": {},
  "resizingElement": null,
  "scrollX": 0,
  "scrollY": 0,
  "scrolledOutside": false,
  "selectedElementIds": {
    "id0": true,
  },
  "selectedElementsAreBeingDragged": false,
  "selectedGroupIds": {},
  "selectedLinearElement": null,
  "selectionElement": null,
  "shouldCacheIgnoreZoom": false,
  "showHyperlinkPopup": false,
  "showStats": false,
  "showWelcomeScreen": true,
  "snapLines": [],
  "startBoundElement": null,
  "suggestedBindings": [],
  "theme": "light",
  "toast": {
    "message": "Copied styles.",
  },
  "userToFollow": null,
  "viewBackgroundColor": "#ffffff",
  "viewModeEnabled": false,
  "width": 200,
  "zenModeEnabled": false,
  "zoom": {
    "value": 1,
  },
}
`;

exports[`contextMenu element > selecting 'Copy styles' in context menu copies styles > [end of test] element 0 1`] = `
{
  "angle": 0,
  "backgroundColor": "transparent",
  "boundElements": null,
  "customData": undefined,
  "fillStyle": "solid",
  "frameId": null,
  "groupIds": [],
  "height": 20,
  "id": "id0",
  "index": "a0",
  "isDeleted": false,
  "link": null,
  "locked": false,
  "opacity": 100,
  "roughness": 1,
  "roundness": {
    "type": 3,
  },
  "seed": 449462985,
  "strokeColor": "#1e1e1e",
  "strokeStyle": "solid",
  "strokeWidth": 2,
  "type": "rectangle",
  "updated": 1,
  "version": 3,
  "versionNonce": 1150084233,
  "width": 20,
  "x": -10,
  "y": 0,
}
`;

exports[`contextMenu element > selecting 'Copy styles' in context menu copies styles > [end of test] history 1`] = `
{
  "recording": false,
  "redoStack": [],
  "stateHistory": [
    {
      "appState": {
        "editingGroupId": null,
        "editingLinearElement": null,
        "name": "Untitled-201933152653",
        "selectedElementIds": {},
        "selectedGroupIds": {},
        "viewBackgroundColor": "#ffffff",
      },
      "elements": [],
    },
    {
      "appState": {
        "editingGroupId": null,
        "editingLinearElement": null,
        "name": "Untitled-201933152653",
        "selectedElementIds": {
          "id0": true,
        },
        "selectedGroupIds": {},
        "viewBackgroundColor": "#ffffff",
      },
      "elements": [
        {
          "angle": 0,
          "backgroundColor": "transparent",
          "boundElements": null,
          "customData": undefined,
          "fillStyle": "solid",
          "frameId": null,
          "groupIds": [],
          "height": 20,
          "id": "id0",
          "index": "a0",
          "isDeleted": false,
          "link": null,
          "locked": false,
          "opacity": 100,
          "roughness": 1,
          "roundness": {
            "type": 3,
          },
          "seed": 449462985,
          "strokeColor": "#1e1e1e",
          "strokeStyle": "solid",
          "strokeWidth": 2,
          "type": "rectangle",
          "updated": 1,
          "version": 3,
          "versionNonce": 1150084233,
          "width": 20,
          "x": -10,
          "y": 0,
        },
      ],
    },
  ],
}
`;

exports[`contextMenu element > selecting 'Copy styles' in context menu copies styles > [end of test] number of elements 1`] = `1`;

exports[`contextMenu element > selecting 'Copy styles' in context menu copies styles > [end of test] number of renders 1`] = `6`;

exports[`contextMenu element > selecting 'Delete' in context menu deletes element > [end of test] appState 1`] = `
{
  "activeEmbeddable": null,
  "activeTool": {
    "customType": null,
    "lastActiveTool": null,
    "locked": false,
    "type": "selection",
  },
  "collaborators": Map {},
  "contextMenu": null,
  "currentChartType": "bar",
  "currentItemBackgroundColor": "transparent",
  "currentItemEndArrowhead": "arrow",
  "currentItemFillStyle": "solid",
  "currentItemFontFamily": 1,
  "currentItemFontSize": 20,
  "currentItemOpacity": 100,
  "currentItemRoughness": 1,
  "currentItemRoundness": "round",
  "currentItemStartArrowhead": null,
  "currentItemStrokeColor": "#1e1e1e",
  "currentItemStrokeStyle": "solid",
  "currentItemStrokeWidth": 2,
  "currentItemTextAlign": "left",
  "cursorButton": "up",
  "defaultSidebarDockedPreference": false,
  "draggingElement": null,
  "editingElement": null,
  "editingFrame": null,
  "editingGroupId": null,
  "editingLinearElement": null,
  "elementsToHighlight": null,
  "errorMessage": null,
  "exportBackground": true,
  "exportEmbedScene": false,
  "exportScale": 1,
  "exportWithDarkMode": false,
  "fileHandle": null,
  "followedBy": Set {},
  "frameRendering": {
    "clip": true,
    "enabled": true,
    "name": true,
    "outline": true,
  },
  "frameToHighlight": null,
  "gridSize": null,
  "height": 100,
  "isBindingEnabled": true,
  "isLoading": false,
  "isResizing": false,
  "isRotating": false,
  "lastPointerDownWith": "mouse",
  "multiElement": null,
  "name": "Untitled-201933152653",
  "objectsSnapModeEnabled": false,
  "offsetLeft": 20,
  "offsetTop": 10,
  "openDialog": null,
  "openMenu": null,
  "openPopup": null,
  "openSidebar": null,
  "originSnapOffset": null,
  "pasteDialog": {
    "data": null,
    "shown": false,
  },
  "penDetected": false,
  "penMode": false,
  "pendingImageElementId": null,
  "previousSelectedElementIds": {},
  "resizingElement": null,
  "scrollX": 0,
  "scrollY": 0,
  "scrolledOutside": false,
  "selectedElementIds": {},
  "selectedElementsAreBeingDragged": false,
  "selectedGroupIds": {},
  "selectedLinearElement": null,
  "selectionElement": null,
  "shouldCacheIgnoreZoom": false,
  "showHyperlinkPopup": false,
  "showStats": false,
  "showWelcomeScreen": true,
  "snapLines": [],
  "startBoundElement": null,
  "suggestedBindings": [],
  "theme": "light",
  "toast": null,
  "userToFollow": null,
  "viewBackgroundColor": "#ffffff",
  "viewModeEnabled": false,
  "width": 200,
  "zenModeEnabled": false,
  "zoom": {
    "value": 1,
  },
}
`;

exports[`contextMenu element > selecting 'Delete' in context menu deletes element > [end of test] element 0 1`] = `
{
  "angle": 0,
  "backgroundColor": "transparent",
  "boundElements": null,
  "customData": undefined,
  "fillStyle": "solid",
  "frameId": null,
  "groupIds": [],
  "height": 20,
  "id": "id0",
  "index": "a0",
  "isDeleted": true,
  "link": null,
  "locked": false,
  "opacity": 100,
  "roughness": 1,
  "roundness": {
    "type": 3,
  },
  "seed": 1278240551,
  "strokeColor": "#1e1e1e",
  "strokeStyle": "solid",
  "strokeWidth": 2,
  "type": "rectangle",
  "updated": 1,
<<<<<<< HEAD
  "version": 4,
  "versionNonce": 1014066025,
=======
  "version": 3,
  "versionNonce": 2019559783,
>>>>>>> bbdcd30a
  "width": 20,
  "x": -10,
  "y": 0,
}
`;

exports[`contextMenu element > selecting 'Delete' in context menu deletes element > [end of test] history 1`] = `
{
  "recording": false,
  "redoStack": [],
  "stateHistory": [
    {
      "appState": {
        "editingGroupId": null,
        "editingLinearElement": null,
        "name": "Untitled-201933152653",
        "selectedElementIds": {},
        "selectedGroupIds": {},
        "viewBackgroundColor": "#ffffff",
      },
      "elements": [],
    },
    {
      "appState": {
        "editingGroupId": null,
        "editingLinearElement": null,
        "name": "Untitled-201933152653",
        "selectedElementIds": {
          "id0": true,
        },
        "selectedGroupIds": {},
        "viewBackgroundColor": "#ffffff",
      },
      "elements": [
        {
          "angle": 0,
          "backgroundColor": "transparent",
          "boundElements": null,
          "customData": undefined,
          "fillStyle": "solid",
          "frameId": null,
          "groupIds": [],
          "height": 20,
          "id": "id0",
          "index": "a0",
          "isDeleted": false,
          "link": null,
          "locked": false,
          "opacity": 100,
          "roughness": 1,
          "roundness": {
            "type": 3,
          },
          "seed": 1278240551,
          "strokeColor": "#1e1e1e",
          "strokeStyle": "solid",
          "strokeWidth": 2,
          "type": "rectangle",
          "updated": 1,
<<<<<<< HEAD
          "version": 3,
          "versionNonce": 1150084233,
=======
          "version": 2,
          "versionNonce": 453191,
>>>>>>> bbdcd30a
          "width": 20,
          "x": -10,
          "y": 0,
        },
      ],
    },
    {
      "appState": {
        "editingGroupId": null,
        "editingLinearElement": null,
        "name": "Untitled-201933152653",
        "selectedElementIds": {},
        "selectedGroupIds": {},
        "viewBackgroundColor": "#ffffff",
      },
      "elements": [
        {
          "angle": 0,
          "backgroundColor": "transparent",
          "boundElements": null,
          "customData": undefined,
          "fillStyle": "solid",
          "frameId": null,
          "groupIds": [],
          "height": 20,
          "id": "id0",
          "index": "a0",
          "isDeleted": true,
          "link": null,
          "locked": false,
          "opacity": 100,
          "roughness": 1,
          "roundness": {
            "type": 3,
          },
          "seed": 1278240551,
          "strokeColor": "#1e1e1e",
          "strokeStyle": "solid",
          "strokeWidth": 2,
          "type": "rectangle",
          "updated": 1,
<<<<<<< HEAD
          "version": 4,
          "versionNonce": 1014066025,
=======
          "version": 3,
          "versionNonce": 2019559783,
>>>>>>> bbdcd30a
          "width": 20,
          "x": -10,
          "y": 0,
        },
      ],
    },
  ],
}
`;

exports[`contextMenu element > selecting 'Delete' in context menu deletes element > [end of test] number of elements 1`] = `1`;

exports[`contextMenu element > selecting 'Delete' in context menu deletes element > [end of test] number of renders 1`] = `7`;

exports[`contextMenu element > selecting 'Duplicate' in context menu duplicates element > [end of test] appState 1`] = `
{
  "activeEmbeddable": null,
  "activeTool": {
    "customType": null,
    "lastActiveTool": null,
    "locked": false,
    "type": "selection",
  },
  "collaborators": Map {},
  "contextMenu": null,
  "currentChartType": "bar",
  "currentItemBackgroundColor": "transparent",
  "currentItemEndArrowhead": "arrow",
  "currentItemFillStyle": "solid",
  "currentItemFontFamily": 1,
  "currentItemFontSize": 20,
  "currentItemOpacity": 100,
  "currentItemRoughness": 1,
  "currentItemRoundness": "round",
  "currentItemStartArrowhead": null,
  "currentItemStrokeColor": "#1e1e1e",
  "currentItemStrokeStyle": "solid",
  "currentItemStrokeWidth": 2,
  "currentItemTextAlign": "left",
  "cursorButton": "up",
  "defaultSidebarDockedPreference": false,
  "draggingElement": null,
  "editingElement": null,
  "editingFrame": null,
  "editingGroupId": null,
  "editingLinearElement": null,
  "elementsToHighlight": null,
  "errorMessage": null,
  "exportBackground": true,
  "exportEmbedScene": false,
  "exportScale": 1,
  "exportWithDarkMode": false,
  "fileHandle": null,
  "followedBy": Set {},
  "frameRendering": {
    "clip": true,
    "enabled": true,
    "name": true,
    "outline": true,
  },
  "frameToHighlight": null,
  "gridSize": null,
  "height": 100,
  "isBindingEnabled": true,
  "isLoading": false,
  "isResizing": false,
  "isRotating": false,
  "lastPointerDownWith": "mouse",
  "multiElement": null,
  "name": "Untitled-201933152653",
  "objectsSnapModeEnabled": false,
  "offsetLeft": 20,
  "offsetTop": 10,
  "openDialog": null,
  "openMenu": null,
  "openPopup": null,
  "openSidebar": null,
  "originSnapOffset": null,
  "pasteDialog": {
    "data": null,
    "shown": false,
  },
  "penDetected": false,
  "penMode": false,
  "pendingImageElementId": null,
  "previousSelectedElementIds": {},
  "resizingElement": null,
  "scrollX": 0,
  "scrollY": 0,
  "scrolledOutside": false,
  "selectedElementIds": {
    "id0_copy": true,
  },
  "selectedElementsAreBeingDragged": false,
  "selectedGroupIds": {},
  "selectedLinearElement": null,
  "selectionElement": null,
  "shouldCacheIgnoreZoom": false,
  "showHyperlinkPopup": false,
  "showStats": false,
  "showWelcomeScreen": true,
  "snapLines": [],
  "startBoundElement": null,
  "suggestedBindings": [],
  "theme": "light",
  "toast": null,
  "userToFollow": null,
  "viewBackgroundColor": "#ffffff",
  "viewModeEnabled": false,
  "width": 200,
  "zenModeEnabled": false,
  "zoom": {
    "value": 1,
  },
}
`;

exports[`contextMenu element > selecting 'Duplicate' in context menu duplicates element > [end of test] element 0 1`] = `
{
  "angle": 0,
  "backgroundColor": "transparent",
  "boundElements": null,
  "customData": undefined,
  "fillStyle": "solid",
  "frameId": null,
  "groupIds": [],
  "height": 20,
  "id": "id0",
  "index": "a0",
  "isDeleted": false,
  "link": null,
  "locked": false,
  "opacity": 100,
  "roughness": 1,
  "roundness": {
    "type": 3,
  },
  "seed": 1278240551,
  "strokeColor": "#1e1e1e",
  "strokeStyle": "solid",
  "strokeWidth": 2,
  "type": "rectangle",
  "updated": 1,
<<<<<<< HEAD
  "version": 3,
  "versionNonce": 1150084233,
=======
  "version": 2,
  "versionNonce": 453191,
>>>>>>> bbdcd30a
  "width": 20,
  "x": -10,
  "y": 0,
}
`;

exports[`contextMenu element > selecting 'Duplicate' in context menu duplicates element > [end of test] element 1 1`] = `
{
  "angle": 0,
  "backgroundColor": "transparent",
  "boundElements": null,
  "customData": undefined,
  "fillStyle": "solid",
  "frameId": null,
  "groupIds": [],
  "height": 20,
  "id": "id0_copy",
  "index": "a1",
  "isDeleted": false,
  "link": null,
  "locked": false,
  "opacity": 100,
  "roughness": 1,
  "roundness": {
    "type": 3,
  },
<<<<<<< HEAD
  "seed": 1014066025,
=======
  "seed": 2019559783,
>>>>>>> bbdcd30a
  "strokeColor": "#1e1e1e",
  "strokeStyle": "solid",
  "strokeWidth": 2,
  "type": "rectangle",
  "updated": 1,
<<<<<<< HEAD
  "version": 4,
  "versionNonce": 238820263,
=======
  "version": 2,
  "versionNonce": 453191,
>>>>>>> bbdcd30a
  "width": 20,
  "x": 0,
  "y": 10,
}
`;

exports[`contextMenu element > selecting 'Duplicate' in context menu duplicates element > [end of test] history 1`] = `
{
  "recording": false,
  "redoStack": [],
  "stateHistory": [
    {
      "appState": {
        "editingGroupId": null,
        "editingLinearElement": null,
        "name": "Untitled-201933152653",
        "selectedElementIds": {},
        "selectedGroupIds": {},
        "viewBackgroundColor": "#ffffff",
      },
      "elements": [],
    },
    {
      "appState": {
        "editingGroupId": null,
        "editingLinearElement": null,
        "name": "Untitled-201933152653",
        "selectedElementIds": {
          "id0": true,
        },
        "selectedGroupIds": {},
        "viewBackgroundColor": "#ffffff",
      },
      "elements": [
        {
          "angle": 0,
          "backgroundColor": "transparent",
          "boundElements": null,
          "customData": undefined,
          "fillStyle": "solid",
          "frameId": null,
          "groupIds": [],
          "height": 20,
          "id": "id0",
          "index": "a0",
          "isDeleted": false,
          "link": null,
          "locked": false,
          "opacity": 100,
          "roughness": 1,
          "roundness": {
            "type": 3,
          },
          "seed": 1278240551,
          "strokeColor": "#1e1e1e",
          "strokeStyle": "solid",
          "strokeWidth": 2,
          "type": "rectangle",
          "updated": 1,
<<<<<<< HEAD
          "version": 3,
          "versionNonce": 1150084233,
=======
          "version": 2,
          "versionNonce": 453191,
>>>>>>> bbdcd30a
          "width": 20,
          "x": -10,
          "y": 0,
        },
      ],
    },
    {
      "appState": {
        "editingGroupId": null,
        "editingLinearElement": null,
        "name": "Untitled-201933152653",
        "selectedElementIds": {
          "id0_copy": true,
        },
        "selectedGroupIds": {},
        "viewBackgroundColor": "#ffffff",
      },
      "elements": [
        {
          "angle": 0,
          "backgroundColor": "transparent",
          "boundElements": null,
          "customData": undefined,
          "fillStyle": "solid",
          "frameId": null,
          "groupIds": [],
          "height": 20,
          "id": "id0",
          "index": "a0",
          "isDeleted": false,
          "link": null,
          "locked": false,
          "opacity": 100,
          "roughness": 1,
          "roundness": {
            "type": 3,
          },
          "seed": 1278240551,
          "strokeColor": "#1e1e1e",
          "strokeStyle": "solid",
          "strokeWidth": 2,
          "type": "rectangle",
          "updated": 1,
<<<<<<< HEAD
          "version": 3,
          "versionNonce": 1150084233,
=======
          "version": 2,
          "versionNonce": 453191,
>>>>>>> bbdcd30a
          "width": 20,
          "x": -10,
          "y": 0,
        },
        {
          "angle": 0,
          "backgroundColor": "transparent",
          "boundElements": null,
          "customData": undefined,
          "fillStyle": "solid",
          "frameId": null,
          "groupIds": [],
          "height": 20,
          "id": "id0_copy",
          "index": "a1",
          "isDeleted": false,
          "link": null,
          "locked": false,
          "opacity": 100,
          "roughness": 1,
          "roundness": {
            "type": 3,
          },
<<<<<<< HEAD
          "seed": 1014066025,
=======
          "seed": 2019559783,
>>>>>>> bbdcd30a
          "strokeColor": "#1e1e1e",
          "strokeStyle": "solid",
          "strokeWidth": 2,
          "type": "rectangle",
          "updated": 1,
<<<<<<< HEAD
          "version": 4,
          "versionNonce": 238820263,
=======
          "version": 2,
          "versionNonce": 453191,
>>>>>>> bbdcd30a
          "width": 20,
          "x": 0,
          "y": 10,
        },
      ],
    },
  ],
}
`;

exports[`contextMenu element > selecting 'Duplicate' in context menu duplicates element > [end of test] number of elements 1`] = `2`;

exports[`contextMenu element > selecting 'Duplicate' in context menu duplicates element > [end of test] number of renders 1`] = `7`;

exports[`contextMenu element > selecting 'Group selection' in context menu groups selected elements > [end of test] appState 1`] = `
{
  "activeEmbeddable": null,
  "activeTool": {
    "customType": null,
    "lastActiveTool": null,
    "locked": false,
    "type": "selection",
  },
  "collaborators": Map {},
  "contextMenu": null,
  "currentChartType": "bar",
  "currentItemBackgroundColor": "transparent",
  "currentItemEndArrowhead": "arrow",
  "currentItemFillStyle": "solid",
  "currentItemFontFamily": 1,
  "currentItemFontSize": 20,
  "currentItemOpacity": 100,
  "currentItemRoughness": 1,
  "currentItemRoundness": "round",
  "currentItemStartArrowhead": null,
  "currentItemStrokeColor": "#1e1e1e",
  "currentItemStrokeStyle": "solid",
  "currentItemStrokeWidth": 2,
  "currentItemTextAlign": "left",
  "cursorButton": "up",
  "defaultSidebarDockedPreference": false,
  "draggingElement": null,
  "editingElement": null,
  "editingFrame": null,
  "editingGroupId": null,
  "editingLinearElement": null,
  "elementsToHighlight": null,
  "errorMessage": null,
  "exportBackground": true,
  "exportEmbedScene": false,
  "exportScale": 1,
  "exportWithDarkMode": false,
  "fileHandle": null,
  "followedBy": Set {},
  "frameRendering": {
    "clip": true,
    "enabled": true,
    "name": true,
    "outline": true,
  },
  "frameToHighlight": null,
  "gridSize": null,
  "height": 100,
  "isBindingEnabled": true,
  "isLoading": false,
  "isResizing": false,
  "isRotating": false,
  "lastPointerDownWith": "mouse",
  "multiElement": null,
  "name": "Untitled-201933152653",
  "objectsSnapModeEnabled": false,
  "offsetLeft": 20,
  "offsetTop": 10,
  "openDialog": null,
  "openMenu": null,
  "openPopup": null,
  "openSidebar": null,
  "originSnapOffset": null,
  "pasteDialog": {
    "data": null,
    "shown": false,
  },
  "penDetected": false,
  "penMode": false,
  "pendingImageElementId": null,
  "previousSelectedElementIds": {
    "id1": true,
  },
  "resizingElement": null,
  "scrollX": 0,
  "scrollY": 0,
  "scrolledOutside": false,
  "selectedElementIds": {
    "id0": true,
    "id1": true,
  },
  "selectedElementsAreBeingDragged": false,
  "selectedGroupIds": {
    "id3": true,
  },
  "selectedLinearElement": null,
  "selectionElement": null,
  "shouldCacheIgnoreZoom": false,
  "showHyperlinkPopup": false,
  "showStats": false,
  "showWelcomeScreen": true,
  "snapLines": [],
  "startBoundElement": null,
  "suggestedBindings": [],
  "theme": "light",
  "toast": null,
  "userToFollow": null,
  "viewBackgroundColor": "#ffffff",
  "viewModeEnabled": false,
  "width": 200,
  "zenModeEnabled": false,
  "zoom": {
    "value": 1,
  },
}
`;

exports[`contextMenu element > selecting 'Group selection' in context menu groups selected elements > [end of test] element 0 1`] = `
{
  "angle": 0,
  "backgroundColor": "transparent",
  "boundElements": null,
  "customData": undefined,
  "fillStyle": "solid",
  "frameId": null,
  "groupIds": [
    "id3",
  ],
  "height": 20,
  "id": "id0",
  "index": "a0",
  "isDeleted": false,
  "link": null,
  "locked": false,
  "opacity": 100,
  "roughness": 1,
  "roundness": {
    "type": 3,
  },
  "seed": 1278240551,
  "strokeColor": "#1e1e1e",
  "strokeStyle": "solid",
  "strokeWidth": 2,
  "type": "rectangle",
  "updated": 1,
<<<<<<< HEAD
  "version": 4,
  "versionNonce": 493213705,
=======
  "version": 3,
  "versionNonce": 400692809,
>>>>>>> bbdcd30a
  "width": 20,
  "x": -10,
  "y": 0,
}
`;

exports[`contextMenu element > selecting 'Group selection' in context menu groups selected elements > [end of test] element 1 1`] = `
{
  "angle": 0,
  "backgroundColor": "transparent",
  "boundElements": null,
  "customData": undefined,
  "fillStyle": "solid",
  "frameId": null,
  "groupIds": [
    "id3",
  ],
  "height": 20,
  "id": "id1",
  "index": "a1",
  "isDeleted": false,
  "link": null,
  "locked": false,
  "opacity": 100,
  "roughness": 1,
  "roundness": {
    "type": 3,
  },
<<<<<<< HEAD
  "seed": 1014066025,
=======
  "seed": 2019559783,
>>>>>>> bbdcd30a
  "strokeColor": "#1e1e1e",
  "strokeStyle": "solid",
  "strokeWidth": 2,
  "type": "rectangle",
  "updated": 1,
<<<<<<< HEAD
  "version": 4,
  "versionNonce": 915032327,
=======
  "version": 3,
  "versionNonce": 1604849351,
>>>>>>> bbdcd30a
  "width": 20,
  "x": 20,
  "y": 30,
}
`;

exports[`contextMenu element > selecting 'Group selection' in context menu groups selected elements > [end of test] history 1`] = `
{
  "recording": false,
  "redoStack": [],
  "stateHistory": [
    {
      "appState": {
        "editingGroupId": null,
        "editingLinearElement": null,
        "name": "Untitled-201933152653",
        "selectedElementIds": {},
        "selectedGroupIds": {},
        "viewBackgroundColor": "#ffffff",
      },
      "elements": [],
    },
    {
      "appState": {
        "editingGroupId": null,
        "editingLinearElement": null,
        "name": "Untitled-201933152653",
        "selectedElementIds": {
          "id0": true,
        },
        "selectedGroupIds": {},
        "viewBackgroundColor": "#ffffff",
      },
      "elements": [
        {
          "angle": 0,
          "backgroundColor": "transparent",
          "boundElements": null,
          "customData": undefined,
          "fillStyle": "solid",
          "frameId": null,
          "groupIds": [],
          "height": 20,
          "id": "id0",
          "index": "a0",
          "isDeleted": false,
          "link": null,
          "locked": false,
          "opacity": 100,
          "roughness": 1,
          "roundness": {
            "type": 3,
          },
          "seed": 1278240551,
          "strokeColor": "#1e1e1e",
          "strokeStyle": "solid",
          "strokeWidth": 2,
          "type": "rectangle",
          "updated": 1,
<<<<<<< HEAD
          "version": 3,
          "versionNonce": 1150084233,
=======
          "version": 2,
          "versionNonce": 453191,
>>>>>>> bbdcd30a
          "width": 20,
          "x": -10,
          "y": 0,
        },
      ],
    },
    {
      "appState": {
        "editingGroupId": null,
        "editingLinearElement": null,
        "name": "Untitled-201933152653",
        "selectedElementIds": {
          "id1": true,
        },
        "selectedGroupIds": {},
        "viewBackgroundColor": "#ffffff",
      },
      "elements": [
        {
          "angle": 0,
          "backgroundColor": "transparent",
          "boundElements": null,
          "customData": undefined,
          "fillStyle": "solid",
          "frameId": null,
          "groupIds": [],
          "height": 20,
          "id": "id0",
          "index": "a0",
          "isDeleted": false,
          "link": null,
          "locked": false,
          "opacity": 100,
          "roughness": 1,
          "roundness": {
            "type": 3,
          },
          "seed": 1278240551,
          "strokeColor": "#1e1e1e",
          "strokeStyle": "solid",
          "strokeWidth": 2,
          "type": "rectangle",
          "updated": 1,
<<<<<<< HEAD
          "version": 3,
          "versionNonce": 1150084233,
=======
          "version": 2,
          "versionNonce": 453191,
>>>>>>> bbdcd30a
          "width": 20,
          "x": -10,
          "y": 0,
        },
        {
          "angle": 0,
          "backgroundColor": "transparent",
          "boundElements": null,
          "customData": undefined,
          "fillStyle": "solid",
          "frameId": null,
          "groupIds": [],
          "height": 20,
          "id": "id1",
          "index": "a1",
          "isDeleted": false,
          "link": null,
          "locked": false,
          "opacity": 100,
          "roughness": 1,
          "roundness": {
            "type": 3,
          },
<<<<<<< HEAD
          "seed": 1014066025,
=======
          "seed": 2019559783,
>>>>>>> bbdcd30a
          "strokeColor": "#1e1e1e",
          "strokeStyle": "solid",
          "strokeWidth": 2,
          "type": "rectangle",
          "updated": 1,
<<<<<<< HEAD
          "version": 3,
          "versionNonce": 1604849351,
=======
          "version": 2,
          "versionNonce": 1116226695,
>>>>>>> bbdcd30a
          "width": 20,
          "x": 20,
          "y": 30,
        },
      ],
    },
    {
      "appState": {
        "editingGroupId": null,
        "editingLinearElement": null,
        "name": "Untitled-201933152653",
        "selectedElementIds": {
          "id0": true,
          "id1": true,
        },
        "selectedGroupIds": {
          "id3": true,
        },
        "viewBackgroundColor": "#ffffff",
      },
      "elements": [
        {
          "angle": 0,
          "backgroundColor": "transparent",
          "boundElements": null,
          "customData": undefined,
          "fillStyle": "solid",
          "frameId": null,
          "groupIds": [
            "id3",
          ],
          "height": 20,
          "id": "id0",
          "index": "a0",
          "isDeleted": false,
          "link": null,
          "locked": false,
          "opacity": 100,
          "roughness": 1,
          "roundness": {
            "type": 3,
          },
          "seed": 1278240551,
          "strokeColor": "#1e1e1e",
          "strokeStyle": "solid",
          "strokeWidth": 2,
          "type": "rectangle",
          "updated": 1,
<<<<<<< HEAD
          "version": 4,
          "versionNonce": 493213705,
=======
          "version": 3,
          "versionNonce": 400692809,
>>>>>>> bbdcd30a
          "width": 20,
          "x": -10,
          "y": 0,
        },
        {
          "angle": 0,
          "backgroundColor": "transparent",
          "boundElements": null,
          "customData": undefined,
          "fillStyle": "solid",
          "frameId": null,
          "groupIds": [
            "id3",
          ],
          "height": 20,
          "id": "id1",
          "index": "a1",
          "isDeleted": false,
          "link": null,
          "locked": false,
          "opacity": 100,
          "roughness": 1,
          "roundness": {
            "type": 3,
          },
<<<<<<< HEAD
          "seed": 1014066025,
=======
          "seed": 2019559783,
>>>>>>> bbdcd30a
          "strokeColor": "#1e1e1e",
          "strokeStyle": "solid",
          "strokeWidth": 2,
          "type": "rectangle",
          "updated": 1,
<<<<<<< HEAD
          "version": 4,
          "versionNonce": 915032327,
=======
          "version": 3,
          "versionNonce": 1604849351,
>>>>>>> bbdcd30a
          "width": 20,
          "x": 20,
          "y": 30,
        },
      ],
    },
  ],
}
`;

exports[`contextMenu element > selecting 'Group selection' in context menu groups selected elements > [end of test] number of elements 1`] = `2`;

exports[`contextMenu element > selecting 'Group selection' in context menu groups selected elements > [end of test] number of renders 1`] = `12`;

exports[`contextMenu element > selecting 'Paste styles' in context menu pastes styles > [end of test] appState 1`] = `
{
  "activeEmbeddable": null,
  "activeTool": {
    "customType": null,
    "lastActiveTool": null,
    "locked": false,
    "type": "selection",
  },
  "collaborators": Map {},
  "contextMenu": null,
  "currentChartType": "bar",
  "currentItemBackgroundColor": "#a5d8ff",
  "currentItemEndArrowhead": "arrow",
  "currentItemFillStyle": "cross-hatch",
  "currentItemFontFamily": 1,
  "currentItemFontSize": 20,
  "currentItemOpacity": 60,
  "currentItemRoughness": 2,
  "currentItemRoundness": "round",
  "currentItemStartArrowhead": null,
  "currentItemStrokeColor": "#e03131",
  "currentItemStrokeStyle": "dotted",
  "currentItemStrokeWidth": 2,
  "currentItemTextAlign": "left",
  "cursorButton": "up",
  "defaultSidebarDockedPreference": false,
  "draggingElement": null,
  "editingElement": null,
  "editingFrame": null,
  "editingGroupId": null,
  "editingLinearElement": null,
  "elementsToHighlight": null,
  "errorMessage": null,
  "exportBackground": true,
  "exportEmbedScene": false,
  "exportScale": 1,
  "exportWithDarkMode": false,
  "fileHandle": null,
  "followedBy": Set {},
  "frameRendering": {
    "clip": true,
    "enabled": true,
    "name": true,
    "outline": true,
  },
  "frameToHighlight": null,
  "gridSize": null,
  "height": 100,
  "isBindingEnabled": true,
  "isLoading": false,
  "isResizing": false,
  "isRotating": false,
  "lastPointerDownWith": "mouse",
  "multiElement": null,
  "name": "Untitled-201933152653",
  "objectsSnapModeEnabled": false,
  "offsetLeft": 20,
  "offsetTop": 10,
  "openDialog": null,
  "openMenu": null,
  "openPopup": null,
  "openSidebar": null,
  "originSnapOffset": null,
  "pasteDialog": {
    "data": null,
    "shown": false,
  },
  "penDetected": false,
  "penMode": false,
  "pendingImageElementId": null,
  "previousSelectedElementIds": {},
  "resizingElement": null,
  "scrollX": 0,
  "scrollY": 0,
  "scrolledOutside": false,
  "selectedElementIds": {
    "id0": true,
  },
  "selectedElementsAreBeingDragged": false,
  "selectedGroupIds": {},
  "selectedLinearElement": null,
  "selectionElement": null,
  "shouldCacheIgnoreZoom": false,
  "showHyperlinkPopup": false,
  "showStats": false,
  "showWelcomeScreen": true,
  "snapLines": [],
  "startBoundElement": null,
  "suggestedBindings": [],
  "theme": "light",
  "toast": {
    "message": "Copied styles.",
  },
  "userToFollow": null,
  "viewBackgroundColor": "#ffffff",
  "viewModeEnabled": false,
  "width": 200,
  "zenModeEnabled": false,
  "zoom": {
    "value": 1,
  },
}
`;

exports[`contextMenu element > selecting 'Paste styles' in context menu pastes styles > [end of test] element 0 1`] = `
{
  "angle": 0,
  "backgroundColor": "#a5d8ff",
  "boundElements": null,
  "customData": undefined,
  "fillStyle": "cross-hatch",
  "frameId": null,
  "groupIds": [],
  "height": 20,
  "id": "id0",
  "index": "a0",
  "isDeleted": false,
  "link": null,
  "locked": false,
  "opacity": 60,
  "roughness": 2,
  "roundness": {
    "type": 3,
  },
  "seed": 1278240551,
  "strokeColor": "#e03131",
  "strokeStyle": "dotted",
  "strokeWidth": 2,
  "type": "rectangle",
  "updated": 1,
<<<<<<< HEAD
  "version": 4,
  "versionNonce": 941653321,
=======
  "version": 3,
  "versionNonce": 1315507081,
>>>>>>> bbdcd30a
  "width": 20,
  "x": -10,
  "y": 0,
}
`;

exports[`contextMenu element > selecting 'Paste styles' in context menu pastes styles > [end of test] element 1 1`] = `
{
  "angle": 0,
  "backgroundColor": "#a5d8ff",
  "boundElements": null,
  "customData": undefined,
  "fillStyle": "cross-hatch",
  "frameId": null,
  "groupIds": [],
  "height": 20,
  "id": "id1",
  "index": "a1",
  "isDeleted": false,
  "link": null,
  "locked": false,
  "opacity": 60,
  "roughness": 2,
  "roundness": {
    "type": 3,
  },
<<<<<<< HEAD
  "seed": 289600103,
=======
  "seed": 747212839,
>>>>>>> bbdcd30a
  "strokeColor": "#e03131",
  "strokeStyle": "dotted",
  "strokeWidth": 2,
  "type": "rectangle",
  "updated": 1,
<<<<<<< HEAD
  "version": 9,
  "versionNonce": 640725609,
=======
  "version": 8,
  "versionNonce": 1006504105,
>>>>>>> bbdcd30a
  "width": 20,
  "x": 20,
  "y": 30,
}
`;

exports[`contextMenu element > selecting 'Paste styles' in context menu pastes styles > [end of test] history 1`] = `
{
  "recording": false,
  "redoStack": [],
  "stateHistory": [
    {
      "appState": {
        "editingGroupId": null,
        "editingLinearElement": null,
        "name": "Untitled-201933152653",
        "selectedElementIds": {},
        "selectedGroupIds": {},
        "viewBackgroundColor": "#ffffff",
      },
      "elements": [],
    },
    {
      "appState": {
        "editingGroupId": null,
        "editingLinearElement": null,
        "name": "Untitled-201933152653",
        "selectedElementIds": {
          "id0": true,
        },
        "selectedGroupIds": {},
        "viewBackgroundColor": "#ffffff",
      },
      "elements": [
        {
          "angle": 0,
          "backgroundColor": "transparent",
          "boundElements": null,
          "customData": undefined,
          "fillStyle": "solid",
          "frameId": null,
          "groupIds": [],
          "height": 20,
          "id": "id0",
          "index": "a0",
          "isDeleted": false,
          "link": null,
          "locked": false,
          "opacity": 100,
          "roughness": 1,
          "roundness": {
            "type": 3,
          },
          "seed": 1278240551,
          "strokeColor": "#1e1e1e",
          "strokeStyle": "solid",
          "strokeWidth": 2,
          "type": "rectangle",
          "updated": 1,
<<<<<<< HEAD
          "version": 3,
          "versionNonce": 1150084233,
=======
          "version": 2,
          "versionNonce": 453191,
>>>>>>> bbdcd30a
          "width": 20,
          "x": -10,
          "y": 0,
        },
      ],
    },
    {
      "appState": {
        "editingGroupId": null,
        "editingLinearElement": null,
        "name": "Untitled-201933152653",
        "selectedElementIds": {
          "id1": true,
        },
        "selectedGroupIds": {},
        "viewBackgroundColor": "#ffffff",
      },
      "elements": [
        {
          "angle": 0,
          "backgroundColor": "transparent",
          "boundElements": null,
          "customData": undefined,
          "fillStyle": "solid",
          "frameId": null,
          "groupIds": [],
          "height": 20,
          "id": "id0",
          "index": "a0",
          "isDeleted": false,
          "link": null,
          "locked": false,
          "opacity": 100,
          "roughness": 1,
          "roundness": {
            "type": 3,
          },
          "seed": 1278240551,
          "strokeColor": "#1e1e1e",
          "strokeStyle": "solid",
          "strokeWidth": 2,
          "type": "rectangle",
          "updated": 1,
<<<<<<< HEAD
          "version": 3,
          "versionNonce": 1150084233,
=======
          "version": 2,
          "versionNonce": 453191,
>>>>>>> bbdcd30a
          "width": 20,
          "x": -10,
          "y": 0,
        },
        {
          "angle": 0,
          "backgroundColor": "transparent",
          "boundElements": null,
          "customData": undefined,
          "fillStyle": "solid",
          "frameId": null,
          "groupIds": [],
          "height": 20,
          "id": "id1",
          "index": "a1",
          "isDeleted": false,
          "link": null,
          "locked": false,
          "opacity": 100,
          "roughness": 1,
          "roundness": {
            "type": 3,
          },
<<<<<<< HEAD
          "seed": 1014066025,
=======
          "seed": 2019559783,
>>>>>>> bbdcd30a
          "strokeColor": "#1e1e1e",
          "strokeStyle": "solid",
          "strokeWidth": 2,
          "type": "rectangle",
          "updated": 1,
<<<<<<< HEAD
          "version": 3,
          "versionNonce": 1604849351,
=======
          "version": 2,
          "versionNonce": 1116226695,
>>>>>>> bbdcd30a
          "width": 20,
          "x": 20,
          "y": 30,
        },
      ],
    },
    {
      "appState": {
        "editingGroupId": null,
        "editingLinearElement": null,
        "name": "Untitled-201933152653",
        "selectedElementIds": {
          "id1": true,
        },
        "selectedGroupIds": {},
        "viewBackgroundColor": "#ffffff",
      },
      "elements": [
        {
          "angle": 0,
          "backgroundColor": "transparent",
          "boundElements": null,
          "customData": undefined,
          "fillStyle": "solid",
          "frameId": null,
          "groupIds": [],
          "height": 20,
          "id": "id0",
          "index": "a0",
          "isDeleted": false,
          "link": null,
          "locked": false,
          "opacity": 100,
          "roughness": 1,
          "roundness": {
            "type": 3,
          },
          "seed": 1278240551,
          "strokeColor": "#1e1e1e",
          "strokeStyle": "solid",
          "strokeWidth": 2,
          "type": "rectangle",
          "updated": 1,
<<<<<<< HEAD
          "version": 3,
          "versionNonce": 1150084233,
=======
          "version": 2,
          "versionNonce": 453191,
>>>>>>> bbdcd30a
          "width": 20,
          "x": -10,
          "y": 0,
        },
        {
          "angle": 0,
          "backgroundColor": "transparent",
          "boundElements": null,
          "customData": undefined,
          "fillStyle": "solid",
          "frameId": null,
          "groupIds": [],
          "height": 20,
          "id": "id1",
          "index": "a1",
          "isDeleted": false,
          "link": null,
          "locked": false,
          "opacity": 100,
          "roughness": 1,
          "roundness": {
            "type": 3,
          },
<<<<<<< HEAD
          "seed": 1014066025,
=======
          "seed": 2019559783,
>>>>>>> bbdcd30a
          "strokeColor": "#e03131",
          "strokeStyle": "solid",
          "strokeWidth": 2,
          "type": "rectangle",
          "updated": 1,
<<<<<<< HEAD
          "version": 4,
          "versionNonce": 23633383,
=======
          "version": 3,
          "versionNonce": 238820263,
>>>>>>> bbdcd30a
          "width": 20,
          "x": 20,
          "y": 30,
        },
      ],
    },
    {
      "appState": {
        "editingGroupId": null,
        "editingLinearElement": null,
        "name": "Untitled-201933152653",
        "selectedElementIds": {
          "id1": true,
        },
        "selectedGroupIds": {},
        "viewBackgroundColor": "#ffffff",
      },
      "elements": [
        {
          "angle": 0,
          "backgroundColor": "transparent",
          "boundElements": null,
          "customData": undefined,
          "fillStyle": "solid",
          "frameId": null,
          "groupIds": [],
          "height": 20,
          "id": "id0",
          "index": "a0",
          "isDeleted": false,
          "link": null,
          "locked": false,
          "opacity": 100,
          "roughness": 1,
          "roundness": {
            "type": 3,
          },
          "seed": 1278240551,
          "strokeColor": "#1e1e1e",
          "strokeStyle": "solid",
          "strokeWidth": 2,
          "type": "rectangle",
          "updated": 1,
<<<<<<< HEAD
          "version": 3,
          "versionNonce": 1150084233,
=======
          "version": 2,
          "versionNonce": 453191,
>>>>>>> bbdcd30a
          "width": 20,
          "x": -10,
          "y": 0,
        },
        {
          "angle": 0,
          "backgroundColor": "#a5d8ff",
          "boundElements": null,
          "customData": undefined,
          "fillStyle": "solid",
          "frameId": null,
          "groupIds": [],
          "height": 20,
          "id": "id1",
          "index": "a1",
          "isDeleted": false,
          "link": null,
          "locked": false,
          "opacity": 100,
          "roughness": 1,
          "roundness": {
            "type": 3,
          },
<<<<<<< HEAD
          "seed": 1014066025,
=======
          "seed": 2019559783,
>>>>>>> bbdcd30a
          "strokeColor": "#e03131",
          "strokeStyle": "solid",
          "strokeWidth": 2,
          "type": "rectangle",
          "updated": 1,
<<<<<<< HEAD
          "version": 5,
          "versionNonce": 915032327,
=======
          "version": 4,
          "versionNonce": 1604849351,
>>>>>>> bbdcd30a
          "width": 20,
          "x": 20,
          "y": 30,
        },
      ],
    },
    {
      "appState": {
        "editingGroupId": null,
        "editingLinearElement": null,
        "name": "Untitled-201933152653",
        "selectedElementIds": {
          "id1": true,
        },
        "selectedGroupIds": {},
        "viewBackgroundColor": "#ffffff",
      },
      "elements": [
        {
          "angle": 0,
          "backgroundColor": "transparent",
          "boundElements": null,
          "customData": undefined,
          "fillStyle": "solid",
          "frameId": null,
          "groupIds": [],
          "height": 20,
          "id": "id0",
          "index": "a0",
          "isDeleted": false,
          "link": null,
          "locked": false,
          "opacity": 100,
          "roughness": 1,
          "roundness": {
            "type": 3,
          },
          "seed": 1278240551,
          "strokeColor": "#1e1e1e",
          "strokeStyle": "solid",
          "strokeWidth": 2,
          "type": "rectangle",
          "updated": 1,
<<<<<<< HEAD
          "version": 3,
          "versionNonce": 1150084233,
=======
          "version": 2,
          "versionNonce": 453191,
>>>>>>> bbdcd30a
          "width": 20,
          "x": -10,
          "y": 0,
        },
        {
          "angle": 0,
          "backgroundColor": "#a5d8ff",
          "boundElements": null,
          "customData": undefined,
          "fillStyle": "cross-hatch",
          "frameId": null,
          "groupIds": [],
          "height": 20,
          "id": "id1",
          "index": "a1",
          "isDeleted": false,
          "link": null,
          "locked": false,
          "opacity": 100,
          "roughness": 1,
          "roundness": {
            "type": 3,
          },
<<<<<<< HEAD
          "seed": 1014066025,
=======
          "seed": 2019559783,
>>>>>>> bbdcd30a
          "strokeColor": "#e03131",
          "strokeStyle": "solid",
          "strokeWidth": 2,
          "type": "rectangle",
          "updated": 1,
<<<<<<< HEAD
          "version": 6,
          "versionNonce": 747212839,
=======
          "version": 5,
          "versionNonce": 23633383,
>>>>>>> bbdcd30a
          "width": 20,
          "x": 20,
          "y": 30,
        },
      ],
    },
    {
      "appState": {
        "editingGroupId": null,
        "editingLinearElement": null,
        "name": "Untitled-201933152653",
        "selectedElementIds": {
          "id1": true,
        },
        "selectedGroupIds": {},
        "viewBackgroundColor": "#ffffff",
      },
      "elements": [
        {
          "angle": 0,
          "backgroundColor": "transparent",
          "boundElements": null,
          "customData": undefined,
          "fillStyle": "solid",
          "frameId": null,
          "groupIds": [],
          "height": 20,
          "id": "id0",
          "index": "a0",
          "isDeleted": false,
          "link": null,
          "locked": false,
          "opacity": 100,
          "roughness": 1,
          "roundness": {
            "type": 3,
          },
          "seed": 1278240551,
          "strokeColor": "#1e1e1e",
          "strokeStyle": "solid",
          "strokeWidth": 2,
          "type": "rectangle",
          "updated": 1,
<<<<<<< HEAD
          "version": 3,
          "versionNonce": 1150084233,
=======
          "version": 2,
          "versionNonce": 453191,
>>>>>>> bbdcd30a
          "width": 20,
          "x": -10,
          "y": 0,
        },
        {
          "angle": 0,
          "backgroundColor": "#a5d8ff",
          "boundElements": null,
          "customData": undefined,
          "fillStyle": "cross-hatch",
          "frameId": null,
          "groupIds": [],
          "height": 20,
          "id": "id1",
          "index": "a1",
          "isDeleted": false,
          "link": null,
          "locked": false,
          "opacity": 100,
          "roughness": 1,
          "roundness": {
            "type": 3,
          },
<<<<<<< HEAD
          "seed": 1014066025,
=======
          "seed": 2019559783,
>>>>>>> bbdcd30a
          "strokeColor": "#e03131",
          "strokeStyle": "dotted",
          "strokeWidth": 2,
          "type": "rectangle",
          "updated": 1,
<<<<<<< HEAD
          "version": 7,
          "versionNonce": 760410951,
=======
          "version": 6,
          "versionNonce": 915032327,
>>>>>>> bbdcd30a
          "width": 20,
          "x": 20,
          "y": 30,
        },
      ],
    },
    {
      "appState": {
        "editingGroupId": null,
        "editingLinearElement": null,
        "name": "Untitled-201933152653",
        "selectedElementIds": {
          "id1": true,
        },
        "selectedGroupIds": {},
        "viewBackgroundColor": "#ffffff",
      },
      "elements": [
        {
          "angle": 0,
          "backgroundColor": "transparent",
          "boundElements": null,
          "customData": undefined,
          "fillStyle": "solid",
          "frameId": null,
          "groupIds": [],
          "height": 20,
          "id": "id0",
          "index": "a0",
          "isDeleted": false,
          "link": null,
          "locked": false,
          "opacity": 100,
          "roughness": 1,
          "roundness": {
            "type": 3,
          },
          "seed": 1278240551,
          "strokeColor": "#1e1e1e",
          "strokeStyle": "solid",
          "strokeWidth": 2,
          "type": "rectangle",
          "updated": 1,
<<<<<<< HEAD
          "version": 3,
          "versionNonce": 1150084233,
=======
          "version": 2,
          "versionNonce": 453191,
>>>>>>> bbdcd30a
          "width": 20,
          "x": -10,
          "y": 0,
        },
        {
          "angle": 0,
          "backgroundColor": "#a5d8ff",
          "boundElements": null,
          "customData": undefined,
          "fillStyle": "cross-hatch",
          "frameId": null,
          "groupIds": [],
          "height": 20,
          "id": "id1",
          "index": "a1",
          "isDeleted": false,
          "link": null,
          "locked": false,
          "opacity": 100,
          "roughness": 2,
          "roundness": {
            "type": 3,
          },
<<<<<<< HEAD
          "seed": 289600103,
=======
          "seed": 747212839,
>>>>>>> bbdcd30a
          "strokeColor": "#e03131",
          "strokeStyle": "dotted",
          "strokeWidth": 2,
          "type": "rectangle",
          "updated": 1,
<<<<<<< HEAD
          "version": 8,
          "versionNonce": 1315507081,
=======
          "version": 7,
          "versionNonce": 1723083209,
>>>>>>> bbdcd30a
          "width": 20,
          "x": 20,
          "y": 30,
        },
      ],
    },
    {
      "appState": {
        "editingGroupId": null,
        "editingLinearElement": null,
        "name": "Untitled-201933152653",
        "selectedElementIds": {
          "id1": true,
        },
        "selectedGroupIds": {},
        "viewBackgroundColor": "#ffffff",
      },
      "elements": [
        {
          "angle": 0,
          "backgroundColor": "transparent",
          "boundElements": null,
          "customData": undefined,
          "fillStyle": "solid",
          "frameId": null,
          "groupIds": [],
          "height": 20,
          "id": "id0",
          "index": "a0",
          "isDeleted": false,
          "link": null,
          "locked": false,
          "opacity": 100,
          "roughness": 1,
          "roundness": {
            "type": 3,
          },
          "seed": 1278240551,
          "strokeColor": "#1e1e1e",
          "strokeStyle": "solid",
          "strokeWidth": 2,
          "type": "rectangle",
          "updated": 1,
<<<<<<< HEAD
          "version": 3,
          "versionNonce": 1150084233,
=======
          "version": 2,
          "versionNonce": 453191,
>>>>>>> bbdcd30a
          "width": 20,
          "x": -10,
          "y": 0,
        },
        {
          "angle": 0,
          "backgroundColor": "#a5d8ff",
          "boundElements": null,
          "customData": undefined,
          "fillStyle": "cross-hatch",
          "frameId": null,
          "groupIds": [],
          "height": 20,
          "id": "id1",
          "index": "a1",
          "isDeleted": false,
          "link": null,
          "locked": false,
          "opacity": 60,
          "roughness": 2,
          "roundness": {
            "type": 3,
          },
<<<<<<< HEAD
          "seed": 289600103,
=======
          "seed": 747212839,
>>>>>>> bbdcd30a
          "strokeColor": "#e03131",
          "strokeStyle": "dotted",
          "strokeWidth": 2,
          "type": "rectangle",
          "updated": 1,
<<<<<<< HEAD
          "version": 9,
          "versionNonce": 640725609,
=======
          "version": 8,
          "versionNonce": 1006504105,
>>>>>>> bbdcd30a
          "width": 20,
          "x": 20,
          "y": 30,
        },
      ],
    },
    {
      "appState": {
        "editingGroupId": null,
        "editingLinearElement": null,
        "name": "Untitled-201933152653",
        "selectedElementIds": {
          "id0": true,
        },
        "selectedGroupIds": {},
        "viewBackgroundColor": "#ffffff",
      },
      "elements": [
        {
          "angle": 0,
          "backgroundColor": "#a5d8ff",
          "boundElements": null,
          "customData": undefined,
          "fillStyle": "cross-hatch",
          "frameId": null,
          "groupIds": [],
          "height": 20,
          "id": "id0",
          "index": "a0",
          "isDeleted": false,
          "link": null,
          "locked": false,
          "opacity": 60,
          "roughness": 2,
          "roundness": {
            "type": 3,
          },
          "seed": 1278240551,
          "strokeColor": "#e03131",
          "strokeStyle": "dotted",
          "strokeWidth": 2,
          "type": "rectangle",
          "updated": 1,
<<<<<<< HEAD
          "version": 4,
          "versionNonce": 941653321,
=======
          "version": 3,
          "versionNonce": 1315507081,
>>>>>>> bbdcd30a
          "width": 20,
          "x": -10,
          "y": 0,
        },
        {
          "angle": 0,
          "backgroundColor": "#a5d8ff",
          "boundElements": null,
          "customData": undefined,
          "fillStyle": "cross-hatch",
          "frameId": null,
          "groupIds": [],
          "height": 20,
          "id": "id1",
          "index": "a1",
          "isDeleted": false,
          "link": null,
          "locked": false,
          "opacity": 60,
          "roughness": 2,
          "roundness": {
            "type": 3,
          },
<<<<<<< HEAD
          "seed": 289600103,
=======
          "seed": 747212839,
>>>>>>> bbdcd30a
          "strokeColor": "#e03131",
          "strokeStyle": "dotted",
          "strokeWidth": 2,
          "type": "rectangle",
          "updated": 1,
<<<<<<< HEAD
          "version": 9,
          "versionNonce": 640725609,
=======
          "version": 8,
          "versionNonce": 1006504105,
>>>>>>> bbdcd30a
          "width": 20,
          "x": 20,
          "y": 30,
        },
      ],
    },
  ],
}
`;

exports[`contextMenu element > selecting 'Paste styles' in context menu pastes styles > [end of test] number of elements 1`] = `2`;

exports[`contextMenu element > selecting 'Paste styles' in context menu pastes styles > [end of test] number of renders 1`] = `18`;

exports[`contextMenu element > selecting 'Send backward' in context menu sends element backward > [end of test] appState 1`] = `
{
  "activeEmbeddable": null,
  "activeTool": {
    "customType": null,
    "lastActiveTool": null,
    "locked": false,
    "type": "selection",
  },
  "collaborators": Map {},
  "contextMenu": null,
  "currentChartType": "bar",
  "currentItemBackgroundColor": "transparent",
  "currentItemEndArrowhead": "arrow",
  "currentItemFillStyle": "solid",
  "currentItemFontFamily": 1,
  "currentItemFontSize": 20,
  "currentItemOpacity": 100,
  "currentItemRoughness": 1,
  "currentItemRoundness": "round",
  "currentItemStartArrowhead": null,
  "currentItemStrokeColor": "#1e1e1e",
  "currentItemStrokeStyle": "solid",
  "currentItemStrokeWidth": 2,
  "currentItemTextAlign": "left",
  "cursorButton": "up",
  "defaultSidebarDockedPreference": false,
  "draggingElement": null,
  "editingElement": null,
  "editingFrame": null,
  "editingGroupId": null,
  "editingLinearElement": null,
  "elementsToHighlight": null,
  "errorMessage": null,
  "exportBackground": true,
  "exportEmbedScene": false,
  "exportScale": 1,
  "exportWithDarkMode": false,
  "fileHandle": null,
  "followedBy": Set {},
  "frameRendering": {
    "clip": true,
    "enabled": true,
    "name": true,
    "outline": true,
  },
  "frameToHighlight": null,
  "gridSize": null,
  "height": 100,
  "isBindingEnabled": true,
  "isLoading": false,
  "isResizing": false,
  "isRotating": false,
  "lastPointerDownWith": "mouse",
  "multiElement": null,
  "name": "Untitled-201933152653",
  "objectsSnapModeEnabled": false,
  "offsetLeft": 20,
  "offsetTop": 10,
  "openDialog": null,
  "openMenu": null,
  "openPopup": null,
  "openSidebar": null,
  "originSnapOffset": null,
  "pasteDialog": {
    "data": null,
    "shown": false,
  },
  "penDetected": false,
  "penMode": false,
  "pendingImageElementId": null,
  "previousSelectedElementIds": {},
  "resizingElement": null,
  "scrollX": 0,
  "scrollY": 0,
  "scrolledOutside": false,
  "selectedElementIds": {
    "id1": true,
  },
  "selectedElementsAreBeingDragged": false,
  "selectedGroupIds": {},
  "selectedLinearElement": null,
  "selectionElement": null,
  "shouldCacheIgnoreZoom": false,
  "showHyperlinkPopup": false,
  "showStats": false,
  "showWelcomeScreen": true,
  "snapLines": [],
  "startBoundElement": null,
  "suggestedBindings": [],
  "theme": "light",
  "toast": null,
  "userToFollow": null,
  "viewBackgroundColor": "#ffffff",
  "viewModeEnabled": false,
  "width": 200,
  "zenModeEnabled": false,
  "zoom": {
    "value": 1,
  },
}
`;

exports[`contextMenu element > selecting 'Send backward' in context menu sends element backward > [end of test] element 0 1`] = `
{
  "angle": 0,
  "backgroundColor": "transparent",
  "boundElements": null,
  "customData": undefined,
  "fillStyle": "solid",
  "frameId": null,
  "groupIds": [],
  "height": 20,
  "id": "id1",
  "index": "Zz",
  "isDeleted": false,
  "link": null,
  "locked": false,
  "opacity": 100,
  "roughness": 1,
  "roundness": {
    "type": 3,
  },
  "seed": 1014066025,
  "strokeColor": "#1e1e1e",
  "strokeStyle": "solid",
  "strokeWidth": 2,
  "type": "rectangle",
  "updated": 1,
  "version": 4,
  "versionNonce": 23633383,
  "width": 20,
  "x": 20,
  "y": 30,
}
`;

exports[`contextMenu element > selecting 'Send backward' in context menu sends element backward > [end of test] element 1 1`] = `
{
  "angle": 0,
  "backgroundColor": "transparent",
  "boundElements": null,
  "customData": undefined,
  "fillStyle": "solid",
  "frameId": null,
  "groupIds": [],
  "height": 20,
  "id": "id0",
  "index": "a0",
  "isDeleted": false,
  "link": null,
  "locked": false,
  "opacity": 100,
  "roughness": 1,
  "roundness": {
    "type": 3,
  },
  "seed": 449462985,
  "strokeColor": "#1e1e1e",
  "strokeStyle": "solid",
  "strokeWidth": 2,
  "type": "rectangle",
  "updated": 1,
  "version": 3,
  "versionNonce": 1150084233,
  "width": 20,
  "x": -10,
  "y": 0,
}
`;

exports[`contextMenu element > selecting 'Send backward' in context menu sends element backward > [end of test] history 1`] = `
{
  "recording": false,
  "redoStack": [],
  "stateHistory": [
    {
      "appState": {
        "editingGroupId": null,
        "editingLinearElement": null,
        "name": "Untitled-201933152653",
        "selectedElementIds": {},
        "selectedGroupIds": {},
        "viewBackgroundColor": "#ffffff",
      },
      "elements": [],
    },
    {
      "appState": {
        "editingGroupId": null,
        "editingLinearElement": null,
        "name": "Untitled-201933152653",
        "selectedElementIds": {
          "id0": true,
        },
        "selectedGroupIds": {},
        "viewBackgroundColor": "#ffffff",
      },
      "elements": [
        {
          "angle": 0,
          "backgroundColor": "transparent",
          "boundElements": null,
          "customData": undefined,
          "fillStyle": "solid",
          "frameId": null,
          "groupIds": [],
          "height": 20,
          "id": "id0",
          "index": "a0",
          "isDeleted": false,
          "link": null,
          "locked": false,
          "opacity": 100,
          "roughness": 1,
          "roundness": {
            "type": 3,
          },
          "seed": 449462985,
          "strokeColor": "#1e1e1e",
          "strokeStyle": "solid",
          "strokeWidth": 2,
          "type": "rectangle",
          "updated": 1,
          "version": 3,
          "versionNonce": 1150084233,
          "width": 20,
          "x": -10,
          "y": 0,
        },
      ],
    },
    {
      "appState": {
        "editingGroupId": null,
        "editingLinearElement": null,
        "name": "Untitled-201933152653",
        "selectedElementIds": {
          "id1": true,
        },
        "selectedGroupIds": {},
        "viewBackgroundColor": "#ffffff",
      },
      "elements": [
        {
          "angle": 0,
          "backgroundColor": "transparent",
          "boundElements": null,
          "customData": undefined,
          "fillStyle": "solid",
          "frameId": null,
          "groupIds": [],
          "height": 20,
          "id": "id0",
          "index": "a0",
          "isDeleted": false,
          "link": null,
          "locked": false,
          "opacity": 100,
          "roughness": 1,
          "roundness": {
            "type": 3,
          },
          "seed": 449462985,
          "strokeColor": "#1e1e1e",
          "strokeStyle": "solid",
          "strokeWidth": 2,
          "type": "rectangle",
          "updated": 1,
          "version": 3,
          "versionNonce": 1150084233,
          "width": 20,
          "x": -10,
          "y": 0,
        },
        {
          "angle": 0,
          "backgroundColor": "transparent",
          "boundElements": null,
          "customData": undefined,
          "fillStyle": "solid",
          "frameId": null,
          "groupIds": [],
          "height": 20,
          "id": "id1",
          "index": "a1",
          "isDeleted": false,
          "link": null,
          "locked": false,
          "opacity": 100,
          "roughness": 1,
          "roundness": {
            "type": 3,
          },
          "seed": 1014066025,
          "strokeColor": "#1e1e1e",
          "strokeStyle": "solid",
          "strokeWidth": 2,
          "type": "rectangle",
          "updated": 1,
          "version": 3,
          "versionNonce": 1604849351,
          "width": 20,
          "x": 20,
          "y": 30,
        },
      ],
    },
    {
      "appState": {
        "editingGroupId": null,
        "editingLinearElement": null,
        "name": "Untitled-201933152653",
        "selectedElementIds": {
          "id1": true,
        },
        "selectedGroupIds": {},
        "viewBackgroundColor": "#ffffff",
      },
      "elements": [
        {
          "angle": 0,
          "backgroundColor": "transparent",
          "boundElements": null,
          "customData": undefined,
          "fillStyle": "solid",
          "frameId": null,
          "groupIds": [],
          "height": 20,
          "id": "id1",
          "index": "Zz",
          "isDeleted": false,
          "link": null,
          "locked": false,
          "opacity": 100,
          "roughness": 1,
          "roundness": {
            "type": 3,
          },
          "seed": 1014066025,
          "strokeColor": "#1e1e1e",
          "strokeStyle": "solid",
          "strokeWidth": 2,
          "type": "rectangle",
          "updated": 1,
          "version": 4,
          "versionNonce": 23633383,
          "width": 20,
          "x": 20,
          "y": 30,
        },
        {
          "angle": 0,
          "backgroundColor": "transparent",
          "boundElements": null,
          "customData": undefined,
          "fillStyle": "solid",
          "frameId": null,
          "groupIds": [],
          "height": 20,
          "id": "id0",
          "index": "a0",
          "isDeleted": false,
          "link": null,
          "locked": false,
          "opacity": 100,
          "roughness": 1,
          "roundness": {
            "type": 3,
          },
          "seed": 449462985,
          "strokeColor": "#1e1e1e",
          "strokeStyle": "solid",
          "strokeWidth": 2,
          "type": "rectangle",
          "updated": 1,
          "version": 3,
          "versionNonce": 1150084233,
          "width": 20,
          "x": -10,
          "y": 0,
        },
      ],
    },
  ],
}
`;

exports[`contextMenu element > selecting 'Send backward' in context menu sends element backward > [end of test] number of elements 1`] = `2`;

exports[`contextMenu element > selecting 'Send backward' in context menu sends element backward > [end of test] number of renders 1`] = `11`;

exports[`contextMenu element > selecting 'Send to back' in context menu sends element to back > [end of test] appState 1`] = `
{
  "activeEmbeddable": null,
  "activeTool": {
    "customType": null,
    "lastActiveTool": null,
    "locked": false,
    "type": "selection",
  },
  "collaborators": Map {},
  "contextMenu": null,
  "currentChartType": "bar",
  "currentItemBackgroundColor": "transparent",
  "currentItemEndArrowhead": "arrow",
  "currentItemFillStyle": "solid",
  "currentItemFontFamily": 1,
  "currentItemFontSize": 20,
  "currentItemOpacity": 100,
  "currentItemRoughness": 1,
  "currentItemRoundness": "round",
  "currentItemStartArrowhead": null,
  "currentItemStrokeColor": "#1e1e1e",
  "currentItemStrokeStyle": "solid",
  "currentItemStrokeWidth": 2,
  "currentItemTextAlign": "left",
  "cursorButton": "up",
  "defaultSidebarDockedPreference": false,
  "draggingElement": null,
  "editingElement": null,
  "editingFrame": null,
  "editingGroupId": null,
  "editingLinearElement": null,
  "elementsToHighlight": null,
  "errorMessage": null,
  "exportBackground": true,
  "exportEmbedScene": false,
  "exportScale": 1,
  "exportWithDarkMode": false,
  "fileHandle": null,
  "followedBy": Set {},
  "frameRendering": {
    "clip": true,
    "enabled": true,
    "name": true,
    "outline": true,
  },
  "frameToHighlight": null,
  "gridSize": null,
  "height": 100,
  "isBindingEnabled": true,
  "isLoading": false,
  "isResizing": false,
  "isRotating": false,
  "lastPointerDownWith": "mouse",
  "multiElement": null,
  "name": "Untitled-201933152653",
  "objectsSnapModeEnabled": false,
  "offsetLeft": 20,
  "offsetTop": 10,
  "openDialog": null,
  "openMenu": null,
  "openPopup": null,
  "openSidebar": null,
  "originSnapOffset": null,
  "pasteDialog": {
    "data": null,
    "shown": false,
  },
  "penDetected": false,
  "penMode": false,
  "pendingImageElementId": null,
  "previousSelectedElementIds": {},
  "resizingElement": null,
  "scrollX": 0,
  "scrollY": 0,
  "scrolledOutside": false,
  "selectedElementIds": {
    "id1": true,
  },
  "selectedElementsAreBeingDragged": false,
  "selectedGroupIds": {},
  "selectedLinearElement": null,
  "selectionElement": null,
  "shouldCacheIgnoreZoom": false,
  "showHyperlinkPopup": false,
  "showStats": false,
  "showWelcomeScreen": true,
  "snapLines": [],
  "startBoundElement": null,
  "suggestedBindings": [],
  "theme": "light",
  "toast": null,
  "userToFollow": null,
  "viewBackgroundColor": "#ffffff",
  "viewModeEnabled": false,
  "width": 200,
  "zenModeEnabled": false,
  "zoom": {
    "value": 1,
  },
}
`;

exports[`contextMenu element > selecting 'Send to back' in context menu sends element to back > [end of test] element 0 1`] = `
{
  "angle": 0,
  "backgroundColor": "transparent",
  "boundElements": null,
  "customData": undefined,
  "fillStyle": "solid",
  "frameId": null,
  "groupIds": [],
  "height": 20,
  "id": "id1",
  "index": "Zz",
  "isDeleted": false,
  "link": null,
  "locked": false,
  "opacity": 100,
  "roughness": 1,
  "roundness": {
    "type": 3,
  },
<<<<<<< HEAD
  "seed": 1014066025,
=======
  "seed": 2019559783,
>>>>>>> bbdcd30a
  "strokeColor": "#1e1e1e",
  "strokeStyle": "solid",
  "strokeWidth": 2,
  "type": "rectangle",
  "updated": 1,
<<<<<<< HEAD
  "version": 4,
  "versionNonce": 23633383,
=======
  "version": 3,
  "versionNonce": 238820263,
>>>>>>> bbdcd30a
  "width": 20,
  "x": 20,
  "y": 30,
}
`;

exports[`contextMenu element > selecting 'Send to back' in context menu sends element to back > [end of test] element 1 1`] = `
{
  "angle": 0,
  "backgroundColor": "transparent",
  "boundElements": null,
  "customData": undefined,
  "fillStyle": "solid",
  "frameId": null,
  "groupIds": [],
  "height": 20,
  "id": "id0",
  "index": "a0",
  "isDeleted": false,
  "link": null,
  "locked": false,
  "opacity": 100,
  "roughness": 1,
  "roundness": {
    "type": 3,
  },
  "seed": 1278240551,
  "strokeColor": "#1e1e1e",
  "strokeStyle": "solid",
  "strokeWidth": 2,
  "type": "rectangle",
  "updated": 1,
<<<<<<< HEAD
  "version": 3,
  "versionNonce": 1150084233,
=======
  "version": 2,
  "versionNonce": 453191,
>>>>>>> bbdcd30a
  "width": 20,
  "x": -10,
  "y": 0,
}
`;

exports[`contextMenu element > selecting 'Send to back' in context menu sends element to back > [end of test] history 1`] = `
{
  "recording": false,
  "redoStack": [],
  "stateHistory": [
    {
      "appState": {
        "editingGroupId": null,
        "editingLinearElement": null,
        "name": "Untitled-201933152653",
        "selectedElementIds": {},
        "selectedGroupIds": {},
        "viewBackgroundColor": "#ffffff",
      },
      "elements": [],
    },
    {
      "appState": {
        "editingGroupId": null,
        "editingLinearElement": null,
        "name": "Untitled-201933152653",
        "selectedElementIds": {
          "id0": true,
        },
        "selectedGroupIds": {},
        "viewBackgroundColor": "#ffffff",
      },
      "elements": [
        {
          "angle": 0,
          "backgroundColor": "transparent",
          "boundElements": null,
          "customData": undefined,
          "fillStyle": "solid",
          "frameId": null,
          "groupIds": [],
          "height": 20,
          "id": "id0",
          "index": "a0",
          "isDeleted": false,
          "link": null,
          "locked": false,
          "opacity": 100,
          "roughness": 1,
          "roundness": {
            "type": 3,
          },
          "seed": 1278240551,
          "strokeColor": "#1e1e1e",
          "strokeStyle": "solid",
          "strokeWidth": 2,
          "type": "rectangle",
          "updated": 1,
<<<<<<< HEAD
          "version": 3,
          "versionNonce": 1150084233,
=======
          "version": 2,
          "versionNonce": 453191,
>>>>>>> bbdcd30a
          "width": 20,
          "x": -10,
          "y": 0,
        },
      ],
    },
    {
      "appState": {
        "editingGroupId": null,
        "editingLinearElement": null,
        "name": "Untitled-201933152653",
        "selectedElementIds": {
          "id1": true,
        },
        "selectedGroupIds": {},
        "viewBackgroundColor": "#ffffff",
      },
      "elements": [
        {
          "angle": 0,
          "backgroundColor": "transparent",
          "boundElements": null,
          "customData": undefined,
          "fillStyle": "solid",
          "frameId": null,
          "groupIds": [],
          "height": 20,
          "id": "id0",
          "index": "a0",
          "isDeleted": false,
          "link": null,
          "locked": false,
          "opacity": 100,
          "roughness": 1,
          "roundness": {
            "type": 3,
          },
          "seed": 1278240551,
          "strokeColor": "#1e1e1e",
          "strokeStyle": "solid",
          "strokeWidth": 2,
          "type": "rectangle",
          "updated": 1,
<<<<<<< HEAD
          "version": 3,
          "versionNonce": 1150084233,
=======
          "version": 2,
          "versionNonce": 453191,
>>>>>>> bbdcd30a
          "width": 20,
          "x": -10,
          "y": 0,
        },
        {
          "angle": 0,
          "backgroundColor": "transparent",
          "boundElements": null,
          "customData": undefined,
          "fillStyle": "solid",
          "frameId": null,
          "groupIds": [],
          "height": 20,
          "id": "id1",
          "index": "a1",
          "isDeleted": false,
          "link": null,
          "locked": false,
          "opacity": 100,
          "roughness": 1,
          "roundness": {
            "type": 3,
          },
<<<<<<< HEAD
          "seed": 1014066025,
=======
          "seed": 2019559783,
>>>>>>> bbdcd30a
          "strokeColor": "#1e1e1e",
          "strokeStyle": "solid",
          "strokeWidth": 2,
          "type": "rectangle",
          "updated": 1,
<<<<<<< HEAD
          "version": 3,
          "versionNonce": 1604849351,
=======
          "version": 2,
          "versionNonce": 1116226695,
>>>>>>> bbdcd30a
          "width": 20,
          "x": 20,
          "y": 30,
        },
      ],
    },
    {
      "appState": {
        "editingGroupId": null,
        "editingLinearElement": null,
        "name": "Untitled-201933152653",
        "selectedElementIds": {
          "id1": true,
        },
        "selectedGroupIds": {},
        "viewBackgroundColor": "#ffffff",
      },
      "elements": [
        {
          "angle": 0,
          "backgroundColor": "transparent",
          "boundElements": null,
          "customData": undefined,
          "fillStyle": "solid",
          "frameId": null,
          "groupIds": [],
          "height": 20,
          "id": "id1",
          "index": "Zz",
          "isDeleted": false,
          "link": null,
          "locked": false,
          "opacity": 100,
          "roughness": 1,
          "roundness": {
            "type": 3,
          },
<<<<<<< HEAD
          "seed": 1014066025,
=======
          "seed": 2019559783,
>>>>>>> bbdcd30a
          "strokeColor": "#1e1e1e",
          "strokeStyle": "solid",
          "strokeWidth": 2,
          "type": "rectangle",
          "updated": 1,
<<<<<<< HEAD
          "version": 4,
          "versionNonce": 23633383,
=======
          "version": 3,
          "versionNonce": 238820263,
>>>>>>> bbdcd30a
          "width": 20,
          "x": 20,
          "y": 30,
        },
        {
          "angle": 0,
          "backgroundColor": "transparent",
          "boundElements": null,
          "customData": undefined,
          "fillStyle": "solid",
          "frameId": null,
          "groupIds": [],
          "height": 20,
          "id": "id0",
          "index": "a0",
          "isDeleted": false,
          "link": null,
          "locked": false,
          "opacity": 100,
          "roughness": 1,
          "roundness": {
            "type": 3,
          },
          "seed": 1278240551,
          "strokeColor": "#1e1e1e",
          "strokeStyle": "solid",
          "strokeWidth": 2,
          "type": "rectangle",
          "updated": 1,
<<<<<<< HEAD
          "version": 3,
          "versionNonce": 1150084233,
=======
          "version": 2,
          "versionNonce": 453191,
>>>>>>> bbdcd30a
          "width": 20,
          "x": -10,
          "y": 0,
        },
      ],
    },
  ],
}
`;

exports[`contextMenu element > selecting 'Send to back' in context menu sends element to back > [end of test] number of elements 1`] = `2`;

exports[`contextMenu element > selecting 'Send to back' in context menu sends element to back > [end of test] number of renders 1`] = `11`;

exports[`contextMenu element > selecting 'Ungroup selection' in context menu ungroups selected group > [end of test] appState 1`] = `
{
  "activeEmbeddable": null,
  "activeTool": {
    "customType": null,
    "lastActiveTool": null,
    "locked": false,
    "type": "selection",
  },
  "collaborators": Map {},
  "contextMenu": null,
  "currentChartType": "bar",
  "currentItemBackgroundColor": "transparent",
  "currentItemEndArrowhead": "arrow",
  "currentItemFillStyle": "solid",
  "currentItemFontFamily": 1,
  "currentItemFontSize": 20,
  "currentItemOpacity": 100,
  "currentItemRoughness": 1,
  "currentItemRoundness": "round",
  "currentItemStartArrowhead": null,
  "currentItemStrokeColor": "#1e1e1e",
  "currentItemStrokeStyle": "solid",
  "currentItemStrokeWidth": 2,
  "currentItemTextAlign": "left",
  "cursorButton": "up",
  "defaultSidebarDockedPreference": false,
  "draggingElement": null,
  "editingElement": null,
  "editingFrame": null,
  "editingGroupId": null,
  "editingLinearElement": null,
  "elementsToHighlight": null,
  "errorMessage": null,
  "exportBackground": true,
  "exportEmbedScene": false,
  "exportScale": 1,
  "exportWithDarkMode": false,
  "fileHandle": null,
  "followedBy": Set {},
  "frameRendering": {
    "clip": true,
    "enabled": true,
    "name": true,
    "outline": true,
  },
  "frameToHighlight": null,
  "gridSize": null,
  "height": 100,
  "isBindingEnabled": true,
  "isLoading": false,
  "isResizing": false,
  "isRotating": false,
  "lastPointerDownWith": "mouse",
  "multiElement": null,
  "name": "Untitled-201933152653",
  "objectsSnapModeEnabled": false,
  "offsetLeft": 20,
  "offsetTop": 10,
  "openDialog": null,
  "openMenu": null,
  "openPopup": null,
  "openSidebar": null,
  "originSnapOffset": null,
  "pasteDialog": {
    "data": null,
    "shown": false,
  },
  "penDetected": false,
  "penMode": false,
  "pendingImageElementId": null,
  "previousSelectedElementIds": {
    "id1": true,
  },
  "resizingElement": null,
  "scrollX": 0,
  "scrollY": 0,
  "scrolledOutside": false,
  "selectedElementIds": {
    "id0": true,
    "id1": true,
  },
  "selectedElementsAreBeingDragged": false,
  "selectedGroupIds": {},
  "selectedLinearElement": null,
  "selectionElement": null,
  "shouldCacheIgnoreZoom": false,
  "showHyperlinkPopup": false,
  "showStats": false,
  "showWelcomeScreen": true,
  "snapLines": [],
  "startBoundElement": null,
  "suggestedBindings": [],
  "theme": "light",
  "toast": null,
  "userToFollow": null,
  "viewBackgroundColor": "#ffffff",
  "viewModeEnabled": false,
  "width": 200,
  "zenModeEnabled": false,
  "zoom": {
    "value": 1,
  },
}
`;

exports[`contextMenu element > selecting 'Ungroup selection' in context menu ungroups selected group > [end of test] element 0 1`] = `
{
  "angle": 0,
  "backgroundColor": "transparent",
  "boundElements": null,
  "customData": undefined,
  "fillStyle": "solid",
  "frameId": null,
  "groupIds": [],
  "height": 20,
  "id": "id0",
  "index": "a0",
  "isDeleted": false,
  "link": null,
  "locked": false,
  "opacity": 100,
  "roughness": 1,
  "roundness": {
    "type": 3,
  },
  "seed": 449462985,
  "strokeColor": "#1e1e1e",
  "strokeStyle": "solid",
  "strokeWidth": 2,
  "type": "rectangle",
  "updated": 1,
  "version": 5,
  "versionNonce": 1723083209,
  "width": 20,
  "x": -10,
  "y": 0,
}
`;

exports[`contextMenu element > selecting 'Ungroup selection' in context menu ungroups selected group > [end of test] element 1 1`] = `
{
  "angle": 0,
  "backgroundColor": "transparent",
  "boundElements": null,
  "customData": undefined,
  "fillStyle": "solid",
  "frameId": null,
  "groupIds": [],
  "height": 20,
  "id": "id1",
  "index": "a1",
  "isDeleted": false,
  "link": null,
  "locked": false,
  "opacity": 100,
  "roughness": 1,
  "roundness": {
    "type": 3,
  },
  "seed": 238820263,
  "strokeColor": "#1e1e1e",
  "strokeStyle": "solid",
  "strokeWidth": 2,
  "type": "rectangle",
  "updated": 1,
  "version": 5,
  "versionNonce": 760410951,
  "width": 20,
  "x": 20,
  "y": 30,
}
`;

exports[`contextMenu element > selecting 'Ungroup selection' in context menu ungroups selected group > [end of test] history 1`] = `
{
  "recording": false,
  "redoStack": [],
  "stateHistory": [
    {
      "appState": {
        "editingGroupId": null,
        "editingLinearElement": null,
        "name": "Untitled-201933152653",
        "selectedElementIds": {},
        "selectedGroupIds": {},
        "viewBackgroundColor": "#ffffff",
      },
      "elements": [],
    },
    {
      "appState": {
        "editingGroupId": null,
        "editingLinearElement": null,
        "name": "Untitled-201933152653",
        "selectedElementIds": {
          "id0": true,
        },
        "selectedGroupIds": {},
        "viewBackgroundColor": "#ffffff",
      },
      "elements": [
        {
          "angle": 0,
          "backgroundColor": "transparent",
          "boundElements": null,
          "customData": undefined,
          "fillStyle": "solid",
          "frameId": null,
          "groupIds": [],
          "height": 20,
          "id": "id0",
          "index": "a0",
          "isDeleted": false,
          "link": null,
          "locked": false,
          "opacity": 100,
          "roughness": 1,
          "roundness": {
            "type": 3,
          },
          "seed": 449462985,
          "strokeColor": "#1e1e1e",
          "strokeStyle": "solid",
          "strokeWidth": 2,
          "type": "rectangle",
          "updated": 1,
          "version": 3,
          "versionNonce": 1150084233,
          "width": 20,
          "x": -10,
          "y": 0,
        },
      ],
    },
    {
      "appState": {
        "editingGroupId": null,
        "editingLinearElement": null,
        "name": "Untitled-201933152653",
        "selectedElementIds": {
          "id1": true,
        },
        "selectedGroupIds": {},
        "viewBackgroundColor": "#ffffff",
      },
      "elements": [
        {
          "angle": 0,
          "backgroundColor": "transparent",
          "boundElements": null,
          "customData": undefined,
          "fillStyle": "solid",
          "frameId": null,
          "groupIds": [],
          "height": 20,
          "id": "id0",
          "index": "a0",
          "isDeleted": false,
          "link": null,
          "locked": false,
          "opacity": 100,
          "roughness": 1,
          "roundness": {
            "type": 3,
          },
          "seed": 449462985,
          "strokeColor": "#1e1e1e",
          "strokeStyle": "solid",
          "strokeWidth": 2,
          "type": "rectangle",
          "updated": 1,
          "version": 3,
          "versionNonce": 1150084233,
          "width": 20,
          "x": -10,
          "y": 0,
        },
        {
          "angle": 0,
          "backgroundColor": "transparent",
          "boundElements": null,
          "customData": undefined,
          "fillStyle": "solid",
          "frameId": null,
          "groupIds": [],
          "height": 20,
          "id": "id1",
          "index": "a1",
          "isDeleted": false,
          "link": null,
          "locked": false,
          "opacity": 100,
          "roughness": 1,
          "roundness": {
            "type": 3,
          },
          "seed": 238820263,
          "strokeColor": "#1e1e1e",
          "strokeStyle": "solid",
          "strokeWidth": 2,
          "type": "rectangle",
          "updated": 1,
          "version": 3,
          "versionNonce": 1505387817,
          "width": 20,
          "x": 20,
          "y": 30,
        },
      ],
    },
    {
      "appState": {
        "editingGroupId": null,
        "editingLinearElement": null,
        "name": "Untitled-201933152653",
        "selectedElementIds": {
          "id0": true,
          "id1": true,
        },
        "selectedGroupIds": {
          "id3": true,
        },
        "viewBackgroundColor": "#ffffff",
      },
      "elements": [
        {
          "angle": 0,
          "backgroundColor": "transparent",
          "boundElements": null,
          "customData": undefined,
          "fillStyle": "solid",
          "frameId": null,
          "groupIds": [
            "id3",
          ],
          "height": 20,
          "id": "id0",
          "index": "a0",
          "isDeleted": false,
          "link": null,
          "locked": false,
          "opacity": 100,
          "roughness": 1,
          "roundness": {
            "type": 3,
          },
          "seed": 449462985,
          "strokeColor": "#1e1e1e",
          "strokeStyle": "solid",
          "strokeWidth": 2,
          "type": "rectangle",
          "updated": 1,
          "version": 4,
          "versionNonce": 915032327,
          "width": 20,
          "x": -10,
          "y": 0,
        },
        {
          "angle": 0,
          "backgroundColor": "transparent",
          "boundElements": null,
          "customData": undefined,
          "fillStyle": "solid",
          "frameId": null,
          "groupIds": [
            "id3",
          ],
          "height": 20,
          "id": "id1",
          "index": "a1",
          "isDeleted": false,
          "link": null,
          "locked": false,
          "opacity": 100,
          "roughness": 1,
          "roundness": {
            "type": 3,
          },
          "seed": 238820263,
          "strokeColor": "#1e1e1e",
          "strokeStyle": "solid",
          "strokeWidth": 2,
          "type": "rectangle",
          "updated": 1,
          "version": 4,
          "versionNonce": 81784553,
          "width": 20,
          "x": 20,
          "y": 30,
        },
      ],
    },
    {
      "appState": {
        "editingGroupId": null,
        "editingLinearElement": null,
        "name": "Untitled-201933152653",
        "selectedElementIds": {
          "id0": true,
          "id1": true,
        },
        "selectedGroupIds": {},
        "viewBackgroundColor": "#ffffff",
      },
      "elements": [
        {
          "angle": 0,
          "backgroundColor": "transparent",
          "boundElements": null,
          "customData": undefined,
          "fillStyle": "solid",
          "frameId": null,
          "groupIds": [],
          "height": 20,
          "id": "id0",
          "index": "a0",
          "isDeleted": false,
          "link": null,
          "locked": false,
          "opacity": 100,
          "roughness": 1,
          "roundness": {
            "type": 3,
          },
          "seed": 449462985,
          "strokeColor": "#1e1e1e",
          "strokeStyle": "solid",
          "strokeWidth": 2,
          "type": "rectangle",
          "updated": 1,
          "version": 5,
          "versionNonce": 1723083209,
          "width": 20,
          "x": -10,
          "y": 0,
        },
        {
          "angle": 0,
          "backgroundColor": "transparent",
          "boundElements": null,
          "customData": undefined,
          "fillStyle": "solid",
          "frameId": null,
          "groupIds": [],
          "height": 20,
          "id": "id1",
          "index": "a1",
          "isDeleted": false,
          "link": null,
          "locked": false,
          "opacity": 100,
          "roughness": 1,
          "roundness": {
            "type": 3,
          },
          "seed": 238820263,
          "strokeColor": "#1e1e1e",
          "strokeStyle": "solid",
          "strokeWidth": 2,
          "type": "rectangle",
          "updated": 1,
          "version": 5,
          "versionNonce": 760410951,
          "width": 20,
          "x": 20,
          "y": 30,
        },
      ],
    },
  ],
}
`;

exports[`contextMenu element > selecting 'Ungroup selection' in context menu ungroups selected group > [end of test] number of elements 1`] = `2`;

exports[`contextMenu element > selecting 'Ungroup selection' in context menu ungroups selected group > [end of test] number of renders 1`] = `13`;

exports[`contextMenu element > shows 'Group selection' in context menu for multiple selected elements > [end of test] appState 1`] = `
{
  "activeEmbeddable": null,
  "activeTool": {
    "customType": null,
    "lastActiveTool": null,
    "locked": false,
    "type": "selection",
  },
  "collaborators": Map {},
  "contextMenu": {
    "items": [
      {
        "icon": <svg
          aria-hidden="true"
          className=""
          fill="none"
          focusable="false"
          role="img"
          stroke="currentColor"
          strokeLinecap="round"
          strokeLinejoin="round"
          strokeWidth={2}
          viewBox="0 0 24 24"
        >
          <g
            strokeWidth={1.25}
          >
            <path
              d="M0 0h24v24H0z"
              fill="none"
              stroke="none"
            />
            <path
              d="M7 17m-3 0a3 3 0 1 0 6 0a3 3 0 1 0 -6 0"
            />
            <path
              d="M17 17m-3 0a3 3 0 1 0 6 0a3 3 0 1 0 -6 0"
            />
            <path
              d="M9.15 14.85l8.85 -10.85"
            />
            <path
              d="M6 4l8.85 10.85"
            />
          </g>
        </svg>,
        "keyTest": [Function],
        "label": "labels.cut",
        "name": "cut",
        "perform": [Function],
        "trackEvent": {
          "category": "element",
        },
      },
      {
        "icon": <svg
          aria-hidden="true"
          className=""
          fill="none"
          focusable="false"
          role="img"
          stroke="currentColor"
          strokeLinecap="round"
          strokeLinejoin="round"
          viewBox="0 0 20 20"
        >
          <g
            strokeWidth="1.25"
          >
            <path
              d="M14.375 6.458H8.958a2.5 2.5 0 0 0-2.5 2.5v5.417a2.5 2.5 0 0 0 2.5 2.5h5.417a2.5 2.5 0 0 0 2.5-2.5V8.958a2.5 2.5 0 0 0-2.5-2.5Z"
            />
            <path
              clipRule="evenodd"
              d="M11.667 3.125c.517 0 .986.21 1.325.55.34.338.55.807.55 1.325v1.458H8.333c-.485 0-.927.185-1.26.487-.343.312-.57.75-.609 1.24l-.005 5.357H5a1.87 1.87 0 0 1-1.326-.55 1.87 1.87 0 0 1-.549-1.325V5c0-.518.21-.987.55-1.326.338-.34.807-.549 1.325-.549h6.667Z"
            />
          </g>
        </svg>,
        "keyTest": undefined,
        "label": "labels.copy",
        "name": "copy",
        "perform": [Function],
        "trackEvent": {
          "category": "element",
        },
      },
      {
        "keyTest": undefined,
        "label": "labels.paste",
        "name": "paste",
        "perform": [Function],
        "trackEvent": {
          "category": "element",
        },
      },
      {
        "label": "labels.selectAllElementsInFrame",
        "name": "selectAllElementsInFrame",
        "perform": [Function],
        "predicate": [Function],
        "trackEvent": {
          "category": "canvas",
        },
      },
      {
        "label": "labels.removeAllElementsFromFrame",
        "name": "removeAllElementsFromFrame",
        "perform": [Function],
        "predicate": [Function],
        "trackEvent": {
          "category": "history",
        },
      },
      "separator",
      {
        "icon": <svg
          aria-hidden="true"
          className=""
          fill="none"
          focusable="false"
          role="img"
          stroke="currentColor"
          strokeLinecap="round"
          strokeLinejoin="round"
          strokeWidth={2}
          viewBox="0 0 24 24"
        >
          <g
            strokeWidth={1.25}
          >
            <path
              d="M0 0h24v24H0z"
              fill="none"
              stroke="none"
            />
            <path
              d="M14 3v4a1 1 0 0 0 1 1h4"
            />
            <path
              d="M5 12v-7a2 2 0 0 1 2 -2h7l5 5v4"
            />
            <path
              d="M20 15h-1a2 2 0 0 0 -2 2v2a2 2 0 0 0 2 2h1v-3"
            />
            <path
              d="M5 18h1.5a1.5 1.5 0 0 0 0 -3h-1.5v6"
            />
            <path
              d="M11 21v-6l3 6v-6"
            />
          </g>
        </svg>,
        "keyTest": [Function],
        "keywords": [
          "png",
          "clipboard",
          "copy",
        ],
        "label": "labels.copyAsPng",
        "name": "copyAsPng",
        "perform": [Function],
        "predicate": [Function],
        "trackEvent": {
          "category": "element",
        },
      },
      {
        "icon": <svg
          aria-hidden="true"
          className=""
          fill="none"
          focusable="false"
          role="img"
          stroke="currentColor"
          strokeLinecap="round"
          strokeLinejoin="round"
          strokeWidth={2}
          viewBox="0 0 24 24"
        >
          <g
            strokeWidth={1.25}
          >
            <path
              d="M0 0h24v24H0z"
              fill="none"
              stroke="none"
            />
            <path
              d="M14 3v4a1 1 0 0 0 1 1h4"
            />
            <path
              d="M5 12v-7a2 2 0 0 1 2 -2h7l5 5v4"
            />
            <path
              d="M4 20.25c0 .414 .336 .75 .75 .75h1.25a1 1 0 0 0 1 -1v-1a1 1 0 0 0 -1 -1h-1a1 1 0 0 1 -1 -1v-1a1 1 0 0 1 1 -1h1.25a.75 .75 0 0 1 .75 .75"
            />
            <path
              d="M10 15l2 6l2 -6"
            />
            <path
              d="M20 15h-1a2 2 0 0 0 -2 2v2a2 2 0 0 0 2 2h1v-3"
            />
          </g>
        </svg>,
        "keywords": [
          "svg",
          "clipboard",
          "copy",
        ],
        "label": "labels.copyAsSvg",
        "name": "copyAsSvg",
        "perform": [Function],
        "predicate": [Function],
        "trackEvent": {
          "category": "element",
        },
      },
      {
        "keywords": [
          "text",
          "clipboard",
          "copy",
        ],
        "label": "labels.copyText",
        "name": "copyText",
        "perform": [Function],
        "predicate": [Function],
        "trackEvent": {
          "category": "element",
        },
      },
      "separator",
      {
        "icon": <svg
          aria-hidden="true"
          className=""
          fill="none"
          focusable="false"
          role="img"
          stroke="currentColor"
          strokeLinecap="round"
          strokeLinejoin="round"
          strokeWidth={2}
          viewBox="0 0 24 24"
        >
          <g
            strokeWidth={1.25}
          >
            <path
              d="M0 0h24v24H0z"
              fill="none"
              stroke="none"
            />
            <path
              d="M5 3m0 2a2 2 0 0 1 2 -2h10a2 2 0 0 1 2 2v2a2 2 0 0 1 -2 2h-10a2 2 0 0 1 -2 -2z"
            />
            <path
              d="M19 6h1a2 2 0 0 1 2 2a5 5 0 0 1 -5 5l-5 0v2"
            />
            <path
              d="M10 15m0 1a1 1 0 0 1 1 -1h2a1 1 0 0 1 1 1v4a1 1 0 0 1 -1 1h-2a1 1 0 0 1 -1 -1z"
            />
          </g>
        </svg>,
        "keyTest": [Function],
        "label": "labels.copyStyles",
        "name": "copyStyles",
        "perform": [Function],
        "trackEvent": {
          "category": "element",
        },
      },
      {
        "icon": <svg
          aria-hidden="true"
          className=""
          fill="none"
          focusable="false"
          role="img"
          stroke="currentColor"
          strokeLinecap="round"
          strokeLinejoin="round"
          strokeWidth={2}
          viewBox="0 0 24 24"
        >
          <g
            strokeWidth={1.25}
          >
            <path
              d="M0 0h24v24H0z"
              fill="none"
              stroke="none"
            />
            <path
              d="M5 3m0 2a2 2 0 0 1 2 -2h10a2 2 0 0 1 2 2v2a2 2 0 0 1 -2 2h-10a2 2 0 0 1 -2 -2z"
            />
            <path
              d="M19 6h1a2 2 0 0 1 2 2a5 5 0 0 1 -5 5l-5 0v2"
            />
            <path
              d="M10 15m0 1a1 1 0 0 1 1 -1h2a1 1 0 0 1 1 1v4a1 1 0 0 1 -1 1h-2a1 1 0 0 1 -1 -1z"
            />
          </g>
        </svg>,
        "keyTest": [Function],
        "label": "labels.pasteStyles",
        "name": "pasteStyles",
        "perform": [Function],
        "trackEvent": {
          "category": "element",
        },
      },
      "separator",
      {
        "PanelComponent": [Function],
        "icon": [Function],
        "keyTest": [Function],
        "label": "labels.group",
        "name": "group",
        "perform": [Function],
        "predicate": [Function],
        "trackEvent": {
          "category": "element",
        },
      },
      {
        "label": "labels.unbindText",
        "name": "unbindText",
        "perform": [Function],
        "predicate": [Function],
        "trackEvent": {
          "category": "element",
        },
      },
      {
        "label": "labels.bindText",
        "name": "bindText",
        "perform": [Function],
        "predicate": [Function],
        "trackEvent": {
          "category": "element",
        },
      },
      {
        "label": "labels.createContainerFromText",
        "name": "wrapTextInContainer",
        "perform": [Function],
        "predicate": [Function],
        "trackEvent": {
          "category": "element",
        },
      },
      {
        "PanelComponent": [Function],
        "icon": [Function],
        "keyTest": [Function],
        "label": "labels.ungroup",
        "name": "ungroup",
        "perform": [Function],
        "predicate": [Function],
        "trackEvent": {
          "category": "element",
        },
      },
      "separator",
      {
        "label": "labels.addToLibrary",
        "name": "addToLibrary",
        "perform": [Function],
        "trackEvent": {
          "category": "element",
        },
      },
      "separator",
      {
        "PanelComponent": [Function],
        "icon": <svg
          aria-hidden="true"
          className=""
          fill="none"
          focusable="false"
          role="img"
          stroke="currentColor"
          strokeLinecap="round"
          strokeLinejoin="round"
          viewBox="0 0 20 20"
        >
          <React.Fragment>
            <g
              clipPath="url(#a)"
              stroke="currentColor"
              strokeLinecap="round"
              strokeLinejoin="round"
              strokeWidth="1.25"
            >
              <path
                clipRule="evenodd"
                d="M6.944 12.5H12.5v1.389a1.389 1.389 0 0 1-1.389 1.389H5.556a1.389 1.389 0 0 1-1.39-1.39V8.334a1.389 1.389 0 0 1 1.39-1.389h1.388"
                fill="currentColor"
                fillRule="evenodd"
              />
              <path
                d="M13.889 4.167H8.333c-.767 0-1.389.621-1.389 1.389v5.555c0 .767.622 1.389 1.39 1.389h5.555c.767 0 1.389-.622 1.389-1.389V5.556c0-.768-.622-1.39-1.39-1.39Z"
              />
            </g>
            <defs>
              <clipPath
                id="a"
              >
                <path
                  d="M0 0h20v20H0z"
                  fill="#fff"
                />
              </clipPath>
            </defs>
          </React.Fragment>
        </svg>,
        "keyPriority": 40,
        "keyTest": [Function],
        "label": "labels.sendBackward",
        "name": "sendBackward",
        "perform": [Function],
        "trackEvent": {
          "category": "element",
        },
      },
      {
        "PanelComponent": [Function],
        "icon": <svg
          aria-hidden="true"
          className=""
          fill="none"
          focusable="false"
          role="img"
          stroke="currentColor"
          strokeLinecap="round"
          strokeLinejoin="round"
          viewBox="0 0 20 20"
        >
          <React.Fragment>
            <g
              clipPath="url(#a)"
              stroke="currentColor"
              strokeLinecap="round"
              strokeLinejoin="round"
              strokeWidth="1.25"
            >
              <path
                d="M13.889 4.167H8.333c-.767 0-1.389.622-1.389 1.389v5.555c0 .767.622 1.389 1.39 1.389h5.555c.767 0 1.389-.622 1.389-1.389V5.556c0-.767-.622-1.39-1.39-1.39Z"
                fill="currentColor"
              />
              <path
                d="M12.5 12.5v1.389a1.389 1.389 0 0 1-1.389 1.389H5.556a1.389 1.389 0 0 1-1.39-1.39V8.334a1.389 1.389 0 0 1 1.39-1.389h1.388"
              />
            </g>
            <defs>
              <clipPath
                id="a"
              >
                <path
                  d="M0 0h20v20H0z"
                  fill="#fff"
                />
              </clipPath>
            </defs>
          </React.Fragment>
        </svg>,
        "keyPriority": 40,
        "keyTest": [Function],
        "label": "labels.bringForward",
        "name": "bringForward",
        "perform": [Function],
        "trackEvent": {
          "category": "element",
        },
      },
      {
        "PanelComponent": [Function],
        "icon": <svg
          aria-hidden="true"
          className=""
          fill="none"
          focusable="false"
          role="img"
          stroke="currentColor"
          strokeLinecap="round"
          strokeLinejoin="round"
          viewBox="0 0 20 20"
        >
          <React.Fragment>
            <g
              clipPath="url(#a)"
            >
              <path
                d="M5.441 9.792h2.451a2.316 2.316 0 0 1 2.316 2.316v2.45a2.316 2.316 0 0 1-2.316 2.317h-2.45a2.316 2.316 0 0 1-2.317-2.316v-2.451a2.316 2.316 0 0 1 2.316-2.316Z"
                stroke="currentColor"
                strokeWidth="1.25"
              />
              <path
                d="M5.441 9.792h2.451a2.316 2.316 0 0 1 2.316 2.316v2.45a2.316 2.316 0 0 1-2.316 2.317h-2.45a2.316 2.316 0 0 1-2.317-2.316v-2.451a2.316 2.316 0 0 1 2.316-2.316Z"
                stroke="currentColor"
                strokeWidth="1.25"
              />
              <mask
                fill="#fff"
                id="SendToBackIcon"
              >
                <path
                  clipRule="evenodd"
                  d="M9.167 5.833v2.06a2.941 2.941 0 0 0 2.94 2.94h2.06v.393a2.941 2.941 0 0 1-2.941 2.94h-.393v-2.058a2.941 2.941 0 0 0-2.94-2.941h-2.06v-.393a2.941 2.941 0 0 1 2.942-2.94h.392Z"
                  fillRule="evenodd"
                />
              </mask>
              <path
                clipRule="evenodd"
                d="M9.167 5.833v2.06a2.941 2.941 0 0 0 2.94 2.94h2.06v.393a2.941 2.941 0 0 1-2.941 2.94h-.393v-2.058a2.941 2.941 0 0 0-2.94-2.941h-2.06v-.393a2.941 2.941 0 0 1 2.942-2.94h.392Z"
                fill="currentColor"
                fillRule="evenodd"
              />
              <path
                d="M9.167 5.833h1.25v-1.25h-1.25v1.25Zm5 5h1.25v-1.25h-1.25v1.25Zm-3.334 3.334h-1.25v1.25h1.25v-1.25Zm-5-5h-1.25v1.25h1.25v-1.25Zm2.084-3.334v2.06h2.5v-2.06h-2.5Zm0 2.06a4.191 4.191 0 0 0 4.19 4.19v-2.5a1.691 1.691 0 0 1-1.69-1.69h-2.5Zm4.19 4.19h2.06v-2.5h-2.06v2.5Zm.81-1.25v.393h2.5v-.393h-2.5Zm0 .393c0 .933-.758 1.69-1.691 1.69v2.5a4.191 4.191 0 0 0 4.19-4.19h-2.5Zm-1.691 1.69h-.393v2.5h.393v-2.5Zm.857 1.25v-2.058h-2.5v2.059h2.5Zm0-2.058a4.191 4.191 0 0 0-4.19-4.191v2.5c.933 0 1.69.757 1.69 1.69h2.5Zm-4.19-4.191h-2.06v2.5h2.06v-2.5Zm-.81 1.25v-.393h-2.5v.393h2.5Zm0-.393c0-.934.758-1.69 1.692-1.69v-2.5a4.191 4.191 0 0 0-4.192 4.19h2.5Zm1.692-1.69h.392v-2.5h-.392v2.5Z"
                fill="currentColor"
                mask="url(#SendToBackIcon)"
              />
              <path
                d="M12.108 3.125h2.45a2.316 2.316 0 0 1 2.317 2.316v2.451a2.316 2.316 0 0 1-2.316 2.316h-2.451a2.316 2.316 0 0 1-2.316-2.316v-2.45a2.316 2.316 0 0 1 2.316-2.317Z"
                stroke="currentColor"
                strokeWidth="1.25"
              />
            </g>
            <defs>
              <clipPath
                id="a"
              >
                <path
                  d="M0 0h20v20H0z"
                  fill="#fff"
                />
              </clipPath>
            </defs>
          </React.Fragment>
        </svg>,
        "keyTest": [Function],
        "label": "labels.sendToBack",
        "name": "sendToBack",
        "perform": [Function],
        "trackEvent": {
          "category": "element",
        },
      },
      {
        "PanelComponent": [Function],
        "icon": <svg
          aria-hidden="true"
          className=""
          fill="none"
          focusable="false"
          role="img"
          stroke="currentColor"
          strokeLinecap="round"
          strokeLinejoin="round"
          viewBox="0 0 20 20"
        >
          <React.Fragment>
            <g
              clipPath="url(#a)"
              stroke="currentColor"
              strokeWidth="1.25"
            >
              <path
                d="M8.775 6.458h2.45a2.316 2.316 0 0 1 2.317 2.316v2.452a2.316 2.316 0 0 1-2.316 2.316H8.774a2.316 2.316 0 0 1-2.317-2.316V8.774a2.316 2.316 0 0 1 2.317-2.316Z"
                fill="currentColor"
              />
              <path
                d="M5.441 9.792h2.451a2.316 2.316 0 0 1 2.316 2.316v2.45a2.316 2.316 0 0 1-2.316 2.317h-2.45a2.316 2.316 0 0 1-2.317-2.316v-2.451a2.316 2.316 0 0 1 2.316-2.316ZM12.108 3.125h2.45a2.316 2.316 0 0 1 2.317 2.316v2.451a2.316 2.316 0 0 1-2.316 2.316h-2.451a2.316 2.316 0 0 1-2.316-2.316v-2.45a2.316 2.316 0 0 1 2.316-2.317Z"
              />
            </g>
            <defs>
              <clipPath
                id="a"
              >
                <path
                  d="M0 0h20v20H0z"
                  fill="#fff"
                />
              </clipPath>
            </defs>
          </React.Fragment>
        </svg>,
        "keyTest": [Function],
        "label": "labels.bringToFront",
        "name": "bringToFront",
        "perform": [Function],
        "trackEvent": {
          "category": "element",
        },
      },
      "separator",
      {
        "icon": <svg
          aria-hidden="true"
          className=""
          fill="none"
          focusable="false"
          role="img"
          stroke="currentColor"
          strokeLinecap="round"
          strokeLinejoin="round"
          strokeWidth={2}
          viewBox="0 0 24 24"
        >
          <g
            strokeWidth={1.25}
          >
            <path
              d="M0 0h24v24H0z"
              fill="none"
              stroke="none"
            />
            <path
              d="M12 3l0 18"
            />
            <path
              d="M16 7l0 10l5 0l-5 -10"
            />
            <path
              d="M8 7l0 10l-5 0l5 -10"
            />
          </g>
        </svg>,
        "keyTest": [Function],
        "label": "labels.flipHorizontal",
        "name": "flipHorizontal",
        "perform": [Function],
        "trackEvent": {
          "category": "element",
        },
      },
      {
        "icon": <svg
          aria-hidden="true"
          className=""
          fill="none"
          focusable="false"
          role="img"
          stroke="currentColor"
          strokeLinecap="round"
          strokeLinejoin="round"
          strokeWidth={2}
          viewBox="0 0 24 24"
        >
          <g
            strokeWidth={1.25}
          >
            <path
              d="M0 0h24v24H0z"
              fill="none"
              stroke="none"
            />
            <path
              d="M3 12l18 0"
            />
            <path
              d="M7 16l10 0l-10 5l0 -5"
            />
            <path
              d="M7 8l10 0l-10 -5l0 5"
            />
          </g>
        </svg>,
        "keyTest": [Function],
        "label": "labels.flipVertical",
        "name": "flipVertical",
        "perform": [Function],
        "trackEvent": {
          "category": "element",
        },
      },
      "separator",
      {
        "category": "Elements",
        "label": [Function],
        "name": "toggleLinearEditor",
        "perform": [Function],
        "predicate": [Function],
        "trackEvent": {
          "category": "element",
        },
      },
      {
        "PanelComponent": [Function],
        "icon": <svg
          aria-hidden="true"
          className=""
          fill="none"
          focusable="false"
          role="img"
          stroke="currentColor"
          strokeLinecap="round"
          strokeLinejoin="round"
          viewBox="0 0 20 20"
        >
          <g
            strokeWidth="1.25"
          >
            <path
              d="M8.333 11.667a2.917 2.917 0 0 0 4.167 0l3.333-3.334a2.946 2.946 0 1 0-4.166-4.166l-.417.416"
            />
            <path
              d="M11.667 8.333a2.917 2.917 0 0 0-4.167 0l-3.333 3.334a2.946 2.946 0 0 0 4.166 4.166l.417-.416"
            />
          </g>
        </svg>,
        "keyTest": [Function],
        "label": [Function],
        "name": "hyperlink",
        "perform": [Function],
        "predicate": [Function],
        "trackEvent": {
          "action": "click",
          "category": "hyperlink",
        },
      },
      {
        "PanelComponent": [Function],
        "icon": <svg
          aria-hidden="true"
          className=""
          fill="none"
          focusable="false"
          role="img"
          stroke="currentColor"
          strokeLinecap="round"
          strokeLinejoin="round"
          viewBox="0 0 20 20"
        >
          <g
            strokeWidth="1.25"
          >
            <path
              d="M14.375 6.458H8.958a2.5 2.5 0 0 0-2.5 2.5v5.417a2.5 2.5 0 0 0 2.5 2.5h5.417a2.5 2.5 0 0 0 2.5-2.5V8.958a2.5 2.5 0 0 0-2.5-2.5Z"
            />
            <path
              clipRule="evenodd"
              d="M11.667 3.125c.517 0 .986.21 1.325.55.34.338.55.807.55 1.325v1.458H8.333c-.485 0-.927.185-1.26.487-.343.312-.57.75-.609 1.24l-.005 5.357H5a1.87 1.87 0 0 1-1.326-.55 1.87 1.87 0 0 1-.549-1.325V5c0-.518.21-.987.55-1.326.338-.34.807-.549 1.325-.549h6.667Z"
            />
          </g>
        </svg>,
        "keyTest": [Function],
        "label": "labels.duplicateSelection",
        "name": "duplicateSelection",
        "perform": [Function],
        "trackEvent": {
          "category": "element",
        },
      },
      {
        "icon": [Function],
        "keyTest": [Function],
        "label": [Function],
        "name": "toggleElementLock",
        "perform": [Function],
        "predicate": [Function],
        "trackEvent": {
          "category": "element",
        },
      },
      "separator",
      {
        "PanelComponent": [Function],
        "icon": <svg
          aria-hidden="true"
          className=""
          fill="none"
          focusable="false"
          role="img"
          stroke="currentColor"
          strokeLinecap="round"
          strokeLinejoin="round"
          viewBox="0 0 20 20"
        >
          <path
            d="M3.333 5.833h13.334M8.333 9.167v5M11.667 9.167v5M4.167 5.833l.833 10c0 .92.746 1.667 1.667 1.667h6.666c.92 0 1.667-.746 1.667-1.667l.833-10M7.5 5.833v-2.5c0-.46.373-.833.833-.833h3.334c.46 0 .833.373.833.833v2.5"
            strokeWidth="1.25"
          />
        </svg>,
        "keyTest": [Function],
        "label": "labels.delete",
        "name": "deleteSelectedElements",
        "perform": [Function],
        "trackEvent": {
          "action": "delete",
          "category": "element",
        },
      },
    ],
    "left": -19,
    "top": -9,
  },
  "currentChartType": "bar",
  "currentItemBackgroundColor": "transparent",
  "currentItemEndArrowhead": "arrow",
  "currentItemFillStyle": "solid",
  "currentItemFontFamily": 1,
  "currentItemFontSize": 20,
  "currentItemOpacity": 100,
  "currentItemRoughness": 1,
  "currentItemRoundness": "round",
  "currentItemStartArrowhead": null,
  "currentItemStrokeColor": "#1e1e1e",
  "currentItemStrokeStyle": "solid",
  "currentItemStrokeWidth": 2,
  "currentItemTextAlign": "left",
  "cursorButton": "up",
  "defaultSidebarDockedPreference": false,
  "draggingElement": null,
  "editingElement": null,
  "editingFrame": null,
  "editingGroupId": null,
  "editingLinearElement": null,
  "elementsToHighlight": null,
  "errorMessage": null,
  "exportBackground": true,
  "exportEmbedScene": false,
  "exportScale": 1,
  "exportWithDarkMode": false,
  "fileHandle": null,
  "followedBy": Set {},
  "frameRendering": {
    "clip": true,
    "enabled": true,
    "name": true,
    "outline": true,
  },
  "frameToHighlight": null,
  "gridSize": null,
  "height": 100,
  "isBindingEnabled": true,
  "isLoading": false,
  "isResizing": false,
  "isRotating": false,
  "lastPointerDownWith": "mouse",
  "multiElement": null,
  "name": "Untitled-201933152653",
  "objectsSnapModeEnabled": false,
  "offsetLeft": 20,
  "offsetTop": 10,
  "openDialog": null,
  "openMenu": null,
  "openPopup": null,
  "openSidebar": null,
  "originSnapOffset": null,
  "pasteDialog": {
    "data": null,
    "shown": false,
  },
  "penDetected": false,
  "penMode": false,
  "pendingImageElementId": null,
  "previousSelectedElementIds": {
    "id0": true,
  },
  "resizingElement": null,
  "scrollX": 0,
  "scrollY": 0,
  "scrolledOutside": false,
  "selectedElementIds": {
    "id0": true,
    "id1": true,
  },
  "selectedElementsAreBeingDragged": false,
  "selectedGroupIds": {},
  "selectedLinearElement": null,
  "selectionElement": null,
  "shouldCacheIgnoreZoom": false,
  "showHyperlinkPopup": false,
  "showStats": false,
  "showWelcomeScreen": true,
  "snapLines": [],
  "startBoundElement": null,
  "suggestedBindings": [],
  "theme": "light",
  "toast": null,
  "userToFollow": null,
  "viewBackgroundColor": "#ffffff",
  "viewModeEnabled": false,
  "width": 200,
  "zenModeEnabled": false,
  "zoom": {
    "value": 1,
  },
}
`;

exports[`contextMenu element > shows 'Group selection' in context menu for multiple selected elements > [end of test] element 0 1`] = `
{
  "angle": 0,
  "backgroundColor": "transparent",
  "boundElements": null,
  "customData": undefined,
  "fillStyle": "solid",
  "frameId": null,
  "groupIds": [],
  "height": 10,
  "id": "id0",
  "index": "a0",
  "isDeleted": false,
  "link": null,
  "locked": false,
  "opacity": 100,
  "roughness": 1,
  "roundness": {
    "type": 3,
  },
  "seed": 449462985,
  "strokeColor": "#1e1e1e",
  "strokeStyle": "solid",
  "strokeWidth": 2,
  "type": "rectangle",
  "updated": 1,
<<<<<<< HEAD
  "version": 3,
  "versionNonce": 1014066025,
=======
  "version": 2,
  "versionNonce": 2019559783,
>>>>>>> bbdcd30a
  "width": 10,
  "x": -10,
  "y": 0,
}
`;

exports[`contextMenu element > shows 'Group selection' in context menu for multiple selected elements > [end of test] element 1 1`] = `
{
  "angle": 0,
  "backgroundColor": "transparent",
  "boundElements": null,
  "customData": undefined,
  "fillStyle": "solid",
  "frameId": null,
  "groupIds": [],
  "height": 10,
  "id": "id1",
  "index": "a1",
  "isDeleted": false,
  "link": null,
  "locked": false,
  "opacity": 100,
  "roughness": 1,
  "roundness": {
    "type": 3,
  },
<<<<<<< HEAD
  "seed": 400692809,
=======
  "seed": 1116226695,
>>>>>>> bbdcd30a
  "strokeColor": "#1e1e1e",
  "strokeStyle": "solid",
  "strokeWidth": 2,
  "type": "rectangle",
  "updated": 1,
<<<<<<< HEAD
  "version": 3,
  "versionNonce": 23633383,
=======
  "version": 2,
  "versionNonce": 238820263,
>>>>>>> bbdcd30a
  "width": 10,
  "x": 10,
  "y": 0,
}
`;

exports[`contextMenu element > shows 'Group selection' in context menu for multiple selected elements > [end of test] history 1`] = `
{
  "recording": false,
  "redoStack": [],
  "stateHistory": [
    {
      "appState": {
        "editingGroupId": null,
        "editingLinearElement": null,
        "name": "Untitled-201933152653",
        "selectedElementIds": {},
        "selectedGroupIds": {},
        "viewBackgroundColor": "#ffffff",
      },
      "elements": [],
    },
    {
      "appState": {
        "editingGroupId": null,
        "editingLinearElement": null,
        "name": "Untitled-201933152653",
        "selectedElementIds": {
          "id0": true,
        },
        "selectedGroupIds": {},
        "viewBackgroundColor": "#ffffff",
      },
      "elements": [
        {
          "angle": 0,
          "backgroundColor": "transparent",
          "boundElements": null,
          "customData": undefined,
          "fillStyle": "solid",
          "frameId": null,
          "groupIds": [],
          "height": 10,
          "id": "id0",
          "index": "a0",
          "isDeleted": false,
          "link": null,
          "locked": false,
          "opacity": 100,
          "roughness": 1,
          "roundness": {
            "type": 3,
          },
          "seed": 449462985,
          "strokeColor": "#1e1e1e",
          "strokeStyle": "solid",
          "strokeWidth": 2,
          "type": "rectangle",
          "updated": 1,
<<<<<<< HEAD
          "version": 3,
          "versionNonce": 1014066025,
=======
          "version": 2,
          "versionNonce": 2019559783,
>>>>>>> bbdcd30a
          "width": 10,
          "x": -10,
          "y": 0,
        },
      ],
    },
    {
      "appState": {
        "editingGroupId": null,
        "editingLinearElement": null,
        "name": "Untitled-201933152653",
        "selectedElementIds": {
          "id1": true,
        },
        "selectedGroupIds": {},
        "viewBackgroundColor": "#ffffff",
      },
      "elements": [
        {
          "angle": 0,
          "backgroundColor": "transparent",
          "boundElements": null,
          "customData": undefined,
          "fillStyle": "solid",
          "frameId": null,
          "groupIds": [],
          "height": 10,
          "id": "id0",
          "index": "a0",
          "isDeleted": false,
          "link": null,
          "locked": false,
          "opacity": 100,
          "roughness": 1,
          "roundness": {
            "type": 3,
          },
          "seed": 449462985,
          "strokeColor": "#1e1e1e",
          "strokeStyle": "solid",
          "strokeWidth": 2,
          "type": "rectangle",
          "updated": 1,
<<<<<<< HEAD
          "version": 3,
          "versionNonce": 1014066025,
=======
          "version": 2,
          "versionNonce": 2019559783,
>>>>>>> bbdcd30a
          "width": 10,
          "x": -10,
          "y": 0,
        },
        {
          "angle": 0,
          "backgroundColor": "transparent",
          "boundElements": null,
          "customData": undefined,
          "fillStyle": "solid",
          "frameId": null,
          "groupIds": [],
          "height": 10,
          "id": "id1",
          "index": "a1",
          "isDeleted": false,
          "link": null,
          "locked": false,
          "opacity": 100,
          "roughness": 1,
          "roundness": {
            "type": 3,
          },
<<<<<<< HEAD
          "seed": 400692809,
=======
          "seed": 1116226695,
>>>>>>> bbdcd30a
          "strokeColor": "#1e1e1e",
          "strokeStyle": "solid",
          "strokeWidth": 2,
          "type": "rectangle",
          "updated": 1,
<<<<<<< HEAD
          "version": 3,
          "versionNonce": 23633383,
=======
          "version": 2,
          "versionNonce": 238820263,
>>>>>>> bbdcd30a
          "width": 10,
          "x": 10,
          "y": 0,
        },
      ],
    },
  ],
}
`;

exports[`contextMenu element > shows 'Group selection' in context menu for multiple selected elements > [end of test] number of elements 1`] = `2`;

exports[`contextMenu element > shows 'Group selection' in context menu for multiple selected elements > [end of test] number of renders 1`] = `12`;

exports[`contextMenu element > shows 'Ungroup selection' in context menu for group inside selected elements > [end of test] appState 1`] = `
{
  "activeEmbeddable": null,
  "activeTool": {
    "customType": null,
    "lastActiveTool": null,
    "locked": false,
    "type": "selection",
  },
  "collaborators": Map {},
  "contextMenu": {
    "items": [
      {
        "icon": <svg
          aria-hidden="true"
          className=""
          fill="none"
          focusable="false"
          role="img"
          stroke="currentColor"
          strokeLinecap="round"
          strokeLinejoin="round"
          strokeWidth={2}
          viewBox="0 0 24 24"
        >
          <g
            strokeWidth={1.25}
          >
            <path
              d="M0 0h24v24H0z"
              fill="none"
              stroke="none"
            />
            <path
              d="M7 17m-3 0a3 3 0 1 0 6 0a3 3 0 1 0 -6 0"
            />
            <path
              d="M17 17m-3 0a3 3 0 1 0 6 0a3 3 0 1 0 -6 0"
            />
            <path
              d="M9.15 14.85l8.85 -10.85"
            />
            <path
              d="M6 4l8.85 10.85"
            />
          </g>
        </svg>,
        "keyTest": [Function],
        "label": "labels.cut",
        "name": "cut",
        "perform": [Function],
        "trackEvent": {
          "category": "element",
        },
      },
      {
        "icon": <svg
          aria-hidden="true"
          className=""
          fill="none"
          focusable="false"
          role="img"
          stroke="currentColor"
          strokeLinecap="round"
          strokeLinejoin="round"
          viewBox="0 0 20 20"
        >
          <g
            strokeWidth="1.25"
          >
            <path
              d="M14.375 6.458H8.958a2.5 2.5 0 0 0-2.5 2.5v5.417a2.5 2.5 0 0 0 2.5 2.5h5.417a2.5 2.5 0 0 0 2.5-2.5V8.958a2.5 2.5 0 0 0-2.5-2.5Z"
            />
            <path
              clipRule="evenodd"
              d="M11.667 3.125c.517 0 .986.21 1.325.55.34.338.55.807.55 1.325v1.458H8.333c-.485 0-.927.185-1.26.487-.343.312-.57.75-.609 1.24l-.005 5.357H5a1.87 1.87 0 0 1-1.326-.55 1.87 1.87 0 0 1-.549-1.325V5c0-.518.21-.987.55-1.326.338-.34.807-.549 1.325-.549h6.667Z"
            />
          </g>
        </svg>,
        "keyTest": undefined,
        "label": "labels.copy",
        "name": "copy",
        "perform": [Function],
        "trackEvent": {
          "category": "element",
        },
      },
      {
        "keyTest": undefined,
        "label": "labels.paste",
        "name": "paste",
        "perform": [Function],
        "trackEvent": {
          "category": "element",
        },
      },
      {
        "label": "labels.selectAllElementsInFrame",
        "name": "selectAllElementsInFrame",
        "perform": [Function],
        "predicate": [Function],
        "trackEvent": {
          "category": "canvas",
        },
      },
      {
        "label": "labels.removeAllElementsFromFrame",
        "name": "removeAllElementsFromFrame",
        "perform": [Function],
        "predicate": [Function],
        "trackEvent": {
          "category": "history",
        },
      },
      "separator",
      {
        "icon": <svg
          aria-hidden="true"
          className=""
          fill="none"
          focusable="false"
          role="img"
          stroke="currentColor"
          strokeLinecap="round"
          strokeLinejoin="round"
          strokeWidth={2}
          viewBox="0 0 24 24"
        >
          <g
            strokeWidth={1.25}
          >
            <path
              d="M0 0h24v24H0z"
              fill="none"
              stroke="none"
            />
            <path
              d="M14 3v4a1 1 0 0 0 1 1h4"
            />
            <path
              d="M5 12v-7a2 2 0 0 1 2 -2h7l5 5v4"
            />
            <path
              d="M20 15h-1a2 2 0 0 0 -2 2v2a2 2 0 0 0 2 2h1v-3"
            />
            <path
              d="M5 18h1.5a1.5 1.5 0 0 0 0 -3h-1.5v6"
            />
            <path
              d="M11 21v-6l3 6v-6"
            />
          </g>
        </svg>,
        "keyTest": [Function],
        "keywords": [
          "png",
          "clipboard",
          "copy",
        ],
        "label": "labels.copyAsPng",
        "name": "copyAsPng",
        "perform": [Function],
        "predicate": [Function],
        "trackEvent": {
          "category": "element",
        },
      },
      {
        "icon": <svg
          aria-hidden="true"
          className=""
          fill="none"
          focusable="false"
          role="img"
          stroke="currentColor"
          strokeLinecap="round"
          strokeLinejoin="round"
          strokeWidth={2}
          viewBox="0 0 24 24"
        >
          <g
            strokeWidth={1.25}
          >
            <path
              d="M0 0h24v24H0z"
              fill="none"
              stroke="none"
            />
            <path
              d="M14 3v4a1 1 0 0 0 1 1h4"
            />
            <path
              d="M5 12v-7a2 2 0 0 1 2 -2h7l5 5v4"
            />
            <path
              d="M4 20.25c0 .414 .336 .75 .75 .75h1.25a1 1 0 0 0 1 -1v-1a1 1 0 0 0 -1 -1h-1a1 1 0 0 1 -1 -1v-1a1 1 0 0 1 1 -1h1.25a.75 .75 0 0 1 .75 .75"
            />
            <path
              d="M10 15l2 6l2 -6"
            />
            <path
              d="M20 15h-1a2 2 0 0 0 -2 2v2a2 2 0 0 0 2 2h1v-3"
            />
          </g>
        </svg>,
        "keywords": [
          "svg",
          "clipboard",
          "copy",
        ],
        "label": "labels.copyAsSvg",
        "name": "copyAsSvg",
        "perform": [Function],
        "predicate": [Function],
        "trackEvent": {
          "category": "element",
        },
      },
      {
        "keywords": [
          "text",
          "clipboard",
          "copy",
        ],
        "label": "labels.copyText",
        "name": "copyText",
        "perform": [Function],
        "predicate": [Function],
        "trackEvent": {
          "category": "element",
        },
      },
      "separator",
      {
        "icon": <svg
          aria-hidden="true"
          className=""
          fill="none"
          focusable="false"
          role="img"
          stroke="currentColor"
          strokeLinecap="round"
          strokeLinejoin="round"
          strokeWidth={2}
          viewBox="0 0 24 24"
        >
          <g
            strokeWidth={1.25}
          >
            <path
              d="M0 0h24v24H0z"
              fill="none"
              stroke="none"
            />
            <path
              d="M5 3m0 2a2 2 0 0 1 2 -2h10a2 2 0 0 1 2 2v2a2 2 0 0 1 -2 2h-10a2 2 0 0 1 -2 -2z"
            />
            <path
              d="M19 6h1a2 2 0 0 1 2 2a5 5 0 0 1 -5 5l-5 0v2"
            />
            <path
              d="M10 15m0 1a1 1 0 0 1 1 -1h2a1 1 0 0 1 1 1v4a1 1 0 0 1 -1 1h-2a1 1 0 0 1 -1 -1z"
            />
          </g>
        </svg>,
        "keyTest": [Function],
        "label": "labels.copyStyles",
        "name": "copyStyles",
        "perform": [Function],
        "trackEvent": {
          "category": "element",
        },
      },
      {
        "icon": <svg
          aria-hidden="true"
          className=""
          fill="none"
          focusable="false"
          role="img"
          stroke="currentColor"
          strokeLinecap="round"
          strokeLinejoin="round"
          strokeWidth={2}
          viewBox="0 0 24 24"
        >
          <g
            strokeWidth={1.25}
          >
            <path
              d="M0 0h24v24H0z"
              fill="none"
              stroke="none"
            />
            <path
              d="M5 3m0 2a2 2 0 0 1 2 -2h10a2 2 0 0 1 2 2v2a2 2 0 0 1 -2 2h-10a2 2 0 0 1 -2 -2z"
            />
            <path
              d="M19 6h1a2 2 0 0 1 2 2a5 5 0 0 1 -5 5l-5 0v2"
            />
            <path
              d="M10 15m0 1a1 1 0 0 1 1 -1h2a1 1 0 0 1 1 1v4a1 1 0 0 1 -1 1h-2a1 1 0 0 1 -1 -1z"
            />
          </g>
        </svg>,
        "keyTest": [Function],
        "label": "labels.pasteStyles",
        "name": "pasteStyles",
        "perform": [Function],
        "trackEvent": {
          "category": "element",
        },
      },
      "separator",
      {
        "PanelComponent": [Function],
        "icon": [Function],
        "keyTest": [Function],
        "label": "labels.group",
        "name": "group",
        "perform": [Function],
        "predicate": [Function],
        "trackEvent": {
          "category": "element",
        },
      },
      {
        "label": "labels.unbindText",
        "name": "unbindText",
        "perform": [Function],
        "predicate": [Function],
        "trackEvent": {
          "category": "element",
        },
      },
      {
        "label": "labels.bindText",
        "name": "bindText",
        "perform": [Function],
        "predicate": [Function],
        "trackEvent": {
          "category": "element",
        },
      },
      {
        "label": "labels.createContainerFromText",
        "name": "wrapTextInContainer",
        "perform": [Function],
        "predicate": [Function],
        "trackEvent": {
          "category": "element",
        },
      },
      {
        "PanelComponent": [Function],
        "icon": [Function],
        "keyTest": [Function],
        "label": "labels.ungroup",
        "name": "ungroup",
        "perform": [Function],
        "predicate": [Function],
        "trackEvent": {
          "category": "element",
        },
      },
      "separator",
      {
        "label": "labels.addToLibrary",
        "name": "addToLibrary",
        "perform": [Function],
        "trackEvent": {
          "category": "element",
        },
      },
      "separator",
      {
        "PanelComponent": [Function],
        "icon": <svg
          aria-hidden="true"
          className=""
          fill="none"
          focusable="false"
          role="img"
          stroke="currentColor"
          strokeLinecap="round"
          strokeLinejoin="round"
          viewBox="0 0 20 20"
        >
          <React.Fragment>
            <g
              clipPath="url(#a)"
              stroke="currentColor"
              strokeLinecap="round"
              strokeLinejoin="round"
              strokeWidth="1.25"
            >
              <path
                clipRule="evenodd"
                d="M6.944 12.5H12.5v1.389a1.389 1.389 0 0 1-1.389 1.389H5.556a1.389 1.389 0 0 1-1.39-1.39V8.334a1.389 1.389 0 0 1 1.39-1.389h1.388"
                fill="currentColor"
                fillRule="evenodd"
              />
              <path
                d="M13.889 4.167H8.333c-.767 0-1.389.621-1.389 1.389v5.555c0 .767.622 1.389 1.39 1.389h5.555c.767 0 1.389-.622 1.389-1.389V5.556c0-.768-.622-1.39-1.39-1.39Z"
              />
            </g>
            <defs>
              <clipPath
                id="a"
              >
                <path
                  d="M0 0h20v20H0z"
                  fill="#fff"
                />
              </clipPath>
            </defs>
          </React.Fragment>
        </svg>,
        "keyPriority": 40,
        "keyTest": [Function],
        "label": "labels.sendBackward",
        "name": "sendBackward",
        "perform": [Function],
        "trackEvent": {
          "category": "element",
        },
      },
      {
        "PanelComponent": [Function],
        "icon": <svg
          aria-hidden="true"
          className=""
          fill="none"
          focusable="false"
          role="img"
          stroke="currentColor"
          strokeLinecap="round"
          strokeLinejoin="round"
          viewBox="0 0 20 20"
        >
          <React.Fragment>
            <g
              clipPath="url(#a)"
              stroke="currentColor"
              strokeLinecap="round"
              strokeLinejoin="round"
              strokeWidth="1.25"
            >
              <path
                d="M13.889 4.167H8.333c-.767 0-1.389.622-1.389 1.389v5.555c0 .767.622 1.389 1.39 1.389h5.555c.767 0 1.389-.622 1.389-1.389V5.556c0-.767-.622-1.39-1.39-1.39Z"
                fill="currentColor"
              />
              <path
                d="M12.5 12.5v1.389a1.389 1.389 0 0 1-1.389 1.389H5.556a1.389 1.389 0 0 1-1.39-1.39V8.334a1.389 1.389 0 0 1 1.39-1.389h1.388"
              />
            </g>
            <defs>
              <clipPath
                id="a"
              >
                <path
                  d="M0 0h20v20H0z"
                  fill="#fff"
                />
              </clipPath>
            </defs>
          </React.Fragment>
        </svg>,
        "keyPriority": 40,
        "keyTest": [Function],
        "label": "labels.bringForward",
        "name": "bringForward",
        "perform": [Function],
        "trackEvent": {
          "category": "element",
        },
      },
      {
        "PanelComponent": [Function],
        "icon": <svg
          aria-hidden="true"
          className=""
          fill="none"
          focusable="false"
          role="img"
          stroke="currentColor"
          strokeLinecap="round"
          strokeLinejoin="round"
          viewBox="0 0 20 20"
        >
          <React.Fragment>
            <g
              clipPath="url(#a)"
            >
              <path
                d="M5.441 9.792h2.451a2.316 2.316 0 0 1 2.316 2.316v2.45a2.316 2.316 0 0 1-2.316 2.317h-2.45a2.316 2.316 0 0 1-2.317-2.316v-2.451a2.316 2.316 0 0 1 2.316-2.316Z"
                stroke="currentColor"
                strokeWidth="1.25"
              />
              <path
                d="M5.441 9.792h2.451a2.316 2.316 0 0 1 2.316 2.316v2.45a2.316 2.316 0 0 1-2.316 2.317h-2.45a2.316 2.316 0 0 1-2.317-2.316v-2.451a2.316 2.316 0 0 1 2.316-2.316Z"
                stroke="currentColor"
                strokeWidth="1.25"
              />
              <mask
                fill="#fff"
                id="SendToBackIcon"
              >
                <path
                  clipRule="evenodd"
                  d="M9.167 5.833v2.06a2.941 2.941 0 0 0 2.94 2.94h2.06v.393a2.941 2.941 0 0 1-2.941 2.94h-.393v-2.058a2.941 2.941 0 0 0-2.94-2.941h-2.06v-.393a2.941 2.941 0 0 1 2.942-2.94h.392Z"
                  fillRule="evenodd"
                />
              </mask>
              <path
                clipRule="evenodd"
                d="M9.167 5.833v2.06a2.941 2.941 0 0 0 2.94 2.94h2.06v.393a2.941 2.941 0 0 1-2.941 2.94h-.393v-2.058a2.941 2.941 0 0 0-2.94-2.941h-2.06v-.393a2.941 2.941 0 0 1 2.942-2.94h.392Z"
                fill="currentColor"
                fillRule="evenodd"
              />
              <path
                d="M9.167 5.833h1.25v-1.25h-1.25v1.25Zm5 5h1.25v-1.25h-1.25v1.25Zm-3.334 3.334h-1.25v1.25h1.25v-1.25Zm-5-5h-1.25v1.25h1.25v-1.25Zm2.084-3.334v2.06h2.5v-2.06h-2.5Zm0 2.06a4.191 4.191 0 0 0 4.19 4.19v-2.5a1.691 1.691 0 0 1-1.69-1.69h-2.5Zm4.19 4.19h2.06v-2.5h-2.06v2.5Zm.81-1.25v.393h2.5v-.393h-2.5Zm0 .393c0 .933-.758 1.69-1.691 1.69v2.5a4.191 4.191 0 0 0 4.19-4.19h-2.5Zm-1.691 1.69h-.393v2.5h.393v-2.5Zm.857 1.25v-2.058h-2.5v2.059h2.5Zm0-2.058a4.191 4.191 0 0 0-4.19-4.191v2.5c.933 0 1.69.757 1.69 1.69h2.5Zm-4.19-4.191h-2.06v2.5h2.06v-2.5Zm-.81 1.25v-.393h-2.5v.393h2.5Zm0-.393c0-.934.758-1.69 1.692-1.69v-2.5a4.191 4.191 0 0 0-4.192 4.19h2.5Zm1.692-1.69h.392v-2.5h-.392v2.5Z"
                fill="currentColor"
                mask="url(#SendToBackIcon)"
              />
              <path
                d="M12.108 3.125h2.45a2.316 2.316 0 0 1 2.317 2.316v2.451a2.316 2.316 0 0 1-2.316 2.316h-2.451a2.316 2.316 0 0 1-2.316-2.316v-2.45a2.316 2.316 0 0 1 2.316-2.317Z"
                stroke="currentColor"
                strokeWidth="1.25"
              />
            </g>
            <defs>
              <clipPath
                id="a"
              >
                <path
                  d="M0 0h20v20H0z"
                  fill="#fff"
                />
              </clipPath>
            </defs>
          </React.Fragment>
        </svg>,
        "keyTest": [Function],
        "label": "labels.sendToBack",
        "name": "sendToBack",
        "perform": [Function],
        "trackEvent": {
          "category": "element",
        },
      },
      {
        "PanelComponent": [Function],
        "icon": <svg
          aria-hidden="true"
          className=""
          fill="none"
          focusable="false"
          role="img"
          stroke="currentColor"
          strokeLinecap="round"
          strokeLinejoin="round"
          viewBox="0 0 20 20"
        >
          <React.Fragment>
            <g
              clipPath="url(#a)"
              stroke="currentColor"
              strokeWidth="1.25"
            >
              <path
                d="M8.775 6.458h2.45a2.316 2.316 0 0 1 2.317 2.316v2.452a2.316 2.316 0 0 1-2.316 2.316H8.774a2.316 2.316 0 0 1-2.317-2.316V8.774a2.316 2.316 0 0 1 2.317-2.316Z"
                fill="currentColor"
              />
              <path
                d="M5.441 9.792h2.451a2.316 2.316 0 0 1 2.316 2.316v2.45a2.316 2.316 0 0 1-2.316 2.317h-2.45a2.316 2.316 0 0 1-2.317-2.316v-2.451a2.316 2.316 0 0 1 2.316-2.316ZM12.108 3.125h2.45a2.316 2.316 0 0 1 2.317 2.316v2.451a2.316 2.316 0 0 1-2.316 2.316h-2.451a2.316 2.316 0 0 1-2.316-2.316v-2.45a2.316 2.316 0 0 1 2.316-2.317Z"
              />
            </g>
            <defs>
              <clipPath
                id="a"
              >
                <path
                  d="M0 0h20v20H0z"
                  fill="#fff"
                />
              </clipPath>
            </defs>
          </React.Fragment>
        </svg>,
        "keyTest": [Function],
        "label": "labels.bringToFront",
        "name": "bringToFront",
        "perform": [Function],
        "trackEvent": {
          "category": "element",
        },
      },
      "separator",
      {
        "icon": <svg
          aria-hidden="true"
          className=""
          fill="none"
          focusable="false"
          role="img"
          stroke="currentColor"
          strokeLinecap="round"
          strokeLinejoin="round"
          strokeWidth={2}
          viewBox="0 0 24 24"
        >
          <g
            strokeWidth={1.25}
          >
            <path
              d="M0 0h24v24H0z"
              fill="none"
              stroke="none"
            />
            <path
              d="M12 3l0 18"
            />
            <path
              d="M16 7l0 10l5 0l-5 -10"
            />
            <path
              d="M8 7l0 10l-5 0l5 -10"
            />
          </g>
        </svg>,
        "keyTest": [Function],
        "label": "labels.flipHorizontal",
        "name": "flipHorizontal",
        "perform": [Function],
        "trackEvent": {
          "category": "element",
        },
      },
      {
        "icon": <svg
          aria-hidden="true"
          className=""
          fill="none"
          focusable="false"
          role="img"
          stroke="currentColor"
          strokeLinecap="round"
          strokeLinejoin="round"
          strokeWidth={2}
          viewBox="0 0 24 24"
        >
          <g
            strokeWidth={1.25}
          >
            <path
              d="M0 0h24v24H0z"
              fill="none"
              stroke="none"
            />
            <path
              d="M3 12l18 0"
            />
            <path
              d="M7 16l10 0l-10 5l0 -5"
            />
            <path
              d="M7 8l10 0l-10 -5l0 5"
            />
          </g>
        </svg>,
        "keyTest": [Function],
        "label": "labels.flipVertical",
        "name": "flipVertical",
        "perform": [Function],
        "trackEvent": {
          "category": "element",
        },
      },
      "separator",
      {
        "category": "Elements",
        "label": [Function],
        "name": "toggleLinearEditor",
        "perform": [Function],
        "predicate": [Function],
        "trackEvent": {
          "category": "element",
        },
      },
      {
        "PanelComponent": [Function],
        "icon": <svg
          aria-hidden="true"
          className=""
          fill="none"
          focusable="false"
          role="img"
          stroke="currentColor"
          strokeLinecap="round"
          strokeLinejoin="round"
          viewBox="0 0 20 20"
        >
          <g
            strokeWidth="1.25"
          >
            <path
              d="M8.333 11.667a2.917 2.917 0 0 0 4.167 0l3.333-3.334a2.946 2.946 0 1 0-4.166-4.166l-.417.416"
            />
            <path
              d="M11.667 8.333a2.917 2.917 0 0 0-4.167 0l-3.333 3.334a2.946 2.946 0 0 0 4.166 4.166l.417-.416"
            />
          </g>
        </svg>,
        "keyTest": [Function],
        "label": [Function],
        "name": "hyperlink",
        "perform": [Function],
        "predicate": [Function],
        "trackEvent": {
          "action": "click",
          "category": "hyperlink",
        },
      },
      {
        "PanelComponent": [Function],
        "icon": <svg
          aria-hidden="true"
          className=""
          fill="none"
          focusable="false"
          role="img"
          stroke="currentColor"
          strokeLinecap="round"
          strokeLinejoin="round"
          viewBox="0 0 20 20"
        >
          <g
            strokeWidth="1.25"
          >
            <path
              d="M14.375 6.458H8.958a2.5 2.5 0 0 0-2.5 2.5v5.417a2.5 2.5 0 0 0 2.5 2.5h5.417a2.5 2.5 0 0 0 2.5-2.5V8.958a2.5 2.5 0 0 0-2.5-2.5Z"
            />
            <path
              clipRule="evenodd"
              d="M11.667 3.125c.517 0 .986.21 1.325.55.34.338.55.807.55 1.325v1.458H8.333c-.485 0-.927.185-1.26.487-.343.312-.57.75-.609 1.24l-.005 5.357H5a1.87 1.87 0 0 1-1.326-.55 1.87 1.87 0 0 1-.549-1.325V5c0-.518.21-.987.55-1.326.338-.34.807-.549 1.325-.549h6.667Z"
            />
          </g>
        </svg>,
        "keyTest": [Function],
        "label": "labels.duplicateSelection",
        "name": "duplicateSelection",
        "perform": [Function],
        "trackEvent": {
          "category": "element",
        },
      },
      {
        "icon": [Function],
        "keyTest": [Function],
        "label": [Function],
        "name": "toggleElementLock",
        "perform": [Function],
        "predicate": [Function],
        "trackEvent": {
          "category": "element",
        },
      },
      "separator",
      {
        "PanelComponent": [Function],
        "icon": <svg
          aria-hidden="true"
          className=""
          fill="none"
          focusable="false"
          role="img"
          stroke="currentColor"
          strokeLinecap="round"
          strokeLinejoin="round"
          viewBox="0 0 20 20"
        >
          <path
            d="M3.333 5.833h13.334M8.333 9.167v5M11.667 9.167v5M4.167 5.833l.833 10c0 .92.746 1.667 1.667 1.667h6.666c.92 0 1.667-.746 1.667-1.667l.833-10M7.5 5.833v-2.5c0-.46.373-.833.833-.833h3.334c.46 0 .833.373.833.833v2.5"
            strokeWidth="1.25"
          />
        </svg>,
        "keyTest": [Function],
        "label": "labels.delete",
        "name": "deleteSelectedElements",
        "perform": [Function],
        "trackEvent": {
          "action": "delete",
          "category": "element",
        },
      },
    ],
    "left": -19,
    "top": -9,
  },
  "currentChartType": "bar",
  "currentItemBackgroundColor": "transparent",
  "currentItemEndArrowhead": "arrow",
  "currentItemFillStyle": "solid",
  "currentItemFontFamily": 1,
  "currentItemFontSize": 20,
  "currentItemOpacity": 100,
  "currentItemRoughness": 1,
  "currentItemRoundness": "round",
  "currentItemStartArrowhead": null,
  "currentItemStrokeColor": "#1e1e1e",
  "currentItemStrokeStyle": "solid",
  "currentItemStrokeWidth": 2,
  "currentItemTextAlign": "left",
  "cursorButton": "up",
  "defaultSidebarDockedPreference": false,
  "draggingElement": null,
  "editingElement": null,
  "editingFrame": null,
  "editingGroupId": null,
  "editingLinearElement": null,
  "elementsToHighlight": null,
  "errorMessage": null,
  "exportBackground": true,
  "exportEmbedScene": false,
  "exportScale": 1,
  "exportWithDarkMode": false,
  "fileHandle": null,
  "followedBy": Set {},
  "frameRendering": {
    "clip": true,
    "enabled": true,
    "name": true,
    "outline": true,
  },
  "frameToHighlight": null,
  "gridSize": null,
  "height": 100,
  "isBindingEnabled": true,
  "isLoading": false,
  "isResizing": false,
  "isRotating": false,
  "lastPointerDownWith": "mouse",
  "multiElement": null,
  "name": "Untitled-201933152653",
  "objectsSnapModeEnabled": false,
  "offsetLeft": 20,
  "offsetTop": 10,
  "openDialog": null,
  "openMenu": null,
  "openPopup": null,
  "openSidebar": null,
  "originSnapOffset": null,
  "pasteDialog": {
    "data": null,
    "shown": false,
  },
  "penDetected": false,
  "penMode": false,
  "pendingImageElementId": null,
  "previousSelectedElementIds": {
    "id0": true,
  },
  "resizingElement": null,
  "scrollX": 0,
  "scrollY": 0,
  "scrolledOutside": false,
  "selectedElementIds": {
    "id0": true,
    "id1": true,
  },
  "selectedElementsAreBeingDragged": false,
  "selectedGroupIds": {
    "id4": true,
  },
  "selectedLinearElement": null,
  "selectionElement": null,
  "shouldCacheIgnoreZoom": false,
  "showHyperlinkPopup": false,
  "showStats": false,
  "showWelcomeScreen": true,
  "snapLines": [],
  "startBoundElement": null,
  "suggestedBindings": [],
  "theme": "light",
  "toast": null,
  "userToFollow": null,
  "viewBackgroundColor": "#ffffff",
  "viewModeEnabled": false,
  "width": 200,
  "zenModeEnabled": false,
  "zoom": {
    "value": 1,
  },
}
`;

exports[`contextMenu element > shows 'Ungroup selection' in context menu for group inside selected elements > [end of test] element 0 1`] = `
{
  "angle": 0,
  "backgroundColor": "transparent",
  "boundElements": null,
  "customData": undefined,
  "fillStyle": "solid",
  "frameId": null,
  "groupIds": [
    "id4",
  ],
  "height": 10,
  "id": "id0",
  "index": "a0",
  "isDeleted": false,
  "link": null,
  "locked": false,
  "opacity": 100,
  "roughness": 1,
  "roundness": {
    "type": 3,
  },
  "seed": 449462985,
  "strokeColor": "#1e1e1e",
  "strokeStyle": "solid",
  "strokeWidth": 2,
  "type": "rectangle",
  "updated": 1,
  "version": 4,
  "versionNonce": 81784553,
  "width": 10,
  "x": -10,
  "y": 0,
}
`;

exports[`contextMenu element > shows 'Ungroup selection' in context menu for group inside selected elements > [end of test] element 1 1`] = `
{
  "angle": 0,
  "backgroundColor": "transparent",
  "boundElements": null,
  "customData": undefined,
  "fillStyle": "solid",
  "frameId": null,
  "groupIds": [
    "id4",
  ],
  "height": 10,
  "id": "id1",
  "index": "a1",
  "isDeleted": false,
  "link": null,
  "locked": false,
  "opacity": 100,
  "roughness": 1,
  "roundness": {
    "type": 3,
  },
  "seed": 238820263,
  "strokeColor": "#1e1e1e",
  "strokeStyle": "solid",
  "strokeWidth": 2,
  "type": "rectangle",
  "updated": 1,
  "version": 4,
  "versionNonce": 747212839,
  "width": 10,
  "x": 10,
  "y": 0,
}
`;

exports[`contextMenu element > shows 'Ungroup selection' in context menu for group inside selected elements > [end of test] history 1`] = `
{
  "recording": false,
  "redoStack": [],
  "stateHistory": [
    {
      "appState": {
        "editingGroupId": null,
        "editingLinearElement": null,
        "name": "Untitled-201933152653",
        "selectedElementIds": {},
        "selectedGroupIds": {},
        "viewBackgroundColor": "#ffffff",
      },
      "elements": [],
    },
    {
      "appState": {
        "editingGroupId": null,
        "editingLinearElement": null,
        "name": "Untitled-201933152653",
        "selectedElementIds": {
          "id0": true,
        },
        "selectedGroupIds": {},
        "viewBackgroundColor": "#ffffff",
      },
      "elements": [
        {
          "angle": 0,
          "backgroundColor": "transparent",
          "boundElements": null,
          "customData": undefined,
          "fillStyle": "solid",
          "frameId": null,
          "groupIds": [],
          "height": 10,
          "id": "id0",
          "index": "a0",
          "isDeleted": false,
          "link": null,
          "locked": false,
          "opacity": 100,
          "roughness": 1,
          "roundness": {
            "type": 3,
          },
          "seed": 449462985,
          "strokeColor": "#1e1e1e",
          "strokeStyle": "solid",
          "strokeWidth": 2,
          "type": "rectangle",
          "updated": 1,
          "version": 3,
          "versionNonce": 1150084233,
          "width": 10,
          "x": -10,
          "y": 0,
        },
      ],
    },
    {
      "appState": {
        "editingGroupId": null,
        "editingLinearElement": null,
        "name": "Untitled-201933152653",
        "selectedElementIds": {
          "id1": true,
        },
        "selectedGroupIds": {},
        "viewBackgroundColor": "#ffffff",
      },
      "elements": [
        {
          "angle": 0,
          "backgroundColor": "transparent",
          "boundElements": null,
          "customData": undefined,
          "fillStyle": "solid",
          "frameId": null,
          "groupIds": [],
          "height": 10,
          "id": "id0",
          "index": "a0",
          "isDeleted": false,
          "link": null,
          "locked": false,
          "opacity": 100,
          "roughness": 1,
          "roundness": {
            "type": 3,
          },
          "seed": 449462985,
          "strokeColor": "#1e1e1e",
          "strokeStyle": "solid",
          "strokeWidth": 2,
          "type": "rectangle",
          "updated": 1,
          "version": 3,
          "versionNonce": 1150084233,
          "width": 10,
          "x": -10,
          "y": 0,
        },
        {
          "angle": 0,
          "backgroundColor": "transparent",
          "boundElements": null,
          "customData": undefined,
          "fillStyle": "solid",
          "frameId": null,
          "groupIds": [],
          "height": 10,
          "id": "id1",
          "index": "a1",
          "isDeleted": false,
          "link": null,
          "locked": false,
          "opacity": 100,
          "roughness": 1,
          "roundness": {
            "type": 3,
          },
          "seed": 238820263,
          "strokeColor": "#1e1e1e",
          "strokeStyle": "solid",
          "strokeWidth": 2,
          "type": "rectangle",
          "updated": 1,
          "version": 3,
          "versionNonce": 1505387817,
          "width": 10,
          "x": 10,
          "y": 0,
        },
      ],
    },
    {
      "appState": {
        "editingGroupId": null,
        "editingLinearElement": null,
        "name": "Untitled-201933152653",
        "selectedElementIds": {
          "id0": true,
          "id1": true,
        },
        "selectedGroupIds": {
          "id4": true,
        },
        "viewBackgroundColor": "#ffffff",
      },
      "elements": [
        {
          "angle": 0,
          "backgroundColor": "transparent",
          "boundElements": null,
          "customData": undefined,
          "fillStyle": "solid",
          "frameId": null,
          "groupIds": [
            "id4",
          ],
          "height": 10,
          "id": "id0",
          "index": "a0",
          "isDeleted": false,
          "link": null,
          "locked": false,
          "opacity": 100,
          "roughness": 1,
          "roundness": {
            "type": 3,
          },
          "seed": 449462985,
          "strokeColor": "#1e1e1e",
          "strokeStyle": "solid",
          "strokeWidth": 2,
          "type": "rectangle",
          "updated": 1,
          "version": 4,
          "versionNonce": 81784553,
          "width": 10,
          "x": -10,
          "y": 0,
        },
        {
          "angle": 0,
          "backgroundColor": "transparent",
          "boundElements": null,
          "customData": undefined,
          "fillStyle": "solid",
          "frameId": null,
          "groupIds": [
            "id4",
          ],
          "height": 10,
          "id": "id1",
          "index": "a1",
          "isDeleted": false,
          "link": null,
          "locked": false,
          "opacity": 100,
          "roughness": 1,
          "roundness": {
            "type": 3,
          },
          "seed": 238820263,
          "strokeColor": "#1e1e1e",
          "strokeStyle": "solid",
          "strokeWidth": 2,
          "type": "rectangle",
          "updated": 1,
          "version": 4,
          "versionNonce": 747212839,
          "width": 10,
          "x": 10,
          "y": 0,
        },
      ],
    },
  ],
}
`;

exports[`contextMenu element > shows 'Ungroup selection' in context menu for group inside selected elements > [end of test] number of elements 1`] = `2`;

exports[`contextMenu element > shows 'Ungroup selection' in context menu for group inside selected elements > [end of test] number of renders 1`] = `13`;

exports[`contextMenu element > shows context menu for canvas > [end of test] appState 1`] = `
{
  "activeEmbeddable": null,
  "activeTool": {
    "customType": null,
    "lastActiveTool": null,
    "locked": false,
    "type": "selection",
  },
  "collaborators": Map {},
  "contextMenu": {
    "items": [
      {
        "keyTest": undefined,
        "label": "labels.paste",
        "name": "paste",
        "perform": [Function],
        "trackEvent": {
          "category": "element",
        },
      },
      "separator",
      {
        "icon": <svg
          aria-hidden="true"
          className=""
          fill="none"
          focusable="false"
          role="img"
          stroke="currentColor"
          strokeLinecap="round"
          strokeLinejoin="round"
          strokeWidth={2}
          viewBox="0 0 24 24"
        >
          <g
            strokeWidth={1.25}
          >
            <path
              d="M0 0h24v24H0z"
              fill="none"
              stroke="none"
            />
            <path
              d="M14 3v4a1 1 0 0 0 1 1h4"
            />
            <path
              d="M5 12v-7a2 2 0 0 1 2 -2h7l5 5v4"
            />
            <path
              d="M20 15h-1a2 2 0 0 0 -2 2v2a2 2 0 0 0 2 2h1v-3"
            />
            <path
              d="M5 18h1.5a1.5 1.5 0 0 0 0 -3h-1.5v6"
            />
            <path
              d="M11 21v-6l3 6v-6"
            />
          </g>
        </svg>,
        "keyTest": [Function],
        "keywords": [
          "png",
          "clipboard",
          "copy",
        ],
        "label": "labels.copyAsPng",
        "name": "copyAsPng",
        "perform": [Function],
        "predicate": [Function],
        "trackEvent": {
          "category": "element",
        },
      },
      {
        "icon": <svg
          aria-hidden="true"
          className=""
          fill="none"
          focusable="false"
          role="img"
          stroke="currentColor"
          strokeLinecap="round"
          strokeLinejoin="round"
          strokeWidth={2}
          viewBox="0 0 24 24"
        >
          <g
            strokeWidth={1.25}
          >
            <path
              d="M0 0h24v24H0z"
              fill="none"
              stroke="none"
            />
            <path
              d="M14 3v4a1 1 0 0 0 1 1h4"
            />
            <path
              d="M5 12v-7a2 2 0 0 1 2 -2h7l5 5v4"
            />
            <path
              d="M4 20.25c0 .414 .336 .75 .75 .75h1.25a1 1 0 0 0 1 -1v-1a1 1 0 0 0 -1 -1h-1a1 1 0 0 1 -1 -1v-1a1 1 0 0 1 1 -1h1.25a.75 .75 0 0 1 .75 .75"
            />
            <path
              d="M10 15l2 6l2 -6"
            />
            <path
              d="M20 15h-1a2 2 0 0 0 -2 2v2a2 2 0 0 0 2 2h1v-3"
            />
          </g>
        </svg>,
        "keywords": [
          "svg",
          "clipboard",
          "copy",
        ],
        "label": "labels.copyAsSvg",
        "name": "copyAsSvg",
        "perform": [Function],
        "predicate": [Function],
        "trackEvent": {
          "category": "element",
        },
      },
      {
        "keywords": [
          "text",
          "clipboard",
          "copy",
        ],
        "label": "labels.copyText",
        "name": "copyText",
        "perform": [Function],
        "predicate": [Function],
        "trackEvent": {
          "category": "element",
        },
      },
      "separator",
      {
        "icon": <svg
          aria-hidden="true"
          className=""
          fill="none"
          focusable="false"
          role="img"
          stroke="currentColor"
          strokeLinecap="round"
          strokeLinejoin="round"
          strokeWidth={2}
          viewBox="0 0 24 24"
        >
          <g>
            <path
              d="M0 0h24v24H0z"
              fill="none"
              stroke="none"
            />
            <path
              d="M8 8m0 1a1 1 0 0 1 1 -1h6a1 1 0 0 1 1 1v6a1 1 0 0 1 -1 1h-6a1 1 0 0 1 -1 -1z"
            />
            <path
              d="M12 20v.01"
            />
            <path
              d="M16 20v.01"
            />
            <path
              d="M8 20v.01"
            />
            <path
              d="M4 20v.01"
            />
            <path
              d="M4 16v.01"
            />
            <path
              d="M4 12v.01"
            />
            <path
              d="M4 8v.01"
            />
            <path
              d="M4 4v.01"
            />
            <path
              d="M8 4v.01"
            />
            <path
              d="M12 4v.01"
            />
            <path
              d="M16 4v.01"
            />
            <path
              d="M20 4v.01"
            />
            <path
              d="M20 8v.01"
            />
            <path
              d="M20 12v.01"
            />
            <path
              d="M20 16v.01"
            />
            <path
              d="M20 20v.01"
            />
          </g>
        </svg>,
        "keyTest": [Function],
        "label": "labels.selectAll",
        "name": "selectAll",
        "perform": [Function],
        "trackEvent": {
          "category": "canvas",
        },
        "viewMode": false,
      },
      {
        "icon": <svg
          aria-hidden="true"
          className=""
          fill="none"
          focusable="false"
          role="img"
          stroke="currentColor"
          strokeLinecap="round"
          strokeLinejoin="round"
          viewBox="0 0 20 20"
        >
          <g>
            <path
              d="M13.542 8.542H6.458a2.5 2.5 0 0 0-2.5 2.5v3.75a2.5 2.5 0 0 0 2.5 2.5h7.084a2.5 2.5 0 0 0 2.5-2.5v-3.75a2.5 2.5 0 0 0-2.5-2.5Z"
              stroke="currentColor"
              strokeWidth="1.25"
            />
            <path
              d="M10 13.958a1.042 1.042 0 1 0 0-2.083 1.042 1.042 0 0 0 0 2.083Z"
              stroke="currentColor"
              strokeWidth="1.25"
            />
            <mask
              height={9}
              id="UnlockedIcon"
              maskUnits="userSpaceOnUse"
              style={
                {
                  "maskType": "alpha",
                }
              }
              width={9}
              x={6}
              y={1}
            >
              <path
                d="M6.399 9.561V5.175c0-.93.401-1.823 1.116-2.48a3.981 3.981 0 0 1 2.693-1.028c1.01 0 1.98.37 2.694 1.027.715.658 1.116 1.55 1.116 2.481"
                fill="#fff"
                stroke="none"
              />
            </mask>
            <g
              mask="url(#UnlockedIcon)"
            >
              <path
                d="M5.149 9.561v1.25h2.5v-1.25h-2.5Zm5.06-7.894V.417v1.25Zm2.559 3.508v1.25h2.5v-1.25h-2.5ZM7.648 8.51V5.175h-2.5V8.51h2.5Zm0-3.334c0-.564.243-1.128.713-1.561L6.668 1.775c-.959.883-1.52 2.104-1.52 3.4h2.5Zm.713-1.561a2.732 2.732 0 0 1 1.847-.697v-2.5c-1.31 0-2.585.478-3.54 1.358L8.36 3.614Zm1.847-.697c.71 0 1.374.26 1.847.697l1.694-1.839a5.231 5.231 0 0 0-3.54-1.358v2.5Zm1.847.697c.47.433.713.997.713 1.561h2.5c0-1.296-.56-2.517-1.52-3.4l-1.693 1.839Z"
                fill="currentColor"
                stroke="none"
              />
            </g>
          </g>
        </svg>,
        "label": "labels.elementLock.unlockAll",
        "name": "unlockAllElements",
        "paletteName": "Unlock all elements",
        "perform": [Function],
        "predicate": [Function],
        "trackEvent": {
          "category": "canvas",
        },
        "viewMode": false,
      },
      "separator",
      {
        "checked": [Function],
        "keyTest": [Function],
        "label": "labels.showGrid",
        "name": "gridMode",
        "perform": [Function],
        "predicate": [Function],
        "trackEvent": {
          "category": "canvas",
          "predicate": [Function],
        },
        "viewMode": true,
      },
      {
        "checked": [Function],
        "icon": <svg
          aria-hidden="true"
          className=""
          fill="none"
          focusable="false"
          role="img"
          stroke="currentColor"
          strokeLinecap="round"
          strokeLinejoin="round"
          strokeWidth={2}
          viewBox="0 0 24 24"
        >
          <g
            strokeWidth={1.25}
          >
            <path
              d="M0 0h24v24H0z"
              fill="none"
              stroke="none"
            />
            <path
              d="M4 13v-8a2 2 0 0 1 2 -2h1a2 2 0 0 1 2 2v8a2 2 0 0 0 6 0v-8a2 2 0 0 1 2 -2h1a2 2 0 0 1 2 2v8a8 8 0 0 1 -16 0"
            />
            <path
              d="M4 8l5 0"
            />
            <path
              d="M15 8l4 0"
            />
          </g>
        </svg>,
        "keyTest": [Function],
        "label": "buttons.objectsSnapMode",
        "name": "objectsSnapMode",
        "perform": [Function],
        "predicate": [Function],
        "trackEvent": {
          "category": "canvas",
          "predicate": [Function],
        },
        "viewMode": false,
      },
      {
        "checked": [Function],
        "icon": <svg
          aria-hidden="true"
          className=""
          fill="none"
          focusable="false"
          role="img"
          stroke="currentColor"
          strokeLinecap="round"
          strokeLinejoin="round"
          strokeWidth={2}
          viewBox="0 0 24 24"
        >
          <g
            strokeWidth={1.25}
          >
            <path
              d="M0 0h24v24H0z"
              fill="none"
              stroke="none"
            />
            <path
              d="M3 14c.83 .642 2.077 1.017 3.5 1c1.423 .017 2.67 -.358 3.5 -1c.83 -.642 2.077 -1.017 3.5 -1c1.423 -.017 2.67 .358 3.5 1"
            />
            <path
              d="M8 3a2.4 2.4 0 0 0 -1 2a2.4 2.4 0 0 0 1 2"
            />
            <path
              d="M12 3a2.4 2.4 0 0 0 -1 2a2.4 2.4 0 0 0 1 2"
            />
            <path
              d="M3 10h14v5a6 6 0 0 1 -6 6h-2a6 6 0 0 1 -6 -6v-5z"
            />
            <path
              d="M16.746 16.726a3 3 0 1 0 .252 -5.555"
            />
          </g>
        </svg>,
        "keyTest": [Function],
        "label": "buttons.zenMode",
        "name": "zenMode",
        "paletteName": "Toggle zen mode",
        "perform": [Function],
        "predicate": [Function],
        "trackEvent": {
          "category": "canvas",
          "predicate": [Function],
        },
        "viewMode": true,
      },
      {
        "checked": [Function],
        "icon": <svg
          aria-hidden="true"
          className=""
          fill="none"
          focusable="false"
          role="img"
          stroke="currentColor"
          strokeLinecap="round"
          strokeLinejoin="round"
          strokeWidth={2}
          viewBox="0 0 24 24"
        >
          <g
            fill="none"
            stroke="currentColor"
            strokeWidth={1.5}
          >
            <path
              d="M0 0h24v24H0z"
              fill="none"
              stroke="none"
            />
            <path
              d="M10 12a2 2 0 1 0 4 0a2 2 0 0 0 -4 0"
            />
            <path
              d="M21 12c-2.4 4 -5.4 6 -9 6c-3.6 0 -6.6 -2 -9 -6c2.4 -4 5.4 -6 9 -6c3.6 0 6.6 2 9 6"
            />
          </g>
        </svg>,
        "keyTest": [Function],
        "label": "labels.viewMode",
        "name": "viewMode",
        "paletteName": "Toggle view mode",
        "perform": [Function],
        "predicate": [Function],
        "trackEvent": {
          "category": "canvas",
          "predicate": [Function],
        },
        "viewMode": true,
      },
      {
        "checked": [Function],
        "icon": <svg
          aria-hidden="true"
          className=""
          fill="none"
          focusable="false"
          role="img"
          stroke="currentColor"
          strokeLinecap="round"
          strokeLinejoin="round"
          strokeWidth={2}
          viewBox="0 0 24 24"
        >
          <g
            strokeWidth={1.25}
          >
            <path
              d="M0 0h24v24H0z"
              fill="none"
              stroke="none"
            />
            <path
              d="M5 3v18"
            />
            <path
              d="M19 21v-18"
            />
            <path
              d="M5 7h14"
            />
            <path
              d="M5 15h14"
            />
            <path
              d="M8 13v4"
            />
            <path
              d="M11 13v4"
            />
            <path
              d="M16 13v4"
            />
            <path
              d="M14 5v4"
            />
            <path
              d="M11 5v4"
            />
            <path
              d="M8 5v4"
            />
            <path
              d="M3 21h18"
            />
          </g>
        </svg>,
        "keyTest": [Function],
        "label": "stats.title",
        "name": "stats",
        "paletteName": "Toggle stats",
        "perform": [Function],
        "trackEvent": {
          "category": "menu",
        },
        "viewMode": true,
      },
    ],
    "left": -19,
    "top": -9,
  },
  "currentChartType": "bar",
  "currentItemBackgroundColor": "transparent",
  "currentItemEndArrowhead": "arrow",
  "currentItemFillStyle": "solid",
  "currentItemFontFamily": 1,
  "currentItemFontSize": 20,
  "currentItemOpacity": 100,
  "currentItemRoughness": 1,
  "currentItemRoundness": "round",
  "currentItemStartArrowhead": null,
  "currentItemStrokeColor": "#1e1e1e",
  "currentItemStrokeStyle": "solid",
  "currentItemStrokeWidth": 2,
  "currentItemTextAlign": "left",
  "cursorButton": "up",
  "defaultSidebarDockedPreference": false,
  "draggingElement": null,
  "editingElement": null,
  "editingFrame": null,
  "editingGroupId": null,
  "editingLinearElement": null,
  "elementsToHighlight": null,
  "errorMessage": null,
  "exportBackground": true,
  "exportEmbedScene": false,
  "exportScale": 1,
  "exportWithDarkMode": false,
  "fileHandle": null,
  "followedBy": Set {},
  "frameRendering": {
    "clip": true,
    "enabled": true,
    "name": true,
    "outline": true,
  },
  "frameToHighlight": null,
  "gridSize": null,
  "height": 100,
  "isBindingEnabled": true,
  "isLoading": false,
  "isResizing": false,
  "isRotating": false,
  "lastPointerDownWith": "mouse",
  "multiElement": null,
  "name": "Untitled-201933152653",
  "objectsSnapModeEnabled": false,
  "offsetLeft": 20,
  "offsetTop": 10,
  "openDialog": null,
  "openMenu": null,
  "openPopup": null,
  "openSidebar": null,
  "originSnapOffset": {
    "x": 0,
    "y": 0,
  },
  "pasteDialog": {
    "data": null,
    "shown": false,
  },
  "penDetected": false,
  "penMode": false,
  "pendingImageElementId": null,
  "previousSelectedElementIds": {},
  "resizingElement": null,
  "scrollX": 0,
  "scrollY": 0,
  "scrolledOutside": false,
  "selectedElementIds": {},
  "selectedElementsAreBeingDragged": false,
  "selectedGroupIds": {},
  "selectedLinearElement": null,
  "selectionElement": null,
  "shouldCacheIgnoreZoom": false,
  "showHyperlinkPopup": false,
  "showStats": false,
  "showWelcomeScreen": true,
  "snapLines": [],
  "startBoundElement": null,
  "suggestedBindings": [],
  "theme": "light",
  "toast": null,
  "userToFollow": null,
  "viewBackgroundColor": "#ffffff",
  "viewModeEnabled": false,
  "width": 200,
  "zenModeEnabled": false,
  "zoom": {
    "value": 1,
  },
}
`;

exports[`contextMenu element > shows context menu for canvas > [end of test] history 1`] = `
{
  "recording": false,
  "redoStack": [],
  "stateHistory": [
    {
      "appState": {
        "editingGroupId": null,
        "editingLinearElement": null,
        "name": "Untitled-201933152653",
        "selectedElementIds": {},
        "selectedGroupIds": {},
        "viewBackgroundColor": "#ffffff",
      },
      "elements": [],
    },
  ],
}
`;

exports[`contextMenu element > shows context menu for canvas > [end of test] number of elements 1`] = `0`;

exports[`contextMenu element > shows context menu for canvas > [end of test] number of renders 1`] = `3`;

exports[`contextMenu element > shows context menu for element > [end of test] appState 1`] = `
{
  "activeEmbeddable": null,
  "activeTool": {
    "customType": null,
    "lastActiveTool": null,
    "locked": false,
    "type": "selection",
  },
  "collaborators": Map {},
  "contextMenu": {
    "items": [
      {
        "icon": <svg
          aria-hidden="true"
          className=""
          fill="none"
          focusable="false"
          role="img"
          stroke="currentColor"
          strokeLinecap="round"
          strokeLinejoin="round"
          strokeWidth={2}
          viewBox="0 0 24 24"
        >
          <g
            strokeWidth={1.25}
          >
            <path
              d="M0 0h24v24H0z"
              fill="none"
              stroke="none"
            />
            <path
              d="M7 17m-3 0a3 3 0 1 0 6 0a3 3 0 1 0 -6 0"
            />
            <path
              d="M17 17m-3 0a3 3 0 1 0 6 0a3 3 0 1 0 -6 0"
            />
            <path
              d="M9.15 14.85l8.85 -10.85"
            />
            <path
              d="M6 4l8.85 10.85"
            />
          </g>
        </svg>,
        "keyTest": [Function],
        "label": "labels.cut",
        "name": "cut",
        "perform": [Function],
        "trackEvent": {
          "category": "element",
        },
      },
      {
        "icon": <svg
          aria-hidden="true"
          className=""
          fill="none"
          focusable="false"
          role="img"
          stroke="currentColor"
          strokeLinecap="round"
          strokeLinejoin="round"
          viewBox="0 0 20 20"
        >
          <g
            strokeWidth="1.25"
          >
            <path
              d="M14.375 6.458H8.958a2.5 2.5 0 0 0-2.5 2.5v5.417a2.5 2.5 0 0 0 2.5 2.5h5.417a2.5 2.5 0 0 0 2.5-2.5V8.958a2.5 2.5 0 0 0-2.5-2.5Z"
            />
            <path
              clipRule="evenodd"
              d="M11.667 3.125c.517 0 .986.21 1.325.55.34.338.55.807.55 1.325v1.458H8.333c-.485 0-.927.185-1.26.487-.343.312-.57.75-.609 1.24l-.005 5.357H5a1.87 1.87 0 0 1-1.326-.55 1.87 1.87 0 0 1-.549-1.325V5c0-.518.21-.987.55-1.326.338-.34.807-.549 1.325-.549h6.667Z"
            />
          </g>
        </svg>,
        "keyTest": undefined,
        "label": "labels.copy",
        "name": "copy",
        "perform": [Function],
        "trackEvent": {
          "category": "element",
        },
      },
      {
        "keyTest": undefined,
        "label": "labels.paste",
        "name": "paste",
        "perform": [Function],
        "trackEvent": {
          "category": "element",
        },
      },
      {
        "label": "labels.selectAllElementsInFrame",
        "name": "selectAllElementsInFrame",
        "perform": [Function],
        "predicate": [Function],
        "trackEvent": {
          "category": "canvas",
        },
      },
      {
        "label": "labels.removeAllElementsFromFrame",
        "name": "removeAllElementsFromFrame",
        "perform": [Function],
        "predicate": [Function],
        "trackEvent": {
          "category": "history",
        },
      },
      "separator",
      {
        "icon": <svg
          aria-hidden="true"
          className=""
          fill="none"
          focusable="false"
          role="img"
          stroke="currentColor"
          strokeLinecap="round"
          strokeLinejoin="round"
          strokeWidth={2}
          viewBox="0 0 24 24"
        >
          <g
            strokeWidth={1.25}
          >
            <path
              d="M0 0h24v24H0z"
              fill="none"
              stroke="none"
            />
            <path
              d="M14 3v4a1 1 0 0 0 1 1h4"
            />
            <path
              d="M5 12v-7a2 2 0 0 1 2 -2h7l5 5v4"
            />
            <path
              d="M20 15h-1a2 2 0 0 0 -2 2v2a2 2 0 0 0 2 2h1v-3"
            />
            <path
              d="M5 18h1.5a1.5 1.5 0 0 0 0 -3h-1.5v6"
            />
            <path
              d="M11 21v-6l3 6v-6"
            />
          </g>
        </svg>,
        "keyTest": [Function],
        "keywords": [
          "png",
          "clipboard",
          "copy",
        ],
        "label": "labels.copyAsPng",
        "name": "copyAsPng",
        "perform": [Function],
        "predicate": [Function],
        "trackEvent": {
          "category": "element",
        },
      },
      {
        "icon": <svg
          aria-hidden="true"
          className=""
          fill="none"
          focusable="false"
          role="img"
          stroke="currentColor"
          strokeLinecap="round"
          strokeLinejoin="round"
          strokeWidth={2}
          viewBox="0 0 24 24"
        >
          <g
            strokeWidth={1.25}
          >
            <path
              d="M0 0h24v24H0z"
              fill="none"
              stroke="none"
            />
            <path
              d="M14 3v4a1 1 0 0 0 1 1h4"
            />
            <path
              d="M5 12v-7a2 2 0 0 1 2 -2h7l5 5v4"
            />
            <path
              d="M4 20.25c0 .414 .336 .75 .75 .75h1.25a1 1 0 0 0 1 -1v-1a1 1 0 0 0 -1 -1h-1a1 1 0 0 1 -1 -1v-1a1 1 0 0 1 1 -1h1.25a.75 .75 0 0 1 .75 .75"
            />
            <path
              d="M10 15l2 6l2 -6"
            />
            <path
              d="M20 15h-1a2 2 0 0 0 -2 2v2a2 2 0 0 0 2 2h1v-3"
            />
          </g>
        </svg>,
        "keywords": [
          "svg",
          "clipboard",
          "copy",
        ],
        "label": "labels.copyAsSvg",
        "name": "copyAsSvg",
        "perform": [Function],
        "predicate": [Function],
        "trackEvent": {
          "category": "element",
        },
      },
      {
        "keywords": [
          "text",
          "clipboard",
          "copy",
        ],
        "label": "labels.copyText",
        "name": "copyText",
        "perform": [Function],
        "predicate": [Function],
        "trackEvent": {
          "category": "element",
        },
      },
      "separator",
      {
        "icon": <svg
          aria-hidden="true"
          className=""
          fill="none"
          focusable="false"
          role="img"
          stroke="currentColor"
          strokeLinecap="round"
          strokeLinejoin="round"
          strokeWidth={2}
          viewBox="0 0 24 24"
        >
          <g
            strokeWidth={1.25}
          >
            <path
              d="M0 0h24v24H0z"
              fill="none"
              stroke="none"
            />
            <path
              d="M5 3m0 2a2 2 0 0 1 2 -2h10a2 2 0 0 1 2 2v2a2 2 0 0 1 -2 2h-10a2 2 0 0 1 -2 -2z"
            />
            <path
              d="M19 6h1a2 2 0 0 1 2 2a5 5 0 0 1 -5 5l-5 0v2"
            />
            <path
              d="M10 15m0 1a1 1 0 0 1 1 -1h2a1 1 0 0 1 1 1v4a1 1 0 0 1 -1 1h-2a1 1 0 0 1 -1 -1z"
            />
          </g>
        </svg>,
        "keyTest": [Function],
        "label": "labels.copyStyles",
        "name": "copyStyles",
        "perform": [Function],
        "trackEvent": {
          "category": "element",
        },
      },
      {
        "icon": <svg
          aria-hidden="true"
          className=""
          fill="none"
          focusable="false"
          role="img"
          stroke="currentColor"
          strokeLinecap="round"
          strokeLinejoin="round"
          strokeWidth={2}
          viewBox="0 0 24 24"
        >
          <g
            strokeWidth={1.25}
          >
            <path
              d="M0 0h24v24H0z"
              fill="none"
              stroke="none"
            />
            <path
              d="M5 3m0 2a2 2 0 0 1 2 -2h10a2 2 0 0 1 2 2v2a2 2 0 0 1 -2 2h-10a2 2 0 0 1 -2 -2z"
            />
            <path
              d="M19 6h1a2 2 0 0 1 2 2a5 5 0 0 1 -5 5l-5 0v2"
            />
            <path
              d="M10 15m0 1a1 1 0 0 1 1 -1h2a1 1 0 0 1 1 1v4a1 1 0 0 1 -1 1h-2a1 1 0 0 1 -1 -1z"
            />
          </g>
        </svg>,
        "keyTest": [Function],
        "label": "labels.pasteStyles",
        "name": "pasteStyles",
        "perform": [Function],
        "trackEvent": {
          "category": "element",
        },
      },
      "separator",
      {
        "PanelComponent": [Function],
        "icon": [Function],
        "keyTest": [Function],
        "label": "labels.group",
        "name": "group",
        "perform": [Function],
        "predicate": [Function],
        "trackEvent": {
          "category": "element",
        },
      },
      {
        "label": "labels.unbindText",
        "name": "unbindText",
        "perform": [Function],
        "predicate": [Function],
        "trackEvent": {
          "category": "element",
        },
      },
      {
        "label": "labels.bindText",
        "name": "bindText",
        "perform": [Function],
        "predicate": [Function],
        "trackEvent": {
          "category": "element",
        },
      },
      {
        "label": "labels.createContainerFromText",
        "name": "wrapTextInContainer",
        "perform": [Function],
        "predicate": [Function],
        "trackEvent": {
          "category": "element",
        },
      },
      {
        "PanelComponent": [Function],
        "icon": [Function],
        "keyTest": [Function],
        "label": "labels.ungroup",
        "name": "ungroup",
        "perform": [Function],
        "predicate": [Function],
        "trackEvent": {
          "category": "element",
        },
      },
      "separator",
      {
        "label": "labels.addToLibrary",
        "name": "addToLibrary",
        "perform": [Function],
        "trackEvent": {
          "category": "element",
        },
      },
      "separator",
      {
        "PanelComponent": [Function],
        "icon": <svg
          aria-hidden="true"
          className=""
          fill="none"
          focusable="false"
          role="img"
          stroke="currentColor"
          strokeLinecap="round"
          strokeLinejoin="round"
          viewBox="0 0 20 20"
        >
          <React.Fragment>
            <g
              clipPath="url(#a)"
              stroke="currentColor"
              strokeLinecap="round"
              strokeLinejoin="round"
              strokeWidth="1.25"
            >
              <path
                clipRule="evenodd"
                d="M6.944 12.5H12.5v1.389a1.389 1.389 0 0 1-1.389 1.389H5.556a1.389 1.389 0 0 1-1.39-1.39V8.334a1.389 1.389 0 0 1 1.39-1.389h1.388"
                fill="currentColor"
                fillRule="evenodd"
              />
              <path
                d="M13.889 4.167H8.333c-.767 0-1.389.621-1.389 1.389v5.555c0 .767.622 1.389 1.39 1.389h5.555c.767 0 1.389-.622 1.389-1.389V5.556c0-.768-.622-1.39-1.39-1.39Z"
              />
            </g>
            <defs>
              <clipPath
                id="a"
              >
                <path
                  d="M0 0h20v20H0z"
                  fill="#fff"
                />
              </clipPath>
            </defs>
          </React.Fragment>
        </svg>,
        "keyPriority": 40,
        "keyTest": [Function],
        "label": "labels.sendBackward",
        "name": "sendBackward",
        "perform": [Function],
        "trackEvent": {
          "category": "element",
        },
      },
      {
        "PanelComponent": [Function],
        "icon": <svg
          aria-hidden="true"
          className=""
          fill="none"
          focusable="false"
          role="img"
          stroke="currentColor"
          strokeLinecap="round"
          strokeLinejoin="round"
          viewBox="0 0 20 20"
        >
          <React.Fragment>
            <g
              clipPath="url(#a)"
              stroke="currentColor"
              strokeLinecap="round"
              strokeLinejoin="round"
              strokeWidth="1.25"
            >
              <path
                d="M13.889 4.167H8.333c-.767 0-1.389.622-1.389 1.389v5.555c0 .767.622 1.389 1.39 1.389h5.555c.767 0 1.389-.622 1.389-1.389V5.556c0-.767-.622-1.39-1.39-1.39Z"
                fill="currentColor"
              />
              <path
                d="M12.5 12.5v1.389a1.389 1.389 0 0 1-1.389 1.389H5.556a1.389 1.389 0 0 1-1.39-1.39V8.334a1.389 1.389 0 0 1 1.39-1.389h1.388"
              />
            </g>
            <defs>
              <clipPath
                id="a"
              >
                <path
                  d="M0 0h20v20H0z"
                  fill="#fff"
                />
              </clipPath>
            </defs>
          </React.Fragment>
        </svg>,
        "keyPriority": 40,
        "keyTest": [Function],
        "label": "labels.bringForward",
        "name": "bringForward",
        "perform": [Function],
        "trackEvent": {
          "category": "element",
        },
      },
      {
        "PanelComponent": [Function],
        "icon": <svg
          aria-hidden="true"
          className=""
          fill="none"
          focusable="false"
          role="img"
          stroke="currentColor"
          strokeLinecap="round"
          strokeLinejoin="round"
          viewBox="0 0 20 20"
        >
          <React.Fragment>
            <g
              clipPath="url(#a)"
            >
              <path
                d="M5.441 9.792h2.451a2.316 2.316 0 0 1 2.316 2.316v2.45a2.316 2.316 0 0 1-2.316 2.317h-2.45a2.316 2.316 0 0 1-2.317-2.316v-2.451a2.316 2.316 0 0 1 2.316-2.316Z"
                stroke="currentColor"
                strokeWidth="1.25"
              />
              <path
                d="M5.441 9.792h2.451a2.316 2.316 0 0 1 2.316 2.316v2.45a2.316 2.316 0 0 1-2.316 2.317h-2.45a2.316 2.316 0 0 1-2.317-2.316v-2.451a2.316 2.316 0 0 1 2.316-2.316Z"
                stroke="currentColor"
                strokeWidth="1.25"
              />
              <mask
                fill="#fff"
                id="SendToBackIcon"
              >
                <path
                  clipRule="evenodd"
                  d="M9.167 5.833v2.06a2.941 2.941 0 0 0 2.94 2.94h2.06v.393a2.941 2.941 0 0 1-2.941 2.94h-.393v-2.058a2.941 2.941 0 0 0-2.94-2.941h-2.06v-.393a2.941 2.941 0 0 1 2.942-2.94h.392Z"
                  fillRule="evenodd"
                />
              </mask>
              <path
                clipRule="evenodd"
                d="M9.167 5.833v2.06a2.941 2.941 0 0 0 2.94 2.94h2.06v.393a2.941 2.941 0 0 1-2.941 2.94h-.393v-2.058a2.941 2.941 0 0 0-2.94-2.941h-2.06v-.393a2.941 2.941 0 0 1 2.942-2.94h.392Z"
                fill="currentColor"
                fillRule="evenodd"
              />
              <path
                d="M9.167 5.833h1.25v-1.25h-1.25v1.25Zm5 5h1.25v-1.25h-1.25v1.25Zm-3.334 3.334h-1.25v1.25h1.25v-1.25Zm-5-5h-1.25v1.25h1.25v-1.25Zm2.084-3.334v2.06h2.5v-2.06h-2.5Zm0 2.06a4.191 4.191 0 0 0 4.19 4.19v-2.5a1.691 1.691 0 0 1-1.69-1.69h-2.5Zm4.19 4.19h2.06v-2.5h-2.06v2.5Zm.81-1.25v.393h2.5v-.393h-2.5Zm0 .393c0 .933-.758 1.69-1.691 1.69v2.5a4.191 4.191 0 0 0 4.19-4.19h-2.5Zm-1.691 1.69h-.393v2.5h.393v-2.5Zm.857 1.25v-2.058h-2.5v2.059h2.5Zm0-2.058a4.191 4.191 0 0 0-4.19-4.191v2.5c.933 0 1.69.757 1.69 1.69h2.5Zm-4.19-4.191h-2.06v2.5h2.06v-2.5Zm-.81 1.25v-.393h-2.5v.393h2.5Zm0-.393c0-.934.758-1.69 1.692-1.69v-2.5a4.191 4.191 0 0 0-4.192 4.19h2.5Zm1.692-1.69h.392v-2.5h-.392v2.5Z"
                fill="currentColor"
                mask="url(#SendToBackIcon)"
              />
              <path
                d="M12.108 3.125h2.45a2.316 2.316 0 0 1 2.317 2.316v2.451a2.316 2.316 0 0 1-2.316 2.316h-2.451a2.316 2.316 0 0 1-2.316-2.316v-2.45a2.316 2.316 0 0 1 2.316-2.317Z"
                stroke="currentColor"
                strokeWidth="1.25"
              />
            </g>
            <defs>
              <clipPath
                id="a"
              >
                <path
                  d="M0 0h20v20H0z"
                  fill="#fff"
                />
              </clipPath>
            </defs>
          </React.Fragment>
        </svg>,
        "keyTest": [Function],
        "label": "labels.sendToBack",
        "name": "sendToBack",
        "perform": [Function],
        "trackEvent": {
          "category": "element",
        },
      },
      {
        "PanelComponent": [Function],
        "icon": <svg
          aria-hidden="true"
          className=""
          fill="none"
          focusable="false"
          role="img"
          stroke="currentColor"
          strokeLinecap="round"
          strokeLinejoin="round"
          viewBox="0 0 20 20"
        >
          <React.Fragment>
            <g
              clipPath="url(#a)"
              stroke="currentColor"
              strokeWidth="1.25"
            >
              <path
                d="M8.775 6.458h2.45a2.316 2.316 0 0 1 2.317 2.316v2.452a2.316 2.316 0 0 1-2.316 2.316H8.774a2.316 2.316 0 0 1-2.317-2.316V8.774a2.316 2.316 0 0 1 2.317-2.316Z"
                fill="currentColor"
              />
              <path
                d="M5.441 9.792h2.451a2.316 2.316 0 0 1 2.316 2.316v2.45a2.316 2.316 0 0 1-2.316 2.317h-2.45a2.316 2.316 0 0 1-2.317-2.316v-2.451a2.316 2.316 0 0 1 2.316-2.316ZM12.108 3.125h2.45a2.316 2.316 0 0 1 2.317 2.316v2.451a2.316 2.316 0 0 1-2.316 2.316h-2.451a2.316 2.316 0 0 1-2.316-2.316v-2.45a2.316 2.316 0 0 1 2.316-2.317Z"
              />
            </g>
            <defs>
              <clipPath
                id="a"
              >
                <path
                  d="M0 0h20v20H0z"
                  fill="#fff"
                />
              </clipPath>
            </defs>
          </React.Fragment>
        </svg>,
        "keyTest": [Function],
        "label": "labels.bringToFront",
        "name": "bringToFront",
        "perform": [Function],
        "trackEvent": {
          "category": "element",
        },
      },
      "separator",
      {
        "icon": <svg
          aria-hidden="true"
          className=""
          fill="none"
          focusable="false"
          role="img"
          stroke="currentColor"
          strokeLinecap="round"
          strokeLinejoin="round"
          strokeWidth={2}
          viewBox="0 0 24 24"
        >
          <g
            strokeWidth={1.25}
          >
            <path
              d="M0 0h24v24H0z"
              fill="none"
              stroke="none"
            />
            <path
              d="M12 3l0 18"
            />
            <path
              d="M16 7l0 10l5 0l-5 -10"
            />
            <path
              d="M8 7l0 10l-5 0l5 -10"
            />
          </g>
        </svg>,
        "keyTest": [Function],
        "label": "labels.flipHorizontal",
        "name": "flipHorizontal",
        "perform": [Function],
        "trackEvent": {
          "category": "element",
        },
      },
      {
        "icon": <svg
          aria-hidden="true"
          className=""
          fill="none"
          focusable="false"
          role="img"
          stroke="currentColor"
          strokeLinecap="round"
          strokeLinejoin="round"
          strokeWidth={2}
          viewBox="0 0 24 24"
        >
          <g
            strokeWidth={1.25}
          >
            <path
              d="M0 0h24v24H0z"
              fill="none"
              stroke="none"
            />
            <path
              d="M3 12l18 0"
            />
            <path
              d="M7 16l10 0l-10 5l0 -5"
            />
            <path
              d="M7 8l10 0l-10 -5l0 5"
            />
          </g>
        </svg>,
        "keyTest": [Function],
        "label": "labels.flipVertical",
        "name": "flipVertical",
        "perform": [Function],
        "trackEvent": {
          "category": "element",
        },
      },
      "separator",
      {
        "category": "Elements",
        "label": [Function],
        "name": "toggleLinearEditor",
        "perform": [Function],
        "predicate": [Function],
        "trackEvent": {
          "category": "element",
        },
      },
      {
        "PanelComponent": [Function],
        "icon": <svg
          aria-hidden="true"
          className=""
          fill="none"
          focusable="false"
          role="img"
          stroke="currentColor"
          strokeLinecap="round"
          strokeLinejoin="round"
          viewBox="0 0 20 20"
        >
          <g
            strokeWidth="1.25"
          >
            <path
              d="M8.333 11.667a2.917 2.917 0 0 0 4.167 0l3.333-3.334a2.946 2.946 0 1 0-4.166-4.166l-.417.416"
            />
            <path
              d="M11.667 8.333a2.917 2.917 0 0 0-4.167 0l-3.333 3.334a2.946 2.946 0 0 0 4.166 4.166l.417-.416"
            />
          </g>
        </svg>,
        "keyTest": [Function],
        "label": [Function],
        "name": "hyperlink",
        "perform": [Function],
        "predicate": [Function],
        "trackEvent": {
          "action": "click",
          "category": "hyperlink",
        },
      },
      {
        "PanelComponent": [Function],
        "icon": <svg
          aria-hidden="true"
          className=""
          fill="none"
          focusable="false"
          role="img"
          stroke="currentColor"
          strokeLinecap="round"
          strokeLinejoin="round"
          viewBox="0 0 20 20"
        >
          <g
            strokeWidth="1.25"
          >
            <path
              d="M14.375 6.458H8.958a2.5 2.5 0 0 0-2.5 2.5v5.417a2.5 2.5 0 0 0 2.5 2.5h5.417a2.5 2.5 0 0 0 2.5-2.5V8.958a2.5 2.5 0 0 0-2.5-2.5Z"
            />
            <path
              clipRule="evenodd"
              d="M11.667 3.125c.517 0 .986.21 1.325.55.34.338.55.807.55 1.325v1.458H8.333c-.485 0-.927.185-1.26.487-.343.312-.57.75-.609 1.24l-.005 5.357H5a1.87 1.87 0 0 1-1.326-.55 1.87 1.87 0 0 1-.549-1.325V5c0-.518.21-.987.55-1.326.338-.34.807-.549 1.325-.549h6.667Z"
            />
          </g>
        </svg>,
        "keyTest": [Function],
        "label": "labels.duplicateSelection",
        "name": "duplicateSelection",
        "perform": [Function],
        "trackEvent": {
          "category": "element",
        },
      },
      {
        "icon": [Function],
        "keyTest": [Function],
        "label": [Function],
        "name": "toggleElementLock",
        "perform": [Function],
        "predicate": [Function],
        "trackEvent": {
          "category": "element",
        },
      },
      "separator",
      {
        "PanelComponent": [Function],
        "icon": <svg
          aria-hidden="true"
          className=""
          fill="none"
          focusable="false"
          role="img"
          stroke="currentColor"
          strokeLinecap="round"
          strokeLinejoin="round"
          viewBox="0 0 20 20"
        >
          <path
            d="M3.333 5.833h13.334M8.333 9.167v5M11.667 9.167v5M4.167 5.833l.833 10c0 .92.746 1.667 1.667 1.667h6.666c.92 0 1.667-.746 1.667-1.667l.833-10M7.5 5.833v-2.5c0-.46.373-.833.833-.833h3.334c.46 0 .833.373.833.833v2.5"
            strokeWidth="1.25"
          />
        </svg>,
        "keyTest": [Function],
        "label": "labels.delete",
        "name": "deleteSelectedElements",
        "perform": [Function],
        "trackEvent": {
          "action": "delete",
          "category": "element",
        },
      },
    ],
    "left": -19,
    "top": -9,
  },
  "currentChartType": "bar",
  "currentItemBackgroundColor": "transparent",
  "currentItemEndArrowhead": "arrow",
  "currentItemFillStyle": "solid",
  "currentItemFontFamily": 1,
  "currentItemFontSize": 20,
  "currentItemOpacity": 100,
  "currentItemRoughness": 1,
  "currentItemRoundness": "round",
  "currentItemStartArrowhead": null,
  "currentItemStrokeColor": "#1e1e1e",
  "currentItemStrokeStyle": "solid",
  "currentItemStrokeWidth": 2,
  "currentItemTextAlign": "left",
  "cursorButton": "up",
  "defaultSidebarDockedPreference": false,
  "draggingElement": null,
  "editingElement": null,
  "editingFrame": null,
  "editingGroupId": null,
  "editingLinearElement": null,
  "elementsToHighlight": null,
  "errorMessage": null,
  "exportBackground": true,
  "exportEmbedScene": false,
  "exportScale": 1,
  "exportWithDarkMode": false,
  "fileHandle": null,
  "followedBy": Set {},
  "frameRendering": {
    "clip": true,
    "enabled": true,
    "name": true,
    "outline": true,
  },
  "frameToHighlight": null,
  "gridSize": null,
  "height": 100,
  "isBindingEnabled": true,
  "isLoading": false,
  "isResizing": false,
  "isRotating": false,
  "lastPointerDownWith": "mouse",
  "multiElement": null,
  "name": "Untitled-201933152653",
  "objectsSnapModeEnabled": false,
  "offsetLeft": 20,
  "offsetTop": 10,
  "openDialog": null,
  "openMenu": null,
  "openPopup": null,
  "openSidebar": null,
  "originSnapOffset": null,
  "pasteDialog": {
    "data": null,
    "shown": false,
  },
  "penDetected": false,
  "penMode": false,
  "pendingImageElementId": null,
  "previousSelectedElementIds": {},
  "resizingElement": null,
  "scrollX": 0,
  "scrollY": 0,
  "scrolledOutside": false,
  "selectedElementIds": {
    "id0": true,
  },
  "selectedElementsAreBeingDragged": false,
  "selectedGroupIds": {},
  "selectedLinearElement": null,
  "selectionElement": null,
  "shouldCacheIgnoreZoom": false,
  "showHyperlinkPopup": false,
  "showStats": false,
  "showWelcomeScreen": true,
  "snapLines": [],
  "startBoundElement": null,
  "suggestedBindings": [],
  "theme": "light",
  "toast": null,
  "userToFollow": null,
  "viewBackgroundColor": "#ffffff",
  "viewModeEnabled": false,
  "width": 200,
  "zenModeEnabled": false,
  "zoom": {
    "value": 1,
  },
}
`;

exports[`contextMenu element > shows context menu for element > [end of test] appState 2`] = `
{
  "activeEmbeddable": null,
  "activeTool": {
    "customType": null,
    "lastActiveTool": null,
    "locked": false,
    "type": "selection",
  },
  "collaborators": Map {},
  "contextMenu": {
    "items": [
      {
        "icon": <svg
          aria-hidden="true"
          className=""
          fill="none"
          focusable="false"
          role="img"
          stroke="currentColor"
          strokeLinecap="round"
          strokeLinejoin="round"
          strokeWidth={2}
          viewBox="0 0 24 24"
        >
          <g
            strokeWidth={1.25}
          >
            <path
              d="M0 0h24v24H0z"
              fill="none"
              stroke="none"
            />
            <path
              d="M7 17m-3 0a3 3 0 1 0 6 0a3 3 0 1 0 -6 0"
            />
            <path
              d="M17 17m-3 0a3 3 0 1 0 6 0a3 3 0 1 0 -6 0"
            />
            <path
              d="M9.15 14.85l8.85 -10.85"
            />
            <path
              d="M6 4l8.85 10.85"
            />
          </g>
        </svg>,
        "keyTest": [Function],
        "label": "labels.cut",
        "name": "cut",
        "perform": [Function],
        "trackEvent": {
          "category": "element",
        },
      },
      {
        "icon": <svg
          aria-hidden="true"
          className=""
          fill="none"
          focusable="false"
          role="img"
          stroke="currentColor"
          strokeLinecap="round"
          strokeLinejoin="round"
          viewBox="0 0 20 20"
        >
          <g
            strokeWidth="1.25"
          >
            <path
              d="M14.375 6.458H8.958a2.5 2.5 0 0 0-2.5 2.5v5.417a2.5 2.5 0 0 0 2.5 2.5h5.417a2.5 2.5 0 0 0 2.5-2.5V8.958a2.5 2.5 0 0 0-2.5-2.5Z"
            />
            <path
              clipRule="evenodd"
              d="M11.667 3.125c.517 0 .986.21 1.325.55.34.338.55.807.55 1.325v1.458H8.333c-.485 0-.927.185-1.26.487-.343.312-.57.75-.609 1.24l-.005 5.357H5a1.87 1.87 0 0 1-1.326-.55 1.87 1.87 0 0 1-.549-1.325V5c0-.518.21-.987.55-1.326.338-.34.807-.549 1.325-.549h6.667Z"
            />
          </g>
        </svg>,
        "keyTest": undefined,
        "label": "labels.copy",
        "name": "copy",
        "perform": [Function],
        "trackEvent": {
          "category": "element",
        },
      },
      {
        "keyTest": undefined,
        "label": "labels.paste",
        "name": "paste",
        "perform": [Function],
        "trackEvent": {
          "category": "element",
        },
      },
      {
        "label": "labels.selectAllElementsInFrame",
        "name": "selectAllElementsInFrame",
        "perform": [Function],
        "predicate": [Function],
        "trackEvent": {
          "category": "canvas",
        },
      },
      {
        "label": "labels.removeAllElementsFromFrame",
        "name": "removeAllElementsFromFrame",
        "perform": [Function],
        "predicate": [Function],
        "trackEvent": {
          "category": "history",
        },
      },
      "separator",
      {
        "icon": <svg
          aria-hidden="true"
          className=""
          fill="none"
          focusable="false"
          role="img"
          stroke="currentColor"
          strokeLinecap="round"
          strokeLinejoin="round"
          strokeWidth={2}
          viewBox="0 0 24 24"
        >
          <g
            strokeWidth={1.25}
          >
            <path
              d="M0 0h24v24H0z"
              fill="none"
              stroke="none"
            />
            <path
              d="M14 3v4a1 1 0 0 0 1 1h4"
            />
            <path
              d="M5 12v-7a2 2 0 0 1 2 -2h7l5 5v4"
            />
            <path
              d="M20 15h-1a2 2 0 0 0 -2 2v2a2 2 0 0 0 2 2h1v-3"
            />
            <path
              d="M5 18h1.5a1.5 1.5 0 0 0 0 -3h-1.5v6"
            />
            <path
              d="M11 21v-6l3 6v-6"
            />
          </g>
        </svg>,
        "keyTest": [Function],
        "keywords": [
          "png",
          "clipboard",
          "copy",
        ],
        "label": "labels.copyAsPng",
        "name": "copyAsPng",
        "perform": [Function],
        "predicate": [Function],
        "trackEvent": {
          "category": "element",
        },
      },
      {
        "icon": <svg
          aria-hidden="true"
          className=""
          fill="none"
          focusable="false"
          role="img"
          stroke="currentColor"
          strokeLinecap="round"
          strokeLinejoin="round"
          strokeWidth={2}
          viewBox="0 0 24 24"
        >
          <g
            strokeWidth={1.25}
          >
            <path
              d="M0 0h24v24H0z"
              fill="none"
              stroke="none"
            />
            <path
              d="M14 3v4a1 1 0 0 0 1 1h4"
            />
            <path
              d="M5 12v-7a2 2 0 0 1 2 -2h7l5 5v4"
            />
            <path
              d="M4 20.25c0 .414 .336 .75 .75 .75h1.25a1 1 0 0 0 1 -1v-1a1 1 0 0 0 -1 -1h-1a1 1 0 0 1 -1 -1v-1a1 1 0 0 1 1 -1h1.25a.75 .75 0 0 1 .75 .75"
            />
            <path
              d="M10 15l2 6l2 -6"
            />
            <path
              d="M20 15h-1a2 2 0 0 0 -2 2v2a2 2 0 0 0 2 2h1v-3"
            />
          </g>
        </svg>,
        "keywords": [
          "svg",
          "clipboard",
          "copy",
        ],
        "label": "labels.copyAsSvg",
        "name": "copyAsSvg",
        "perform": [Function],
        "predicate": [Function],
        "trackEvent": {
          "category": "element",
        },
      },
      {
        "keywords": [
          "text",
          "clipboard",
          "copy",
        ],
        "label": "labels.copyText",
        "name": "copyText",
        "perform": [Function],
        "predicate": [Function],
        "trackEvent": {
          "category": "element",
        },
      },
      "separator",
      {
        "icon": <svg
          aria-hidden="true"
          className=""
          fill="none"
          focusable="false"
          role="img"
          stroke="currentColor"
          strokeLinecap="round"
          strokeLinejoin="round"
          strokeWidth={2}
          viewBox="0 0 24 24"
        >
          <g
            strokeWidth={1.25}
          >
            <path
              d="M0 0h24v24H0z"
              fill="none"
              stroke="none"
            />
            <path
              d="M5 3m0 2a2 2 0 0 1 2 -2h10a2 2 0 0 1 2 2v2a2 2 0 0 1 -2 2h-10a2 2 0 0 1 -2 -2z"
            />
            <path
              d="M19 6h1a2 2 0 0 1 2 2a5 5 0 0 1 -5 5l-5 0v2"
            />
            <path
              d="M10 15m0 1a1 1 0 0 1 1 -1h2a1 1 0 0 1 1 1v4a1 1 0 0 1 -1 1h-2a1 1 0 0 1 -1 -1z"
            />
          </g>
        </svg>,
        "keyTest": [Function],
        "label": "labels.copyStyles",
        "name": "copyStyles",
        "perform": [Function],
        "trackEvent": {
          "category": "element",
        },
      },
      {
        "icon": <svg
          aria-hidden="true"
          className=""
          fill="none"
          focusable="false"
          role="img"
          stroke="currentColor"
          strokeLinecap="round"
          strokeLinejoin="round"
          strokeWidth={2}
          viewBox="0 0 24 24"
        >
          <g
            strokeWidth={1.25}
          >
            <path
              d="M0 0h24v24H0z"
              fill="none"
              stroke="none"
            />
            <path
              d="M5 3m0 2a2 2 0 0 1 2 -2h10a2 2 0 0 1 2 2v2a2 2 0 0 1 -2 2h-10a2 2 0 0 1 -2 -2z"
            />
            <path
              d="M19 6h1a2 2 0 0 1 2 2a5 5 0 0 1 -5 5l-5 0v2"
            />
            <path
              d="M10 15m0 1a1 1 0 0 1 1 -1h2a1 1 0 0 1 1 1v4a1 1 0 0 1 -1 1h-2a1 1 0 0 1 -1 -1z"
            />
          </g>
        </svg>,
        "keyTest": [Function],
        "label": "labels.pasteStyles",
        "name": "pasteStyles",
        "perform": [Function],
        "trackEvent": {
          "category": "element",
        },
      },
      "separator",
      {
        "PanelComponent": [Function],
        "icon": [Function],
        "keyTest": [Function],
        "label": "labels.group",
        "name": "group",
        "perform": [Function],
        "predicate": [Function],
        "trackEvent": {
          "category": "element",
        },
      },
      {
        "label": "labels.unbindText",
        "name": "unbindText",
        "perform": [Function],
        "predicate": [Function],
        "trackEvent": {
          "category": "element",
        },
      },
      {
        "label": "labels.bindText",
        "name": "bindText",
        "perform": [Function],
        "predicate": [Function],
        "trackEvent": {
          "category": "element",
        },
      },
      {
        "label": "labels.createContainerFromText",
        "name": "wrapTextInContainer",
        "perform": [Function],
        "predicate": [Function],
        "trackEvent": {
          "category": "element",
        },
      },
      {
        "PanelComponent": [Function],
        "icon": [Function],
        "keyTest": [Function],
        "label": "labels.ungroup",
        "name": "ungroup",
        "perform": [Function],
        "predicate": [Function],
        "trackEvent": {
          "category": "element",
        },
      },
      "separator",
      {
        "label": "labels.addToLibrary",
        "name": "addToLibrary",
        "perform": [Function],
        "trackEvent": {
          "category": "element",
        },
      },
      "separator",
      {
        "PanelComponent": [Function],
        "icon": <svg
          aria-hidden="true"
          className=""
          fill="none"
          focusable="false"
          role="img"
          stroke="currentColor"
          strokeLinecap="round"
          strokeLinejoin="round"
          viewBox="0 0 20 20"
        >
          <React.Fragment>
            <g
              clipPath="url(#a)"
              stroke="currentColor"
              strokeLinecap="round"
              strokeLinejoin="round"
              strokeWidth="1.25"
            >
              <path
                clipRule="evenodd"
                d="M6.944 12.5H12.5v1.389a1.389 1.389 0 0 1-1.389 1.389H5.556a1.389 1.389 0 0 1-1.39-1.39V8.334a1.389 1.389 0 0 1 1.39-1.389h1.388"
                fill="currentColor"
                fillRule="evenodd"
              />
              <path
                d="M13.889 4.167H8.333c-.767 0-1.389.621-1.389 1.389v5.555c0 .767.622 1.389 1.39 1.389h5.555c.767 0 1.389-.622 1.389-1.389V5.556c0-.768-.622-1.39-1.39-1.39Z"
              />
            </g>
            <defs>
              <clipPath
                id="a"
              >
                <path
                  d="M0 0h20v20H0z"
                  fill="#fff"
                />
              </clipPath>
            </defs>
          </React.Fragment>
        </svg>,
        "keyPriority": 40,
        "keyTest": [Function],
        "label": "labels.sendBackward",
        "name": "sendBackward",
        "perform": [Function],
        "trackEvent": {
          "category": "element",
        },
      },
      {
        "PanelComponent": [Function],
        "icon": <svg
          aria-hidden="true"
          className=""
          fill="none"
          focusable="false"
          role="img"
          stroke="currentColor"
          strokeLinecap="round"
          strokeLinejoin="round"
          viewBox="0 0 20 20"
        >
          <React.Fragment>
            <g
              clipPath="url(#a)"
              stroke="currentColor"
              strokeLinecap="round"
              strokeLinejoin="round"
              strokeWidth="1.25"
            >
              <path
                d="M13.889 4.167H8.333c-.767 0-1.389.622-1.389 1.389v5.555c0 .767.622 1.389 1.39 1.389h5.555c.767 0 1.389-.622 1.389-1.389V5.556c0-.767-.622-1.39-1.39-1.39Z"
                fill="currentColor"
              />
              <path
                d="M12.5 12.5v1.389a1.389 1.389 0 0 1-1.389 1.389H5.556a1.389 1.389 0 0 1-1.39-1.39V8.334a1.389 1.389 0 0 1 1.39-1.389h1.388"
              />
            </g>
            <defs>
              <clipPath
                id="a"
              >
                <path
                  d="M0 0h20v20H0z"
                  fill="#fff"
                />
              </clipPath>
            </defs>
          </React.Fragment>
        </svg>,
        "keyPriority": 40,
        "keyTest": [Function],
        "label": "labels.bringForward",
        "name": "bringForward",
        "perform": [Function],
        "trackEvent": {
          "category": "element",
        },
      },
      {
        "PanelComponent": [Function],
        "icon": <svg
          aria-hidden="true"
          className=""
          fill="none"
          focusable="false"
          role="img"
          stroke="currentColor"
          strokeLinecap="round"
          strokeLinejoin="round"
          viewBox="0 0 20 20"
        >
          <React.Fragment>
            <g
              clipPath="url(#a)"
            >
              <path
                d="M5.441 9.792h2.451a2.316 2.316 0 0 1 2.316 2.316v2.45a2.316 2.316 0 0 1-2.316 2.317h-2.45a2.316 2.316 0 0 1-2.317-2.316v-2.451a2.316 2.316 0 0 1 2.316-2.316Z"
                stroke="currentColor"
                strokeWidth="1.25"
              />
              <path
                d="M5.441 9.792h2.451a2.316 2.316 0 0 1 2.316 2.316v2.45a2.316 2.316 0 0 1-2.316 2.317h-2.45a2.316 2.316 0 0 1-2.317-2.316v-2.451a2.316 2.316 0 0 1 2.316-2.316Z"
                stroke="currentColor"
                strokeWidth="1.25"
              />
              <mask
                fill="#fff"
                id="SendToBackIcon"
              >
                <path
                  clipRule="evenodd"
                  d="M9.167 5.833v2.06a2.941 2.941 0 0 0 2.94 2.94h2.06v.393a2.941 2.941 0 0 1-2.941 2.94h-.393v-2.058a2.941 2.941 0 0 0-2.94-2.941h-2.06v-.393a2.941 2.941 0 0 1 2.942-2.94h.392Z"
                  fillRule="evenodd"
                />
              </mask>
              <path
                clipRule="evenodd"
                d="M9.167 5.833v2.06a2.941 2.941 0 0 0 2.94 2.94h2.06v.393a2.941 2.941 0 0 1-2.941 2.94h-.393v-2.058a2.941 2.941 0 0 0-2.94-2.941h-2.06v-.393a2.941 2.941 0 0 1 2.942-2.94h.392Z"
                fill="currentColor"
                fillRule="evenodd"
              />
              <path
                d="M9.167 5.833h1.25v-1.25h-1.25v1.25Zm5 5h1.25v-1.25h-1.25v1.25Zm-3.334 3.334h-1.25v1.25h1.25v-1.25Zm-5-5h-1.25v1.25h1.25v-1.25Zm2.084-3.334v2.06h2.5v-2.06h-2.5Zm0 2.06a4.191 4.191 0 0 0 4.19 4.19v-2.5a1.691 1.691 0 0 1-1.69-1.69h-2.5Zm4.19 4.19h2.06v-2.5h-2.06v2.5Zm.81-1.25v.393h2.5v-.393h-2.5Zm0 .393c0 .933-.758 1.69-1.691 1.69v2.5a4.191 4.191 0 0 0 4.19-4.19h-2.5Zm-1.691 1.69h-.393v2.5h.393v-2.5Zm.857 1.25v-2.058h-2.5v2.059h2.5Zm0-2.058a4.191 4.191 0 0 0-4.19-4.191v2.5c.933 0 1.69.757 1.69 1.69h2.5Zm-4.19-4.191h-2.06v2.5h2.06v-2.5Zm-.81 1.25v-.393h-2.5v.393h2.5Zm0-.393c0-.934.758-1.69 1.692-1.69v-2.5a4.191 4.191 0 0 0-4.192 4.19h2.5Zm1.692-1.69h.392v-2.5h-.392v2.5Z"
                fill="currentColor"
                mask="url(#SendToBackIcon)"
              />
              <path
                d="M12.108 3.125h2.45a2.316 2.316 0 0 1 2.317 2.316v2.451a2.316 2.316 0 0 1-2.316 2.316h-2.451a2.316 2.316 0 0 1-2.316-2.316v-2.45a2.316 2.316 0 0 1 2.316-2.317Z"
                stroke="currentColor"
                strokeWidth="1.25"
              />
            </g>
            <defs>
              <clipPath
                id="a"
              >
                <path
                  d="M0 0h20v20H0z"
                  fill="#fff"
                />
              </clipPath>
            </defs>
          </React.Fragment>
        </svg>,
        "keyTest": [Function],
        "label": "labels.sendToBack",
        "name": "sendToBack",
        "perform": [Function],
        "trackEvent": {
          "category": "element",
        },
      },
      {
        "PanelComponent": [Function],
        "icon": <svg
          aria-hidden="true"
          className=""
          fill="none"
          focusable="false"
          role="img"
          stroke="currentColor"
          strokeLinecap="round"
          strokeLinejoin="round"
          viewBox="0 0 20 20"
        >
          <React.Fragment>
            <g
              clipPath="url(#a)"
              stroke="currentColor"
              strokeWidth="1.25"
            >
              <path
                d="M8.775 6.458h2.45a2.316 2.316 0 0 1 2.317 2.316v2.452a2.316 2.316 0 0 1-2.316 2.316H8.774a2.316 2.316 0 0 1-2.317-2.316V8.774a2.316 2.316 0 0 1 2.317-2.316Z"
                fill="currentColor"
              />
              <path
                d="M5.441 9.792h2.451a2.316 2.316 0 0 1 2.316 2.316v2.45a2.316 2.316 0 0 1-2.316 2.317h-2.45a2.316 2.316 0 0 1-2.317-2.316v-2.451a2.316 2.316 0 0 1 2.316-2.316ZM12.108 3.125h2.45a2.316 2.316 0 0 1 2.317 2.316v2.451a2.316 2.316 0 0 1-2.316 2.316h-2.451a2.316 2.316 0 0 1-2.316-2.316v-2.45a2.316 2.316 0 0 1 2.316-2.317Z"
              />
            </g>
            <defs>
              <clipPath
                id="a"
              >
                <path
                  d="M0 0h20v20H0z"
                  fill="#fff"
                />
              </clipPath>
            </defs>
          </React.Fragment>
        </svg>,
        "keyTest": [Function],
        "label": "labels.bringToFront",
        "name": "bringToFront",
        "perform": [Function],
        "trackEvent": {
          "category": "element",
        },
      },
      "separator",
      {
        "icon": <svg
          aria-hidden="true"
          className=""
          fill="none"
          focusable="false"
          role="img"
          stroke="currentColor"
          strokeLinecap="round"
          strokeLinejoin="round"
          strokeWidth={2}
          viewBox="0 0 24 24"
        >
          <g
            strokeWidth={1.25}
          >
            <path
              d="M0 0h24v24H0z"
              fill="none"
              stroke="none"
            />
            <path
              d="M12 3l0 18"
            />
            <path
              d="M16 7l0 10l5 0l-5 -10"
            />
            <path
              d="M8 7l0 10l-5 0l5 -10"
            />
          </g>
        </svg>,
        "keyTest": [Function],
        "label": "labels.flipHorizontal",
        "name": "flipHorizontal",
        "perform": [Function],
        "trackEvent": {
          "category": "element",
        },
      },
      {
        "icon": <svg
          aria-hidden="true"
          className=""
          fill="none"
          focusable="false"
          role="img"
          stroke="currentColor"
          strokeLinecap="round"
          strokeLinejoin="round"
          strokeWidth={2}
          viewBox="0 0 24 24"
        >
          <g
            strokeWidth={1.25}
          >
            <path
              d="M0 0h24v24H0z"
              fill="none"
              stroke="none"
            />
            <path
              d="M3 12l18 0"
            />
            <path
              d="M7 16l10 0l-10 5l0 -5"
            />
            <path
              d="M7 8l10 0l-10 -5l0 5"
            />
          </g>
        </svg>,
        "keyTest": [Function],
        "label": "labels.flipVertical",
        "name": "flipVertical",
        "perform": [Function],
        "trackEvent": {
          "category": "element",
        },
      },
      "separator",
      {
        "category": "Elements",
        "label": [Function],
        "name": "toggleLinearEditor",
        "perform": [Function],
        "predicate": [Function],
        "trackEvent": {
          "category": "element",
        },
      },
      {
        "PanelComponent": [Function],
        "icon": <svg
          aria-hidden="true"
          className=""
          fill="none"
          focusable="false"
          role="img"
          stroke="currentColor"
          strokeLinecap="round"
          strokeLinejoin="round"
          viewBox="0 0 20 20"
        >
          <g
            strokeWidth="1.25"
          >
            <path
              d="M8.333 11.667a2.917 2.917 0 0 0 4.167 0l3.333-3.334a2.946 2.946 0 1 0-4.166-4.166l-.417.416"
            />
            <path
              d="M11.667 8.333a2.917 2.917 0 0 0-4.167 0l-3.333 3.334a2.946 2.946 0 0 0 4.166 4.166l.417-.416"
            />
          </g>
        </svg>,
        "keyTest": [Function],
        "label": [Function],
        "name": "hyperlink",
        "perform": [Function],
        "predicate": [Function],
        "trackEvent": {
          "action": "click",
          "category": "hyperlink",
        },
      },
      {
        "PanelComponent": [Function],
        "icon": <svg
          aria-hidden="true"
          className=""
          fill="none"
          focusable="false"
          role="img"
          stroke="currentColor"
          strokeLinecap="round"
          strokeLinejoin="round"
          viewBox="0 0 20 20"
        >
          <g
            strokeWidth="1.25"
          >
            <path
              d="M14.375 6.458H8.958a2.5 2.5 0 0 0-2.5 2.5v5.417a2.5 2.5 0 0 0 2.5 2.5h5.417a2.5 2.5 0 0 0 2.5-2.5V8.958a2.5 2.5 0 0 0-2.5-2.5Z"
            />
            <path
              clipRule="evenodd"
              d="M11.667 3.125c.517 0 .986.21 1.325.55.34.338.55.807.55 1.325v1.458H8.333c-.485 0-.927.185-1.26.487-.343.312-.57.75-.609 1.24l-.005 5.357H5a1.87 1.87 0 0 1-1.326-.55 1.87 1.87 0 0 1-.549-1.325V5c0-.518.21-.987.55-1.326.338-.34.807-.549 1.325-.549h6.667Z"
            />
          </g>
        </svg>,
        "keyTest": [Function],
        "label": "labels.duplicateSelection",
        "name": "duplicateSelection",
        "perform": [Function],
        "trackEvent": {
          "category": "element",
        },
      },
      {
        "icon": [Function],
        "keyTest": [Function],
        "label": [Function],
        "name": "toggleElementLock",
        "perform": [Function],
        "predicate": [Function],
        "trackEvent": {
          "category": "element",
        },
      },
      "separator",
      {
        "PanelComponent": [Function],
        "icon": <svg
          aria-hidden="true"
          className=""
          fill="none"
          focusable="false"
          role="img"
          stroke="currentColor"
          strokeLinecap="round"
          strokeLinejoin="round"
          viewBox="0 0 20 20"
        >
          <path
            d="M3.333 5.833h13.334M8.333 9.167v5M11.667 9.167v5M4.167 5.833l.833 10c0 .92.746 1.667 1.667 1.667h6.666c.92 0 1.667-.746 1.667-1.667l.833-10M7.5 5.833v-2.5c0-.46.373-.833.833-.833h3.334c.46 0 .833.373.833.833v2.5"
            strokeWidth="1.25"
          />
        </svg>,
        "keyTest": [Function],
        "label": "labels.delete",
        "name": "deleteSelectedElements",
        "perform": [Function],
        "trackEvent": {
          "action": "delete",
          "category": "element",
        },
      },
    ],
    "left": 80,
    "top": 90,
  },
  "currentChartType": "bar",
  "currentItemBackgroundColor": "transparent",
  "currentItemEndArrowhead": "arrow",
  "currentItemFillStyle": "solid",
  "currentItemFontFamily": 1,
  "currentItemFontSize": 20,
  "currentItemOpacity": 100,
  "currentItemRoughness": 1,
  "currentItemRoundness": "round",
  "currentItemStartArrowhead": null,
  "currentItemStrokeColor": "#1e1e1e",
  "currentItemStrokeStyle": "solid",
  "currentItemStrokeWidth": 2,
  "currentItemTextAlign": "left",
  "cursorButton": "up",
  "defaultSidebarDockedPreference": false,
  "draggingElement": null,
  "editingElement": null,
  "editingFrame": null,
  "editingGroupId": null,
  "editingLinearElement": null,
  "elementsToHighlight": null,
  "errorMessage": null,
  "exportBackground": true,
  "exportEmbedScene": false,
  "exportScale": 1,
  "exportWithDarkMode": false,
  "fileHandle": null,
  "followedBy": Set {},
  "frameRendering": {
    "clip": true,
    "enabled": true,
    "name": true,
    "outline": true,
  },
  "frameToHighlight": null,
  "gridSize": null,
  "height": 100,
  "isBindingEnabled": true,
  "isLoading": false,
  "isResizing": false,
  "isRotating": false,
  "lastPointerDownWith": "mouse",
  "multiElement": null,
  "name": "Untitled-201933152653",
  "objectsSnapModeEnabled": false,
  "offsetLeft": 20,
  "offsetTop": 10,
  "openDialog": null,
  "openMenu": null,
  "openPopup": null,
  "openSidebar": null,
  "originSnapOffset": {
    "x": 0,
    "y": 0,
  },
  "pasteDialog": {
    "data": null,
    "shown": false,
  },
  "penDetected": false,
  "penMode": false,
  "pendingImageElementId": null,
  "previousSelectedElementIds": {},
  "resizingElement": null,
  "scrollX": 0,
  "scrollY": 0,
  "scrolledOutside": false,
  "selectedElementIds": {
    "id1": true,
  },
  "selectedElementsAreBeingDragged": false,
  "selectedGroupIds": {},
  "selectedLinearElement": null,
  "selectionElement": null,
  "shouldCacheIgnoreZoom": false,
  "showHyperlinkPopup": false,
  "showStats": false,
  "showWelcomeScreen": true,
  "snapLines": [],
  "startBoundElement": null,
  "suggestedBindings": [],
  "theme": "light",
  "toast": null,
  "userToFollow": null,
  "viewBackgroundColor": "#ffffff",
  "viewModeEnabled": false,
  "width": 200,
  "zenModeEnabled": false,
  "zoom": {
    "value": 1,
  },
}
`;

exports[`contextMenu element > shows context menu for element > [end of test] element 0 1`] = `
{
  "angle": 0,
  "backgroundColor": "transparent",
  "boundElements": null,
  "customData": undefined,
  "fillStyle": "solid",
  "frameId": null,
  "groupIds": [],
  "height": 20,
  "id": "id0",
  "index": "a0",
  "isDeleted": false,
  "link": null,
  "locked": false,
  "opacity": 100,
  "roughness": 1,
  "roundness": {
    "type": 3,
  },
  "seed": 449462985,
  "strokeColor": "#1e1e1e",
  "strokeStyle": "solid",
  "strokeWidth": 2,
  "type": "rectangle",
  "updated": 1,
  "version": 3,
  "versionNonce": 1150084233,
  "width": 20,
  "x": -10,
  "y": 0,
}
`;

exports[`contextMenu element > shows context menu for element > [end of test] element 0 2`] = `
{
  "angle": 0,
  "backgroundColor": "red",
  "boundElements": null,
  "customData": undefined,
  "fillStyle": "solid",
  "frameId": null,
  "groupIds": [],
  "height": 200,
  "id": "id0",
  "index": "a0",
  "isDeleted": false,
  "link": null,
  "locked": false,
  "opacity": 100,
  "roughness": 1,
  "roundness": {
    "type": 3,
  },
  "seed": 1278240551,
  "strokeColor": "#1e1e1e",
  "strokeStyle": "solid",
  "strokeWidth": 2,
  "type": "rectangle",
  "updated": 1,
  "version": 2,
  "versionNonce": 453191,
  "width": 200,
  "x": 0,
  "y": 0,
}
`;

exports[`contextMenu element > shows context menu for element > [end of test] element 1 1`] = `
{
  "angle": 0,
  "backgroundColor": "red",
  "boundElements": null,
  "customData": undefined,
  "fillStyle": "solid",
  "frameId": null,
  "groupIds": [],
  "height": 200,
  "id": "id1",
  "index": "a1",
  "isDeleted": false,
  "link": null,
  "locked": false,
  "opacity": 100,
  "roughness": 1,
  "roundness": {
    "type": 3,
  },
  "seed": 449462985,
  "strokeColor": "#1e1e1e",
  "strokeStyle": "solid",
  "strokeWidth": 2,
  "type": "rectangle",
  "updated": 1,
  "version": 2,
  "versionNonce": 401146281,
  "width": 200,
  "x": 0,
  "y": 0,
}
`;

exports[`contextMenu element > shows context menu for element > [end of test] history 1`] = `
{
  "recording": false,
  "redoStack": [],
  "stateHistory": [
    {
      "appState": {
        "editingGroupId": null,
        "editingLinearElement": null,
        "name": "Untitled-201933152653",
        "selectedElementIds": {},
        "selectedGroupIds": {},
        "viewBackgroundColor": "#ffffff",
      },
      "elements": [],
    },
    {
      "appState": {
        "editingGroupId": null,
        "editingLinearElement": null,
        "name": "Untitled-201933152653",
        "selectedElementIds": {
          "id0": true,
        },
        "selectedGroupIds": {},
        "viewBackgroundColor": "#ffffff",
      },
      "elements": [
        {
          "angle": 0,
          "backgroundColor": "transparent",
          "boundElements": null,
          "customData": undefined,
          "fillStyle": "solid",
          "frameId": null,
          "groupIds": [],
          "height": 20,
          "id": "id0",
          "index": "a0",
          "isDeleted": false,
          "link": null,
          "locked": false,
          "opacity": 100,
          "roughness": 1,
          "roundness": {
            "type": 3,
          },
          "seed": 449462985,
          "strokeColor": "#1e1e1e",
          "strokeStyle": "solid",
          "strokeWidth": 2,
          "type": "rectangle",
          "updated": 1,
          "version": 3,
          "versionNonce": 1150084233,
          "width": 20,
          "x": -10,
          "y": 0,
        },
      ],
    },
  ],
}
`;

exports[`contextMenu element > shows context menu for element > [end of test] history 2`] = `
{
  "recording": false,
  "redoStack": [],
  "stateHistory": [
    {
      "appState": {
        "editingGroupId": null,
        "editingLinearElement": null,
        "name": "Untitled-201933152653",
        "selectedElementIds": {},
        "selectedGroupIds": {},
        "viewBackgroundColor": "#ffffff",
      },
      "elements": [],
    },
  ],
}
`;

exports[`contextMenu element > shows context menu for element > [end of test] number of elements 1`] = `1`;

exports[`contextMenu element > shows context menu for element > [end of test] number of elements 2`] = `2`;

exports[`contextMenu element > shows context menu for element > [end of test] number of renders 1`] = `6`;

exports[`contextMenu element > shows context menu for element > [end of test] number of renders 2`] = `6`;<|MERGE_RESOLUTION|>--- conflicted
+++ resolved
@@ -2321,13 +2321,8 @@
   "strokeWidth": 2,
   "type": "rectangle",
   "updated": 1,
-<<<<<<< HEAD
   "version": 4,
-  "versionNonce": 1014066025,
-=======
-  "version": 3,
-  "versionNonce": 2019559783,
->>>>>>> bbdcd30a
+  "versionNonce": 1150084233,
   "width": 20,
   "x": -10,
   "y": 0,
@@ -2387,13 +2382,8 @@
           "strokeWidth": 2,
           "type": "rectangle",
           "updated": 1,
-<<<<<<< HEAD
           "version": 3,
-          "versionNonce": 1150084233,
-=======
-          "version": 2,
-          "versionNonce": 453191,
->>>>>>> bbdcd30a
+          "versionNonce": 401146281,
           "width": 20,
           "x": -10,
           "y": 0,
@@ -2435,13 +2425,8 @@
           "strokeWidth": 2,
           "type": "rectangle",
           "updated": 1,
-<<<<<<< HEAD
           "version": 4,
-          "versionNonce": 1014066025,
-=======
-          "version": 3,
-          "versionNonce": 2019559783,
->>>>>>> bbdcd30a
+          "versionNonce": 1150084233,
           "width": 20,
           "x": -10,
           "y": 0,
@@ -2585,13 +2570,8 @@
   "strokeWidth": 2,
   "type": "rectangle",
   "updated": 1,
-<<<<<<< HEAD
   "version": 3,
-  "versionNonce": 1150084233,
-=======
-  "version": 2,
-  "versionNonce": 453191,
->>>>>>> bbdcd30a
+  "versionNonce": 401146281,
   "width": 20,
   "x": -10,
   "y": 0,
@@ -2618,23 +2598,14 @@
   "roundness": {
     "type": 3,
   },
-<<<<<<< HEAD
-  "seed": 1014066025,
-=======
-  "seed": 2019559783,
->>>>>>> bbdcd30a
+  "seed": 1150084233,
   "strokeColor": "#1e1e1e",
   "strokeStyle": "solid",
   "strokeWidth": 2,
   "type": "rectangle",
   "updated": 1,
-<<<<<<< HEAD
   "version": 4,
-  "versionNonce": 238820263,
-=======
-  "version": 2,
-  "versionNonce": 453191,
->>>>>>> bbdcd30a
+  "versionNonce": 1116226695,
   "width": 20,
   "x": 0,
   "y": 10,
@@ -2694,13 +2665,8 @@
           "strokeWidth": 2,
           "type": "rectangle",
           "updated": 1,
-<<<<<<< HEAD
           "version": 3,
-          "versionNonce": 1150084233,
-=======
-          "version": 2,
-          "versionNonce": 453191,
->>>>>>> bbdcd30a
+          "versionNonce": 401146281,
           "width": 20,
           "x": -10,
           "y": 0,
@@ -2744,13 +2710,8 @@
           "strokeWidth": 2,
           "type": "rectangle",
           "updated": 1,
-<<<<<<< HEAD
           "version": 3,
-          "versionNonce": 1150084233,
-=======
-          "version": 2,
-          "versionNonce": 453191,
->>>>>>> bbdcd30a
+          "versionNonce": 401146281,
           "width": 20,
           "x": -10,
           "y": 0,
@@ -2774,23 +2735,14 @@
           "roundness": {
             "type": 3,
           },
-<<<<<<< HEAD
-          "seed": 1014066025,
-=======
-          "seed": 2019559783,
->>>>>>> bbdcd30a
+          "seed": 1150084233,
           "strokeColor": "#1e1e1e",
           "strokeStyle": "solid",
           "strokeWidth": 2,
           "type": "rectangle",
           "updated": 1,
-<<<<<<< HEAD
           "version": 4,
-          "versionNonce": 238820263,
-=======
-          "version": 2,
-          "versionNonce": 453191,
->>>>>>> bbdcd30a
+          "versionNonce": 1116226695,
           "width": 20,
           "x": 0,
           "y": 10,
@@ -2941,13 +2893,8 @@
   "strokeWidth": 2,
   "type": "rectangle",
   "updated": 1,
-<<<<<<< HEAD
   "version": 4,
-  "versionNonce": 493213705,
-=======
-  "version": 3,
-  "versionNonce": 400692809,
->>>>>>> bbdcd30a
+  "versionNonce": 1505387817,
   "width": 20,
   "x": -10,
   "y": 0,
@@ -2976,23 +2923,14 @@
   "roundness": {
     "type": 3,
   },
-<<<<<<< HEAD
-  "seed": 1014066025,
-=======
-  "seed": 2019559783,
->>>>>>> bbdcd30a
+  "seed": 1150084233,
   "strokeColor": "#1e1e1e",
   "strokeStyle": "solid",
   "strokeWidth": 2,
   "type": "rectangle",
   "updated": 1,
-<<<<<<< HEAD
   "version": 4,
-  "versionNonce": 915032327,
-=======
-  "version": 3,
-  "versionNonce": 1604849351,
->>>>>>> bbdcd30a
+  "versionNonce": 23633383,
   "width": 20,
   "x": 20,
   "y": 30,
@@ -3052,13 +2990,8 @@
           "strokeWidth": 2,
           "type": "rectangle",
           "updated": 1,
-<<<<<<< HEAD
           "version": 3,
-          "versionNonce": 1150084233,
-=======
-          "version": 2,
-          "versionNonce": 453191,
->>>>>>> bbdcd30a
+          "versionNonce": 401146281,
           "width": 20,
           "x": -10,
           "y": 0,
@@ -3102,13 +3035,8 @@
           "strokeWidth": 2,
           "type": "rectangle",
           "updated": 1,
-<<<<<<< HEAD
           "version": 3,
-          "versionNonce": 1150084233,
-=======
-          "version": 2,
-          "versionNonce": 453191,
->>>>>>> bbdcd30a
+          "versionNonce": 401146281,
           "width": 20,
           "x": -10,
           "y": 0,
@@ -3132,23 +3060,14 @@
           "roundness": {
             "type": 3,
           },
-<<<<<<< HEAD
-          "seed": 1014066025,
-=======
-          "seed": 2019559783,
->>>>>>> bbdcd30a
+          "seed": 1150084233,
           "strokeColor": "#1e1e1e",
           "strokeStyle": "solid",
           "strokeWidth": 2,
           "type": "rectangle",
           "updated": 1,
-<<<<<<< HEAD
           "version": 3,
-          "versionNonce": 1604849351,
-=======
-          "version": 2,
-          "versionNonce": 1116226695,
->>>>>>> bbdcd30a
+          "versionNonce": 238820263,
           "width": 20,
           "x": 20,
           "y": 30,
@@ -3197,13 +3116,8 @@
           "strokeWidth": 2,
           "type": "rectangle",
           "updated": 1,
-<<<<<<< HEAD
           "version": 4,
-          "versionNonce": 493213705,
-=======
-          "version": 3,
-          "versionNonce": 400692809,
->>>>>>> bbdcd30a
+          "versionNonce": 1505387817,
           "width": 20,
           "x": -10,
           "y": 0,
@@ -3229,23 +3143,14 @@
           "roundness": {
             "type": 3,
           },
-<<<<<<< HEAD
-          "seed": 1014066025,
-=======
-          "seed": 2019559783,
->>>>>>> bbdcd30a
+          "seed": 1150084233,
           "strokeColor": "#1e1e1e",
           "strokeStyle": "solid",
           "strokeWidth": 2,
           "type": "rectangle",
           "updated": 1,
-<<<<<<< HEAD
           "version": 4,
-          "versionNonce": 915032327,
-=======
-          "version": 3,
-          "versionNonce": 1604849351,
->>>>>>> bbdcd30a
+          "versionNonce": 23633383,
           "width": 20,
           "x": 20,
           "y": 30,
@@ -3391,13 +3296,8 @@
   "strokeWidth": 2,
   "type": "rectangle",
   "updated": 1,
-<<<<<<< HEAD
   "version": 4,
-  "versionNonce": 941653321,
-=======
-  "version": 3,
-  "versionNonce": 1315507081,
->>>>>>> bbdcd30a
+  "versionNonce": 640725609,
   "width": 20,
   "x": -10,
   "y": 0,
@@ -3424,23 +3324,14 @@
   "roundness": {
     "type": 3,
   },
-<<<<<<< HEAD
-  "seed": 289600103,
-=======
-  "seed": 747212839,
->>>>>>> bbdcd30a
+  "seed": 760410951,
   "strokeColor": "#e03131",
   "strokeStyle": "dotted",
   "strokeWidth": 2,
   "type": "rectangle",
   "updated": 1,
-<<<<<<< HEAD
   "version": 9,
-  "versionNonce": 640725609,
-=======
-  "version": 8,
-  "versionNonce": 1006504105,
->>>>>>> bbdcd30a
+  "versionNonce": 1315507081,
   "width": 20,
   "x": 20,
   "y": 30,
@@ -3500,13 +3391,8 @@
           "strokeWidth": 2,
           "type": "rectangle",
           "updated": 1,
-<<<<<<< HEAD
           "version": 3,
-          "versionNonce": 1150084233,
-=======
-          "version": 2,
-          "versionNonce": 453191,
->>>>>>> bbdcd30a
+          "versionNonce": 401146281,
           "width": 20,
           "x": -10,
           "y": 0,
@@ -3550,13 +3436,8 @@
           "strokeWidth": 2,
           "type": "rectangle",
           "updated": 1,
-<<<<<<< HEAD
           "version": 3,
-          "versionNonce": 1150084233,
-=======
-          "version": 2,
-          "versionNonce": 453191,
->>>>>>> bbdcd30a
+          "versionNonce": 401146281,
           "width": 20,
           "x": -10,
           "y": 0,
@@ -3580,23 +3461,14 @@
           "roundness": {
             "type": 3,
           },
-<<<<<<< HEAD
-          "seed": 1014066025,
-=======
-          "seed": 2019559783,
->>>>>>> bbdcd30a
+          "seed": 1150084233,
           "strokeColor": "#1e1e1e",
           "strokeStyle": "solid",
           "strokeWidth": 2,
           "type": "rectangle",
           "updated": 1,
-<<<<<<< HEAD
           "version": 3,
-          "versionNonce": 1604849351,
-=======
-          "version": 2,
-          "versionNonce": 1116226695,
->>>>>>> bbdcd30a
+          "versionNonce": 238820263,
           "width": 20,
           "x": 20,
           "y": 30,
@@ -3640,13 +3512,8 @@
           "strokeWidth": 2,
           "type": "rectangle",
           "updated": 1,
-<<<<<<< HEAD
           "version": 3,
-          "versionNonce": 1150084233,
-=======
-          "version": 2,
-          "versionNonce": 453191,
->>>>>>> bbdcd30a
+          "versionNonce": 401146281,
           "width": 20,
           "x": -10,
           "y": 0,
@@ -3670,23 +3537,14 @@
           "roundness": {
             "type": 3,
           },
-<<<<<<< HEAD
-          "seed": 1014066025,
-=======
-          "seed": 2019559783,
->>>>>>> bbdcd30a
+          "seed": 1150084233,
           "strokeColor": "#e03131",
           "strokeStyle": "solid",
           "strokeWidth": 2,
           "type": "rectangle",
           "updated": 1,
-<<<<<<< HEAD
           "version": 4,
-          "versionNonce": 23633383,
-=======
-          "version": 3,
-          "versionNonce": 238820263,
->>>>>>> bbdcd30a
+          "versionNonce": 1604849351,
           "width": 20,
           "x": 20,
           "y": 30,
@@ -3730,13 +3588,8 @@
           "strokeWidth": 2,
           "type": "rectangle",
           "updated": 1,
-<<<<<<< HEAD
           "version": 3,
-          "versionNonce": 1150084233,
-=======
-          "version": 2,
-          "versionNonce": 453191,
->>>>>>> bbdcd30a
+          "versionNonce": 401146281,
           "width": 20,
           "x": -10,
           "y": 0,
@@ -3760,23 +3613,14 @@
           "roundness": {
             "type": 3,
           },
-<<<<<<< HEAD
-          "seed": 1014066025,
-=======
-          "seed": 2019559783,
->>>>>>> bbdcd30a
+          "seed": 1150084233,
           "strokeColor": "#e03131",
           "strokeStyle": "solid",
           "strokeWidth": 2,
           "type": "rectangle",
           "updated": 1,
-<<<<<<< HEAD
           "version": 5,
-          "versionNonce": 915032327,
-=======
-          "version": 4,
-          "versionNonce": 1604849351,
->>>>>>> bbdcd30a
+          "versionNonce": 23633383,
           "width": 20,
           "x": 20,
           "y": 30,
@@ -3820,13 +3664,8 @@
           "strokeWidth": 2,
           "type": "rectangle",
           "updated": 1,
-<<<<<<< HEAD
           "version": 3,
-          "versionNonce": 1150084233,
-=======
-          "version": 2,
-          "versionNonce": 453191,
->>>>>>> bbdcd30a
+          "versionNonce": 401146281,
           "width": 20,
           "x": -10,
           "y": 0,
@@ -3850,23 +3689,14 @@
           "roundness": {
             "type": 3,
           },
-<<<<<<< HEAD
-          "seed": 1014066025,
-=======
-          "seed": 2019559783,
->>>>>>> bbdcd30a
+          "seed": 1150084233,
           "strokeColor": "#e03131",
           "strokeStyle": "solid",
           "strokeWidth": 2,
           "type": "rectangle",
           "updated": 1,
-<<<<<<< HEAD
           "version": 6,
-          "versionNonce": 747212839,
-=======
-          "version": 5,
-          "versionNonce": 23633383,
->>>>>>> bbdcd30a
+          "versionNonce": 915032327,
           "width": 20,
           "x": 20,
           "y": 30,
@@ -3910,13 +3740,8 @@
           "strokeWidth": 2,
           "type": "rectangle",
           "updated": 1,
-<<<<<<< HEAD
           "version": 3,
-          "versionNonce": 1150084233,
-=======
-          "version": 2,
-          "versionNonce": 453191,
->>>>>>> bbdcd30a
+          "versionNonce": 401146281,
           "width": 20,
           "x": -10,
           "y": 0,
@@ -3940,23 +3765,14 @@
           "roundness": {
             "type": 3,
           },
-<<<<<<< HEAD
-          "seed": 1014066025,
-=======
-          "seed": 2019559783,
->>>>>>> bbdcd30a
+          "seed": 1150084233,
           "strokeColor": "#e03131",
           "strokeStyle": "dotted",
           "strokeWidth": 2,
           "type": "rectangle",
           "updated": 1,
-<<<<<<< HEAD
           "version": 7,
-          "versionNonce": 760410951,
-=======
-          "version": 6,
-          "versionNonce": 915032327,
->>>>>>> bbdcd30a
+          "versionNonce": 747212839,
           "width": 20,
           "x": 20,
           "y": 30,
@@ -4000,13 +3816,8 @@
           "strokeWidth": 2,
           "type": "rectangle",
           "updated": 1,
-<<<<<<< HEAD
           "version": 3,
-          "versionNonce": 1150084233,
-=======
-          "version": 2,
-          "versionNonce": 453191,
->>>>>>> bbdcd30a
+          "versionNonce": 401146281,
           "width": 20,
           "x": -10,
           "y": 0,
@@ -4030,23 +3841,14 @@
           "roundness": {
             "type": 3,
           },
-<<<<<<< HEAD
-          "seed": 289600103,
-=======
-          "seed": 747212839,
->>>>>>> bbdcd30a
+          "seed": 760410951,
           "strokeColor": "#e03131",
           "strokeStyle": "dotted",
           "strokeWidth": 2,
           "type": "rectangle",
           "updated": 1,
-<<<<<<< HEAD
           "version": 8,
-          "versionNonce": 1315507081,
-=======
-          "version": 7,
-          "versionNonce": 1723083209,
->>>>>>> bbdcd30a
+          "versionNonce": 1006504105,
           "width": 20,
           "x": 20,
           "y": 30,
@@ -4090,13 +3892,8 @@
           "strokeWidth": 2,
           "type": "rectangle",
           "updated": 1,
-<<<<<<< HEAD
           "version": 3,
-          "versionNonce": 1150084233,
-=======
-          "version": 2,
-          "versionNonce": 453191,
->>>>>>> bbdcd30a
+          "versionNonce": 401146281,
           "width": 20,
           "x": -10,
           "y": 0,
@@ -4120,23 +3917,14 @@
           "roundness": {
             "type": 3,
           },
-<<<<<<< HEAD
-          "seed": 289600103,
-=======
-          "seed": 747212839,
->>>>>>> bbdcd30a
+          "seed": 760410951,
           "strokeColor": "#e03131",
           "strokeStyle": "dotted",
           "strokeWidth": 2,
           "type": "rectangle",
           "updated": 1,
-<<<<<<< HEAD
           "version": 9,
-          "versionNonce": 640725609,
-=======
-          "version": 8,
-          "versionNonce": 1006504105,
->>>>>>> bbdcd30a
+          "versionNonce": 1315507081,
           "width": 20,
           "x": 20,
           "y": 30,
@@ -4180,13 +3968,8 @@
           "strokeWidth": 2,
           "type": "rectangle",
           "updated": 1,
-<<<<<<< HEAD
           "version": 4,
-          "versionNonce": 941653321,
-=======
-          "version": 3,
-          "versionNonce": 1315507081,
->>>>>>> bbdcd30a
+          "versionNonce": 640725609,
           "width": 20,
           "x": -10,
           "y": 0,
@@ -4210,23 +3993,14 @@
           "roundness": {
             "type": 3,
           },
-<<<<<<< HEAD
-          "seed": 289600103,
-=======
-          "seed": 747212839,
->>>>>>> bbdcd30a
+          "seed": 760410951,
           "strokeColor": "#e03131",
           "strokeStyle": "dotted",
           "strokeWidth": 2,
           "type": "rectangle",
           "updated": 1,
-<<<<<<< HEAD
           "version": 9,
-          "versionNonce": 640725609,
-=======
-          "version": 8,
-          "versionNonce": 1006504105,
->>>>>>> bbdcd30a
+          "versionNonce": 1315507081,
           "width": 20,
           "x": 20,
           "y": 30,
@@ -4756,23 +4530,14 @@
   "roundness": {
     "type": 3,
   },
-<<<<<<< HEAD
-  "seed": 1014066025,
-=======
-  "seed": 2019559783,
->>>>>>> bbdcd30a
+  "seed": 1150084233,
   "strokeColor": "#1e1e1e",
   "strokeStyle": "solid",
   "strokeWidth": 2,
   "type": "rectangle",
   "updated": 1,
-<<<<<<< HEAD
   "version": 4,
-  "versionNonce": 23633383,
-=======
-  "version": 3,
-  "versionNonce": 238820263,
->>>>>>> bbdcd30a
+  "versionNonce": 1604849351,
   "width": 20,
   "x": 20,
   "y": 30,
@@ -4805,13 +4570,8 @@
   "strokeWidth": 2,
   "type": "rectangle",
   "updated": 1,
-<<<<<<< HEAD
   "version": 3,
-  "versionNonce": 1150084233,
-=======
-  "version": 2,
-  "versionNonce": 453191,
->>>>>>> bbdcd30a
+  "versionNonce": 401146281,
   "width": 20,
   "x": -10,
   "y": 0,
@@ -4871,13 +4631,8 @@
           "strokeWidth": 2,
           "type": "rectangle",
           "updated": 1,
-<<<<<<< HEAD
           "version": 3,
-          "versionNonce": 1150084233,
-=======
-          "version": 2,
-          "versionNonce": 453191,
->>>>>>> bbdcd30a
+          "versionNonce": 401146281,
           "width": 20,
           "x": -10,
           "y": 0,
@@ -4921,13 +4676,8 @@
           "strokeWidth": 2,
           "type": "rectangle",
           "updated": 1,
-<<<<<<< HEAD
           "version": 3,
-          "versionNonce": 1150084233,
-=======
-          "version": 2,
-          "versionNonce": 453191,
->>>>>>> bbdcd30a
+          "versionNonce": 401146281,
           "width": 20,
           "x": -10,
           "y": 0,
@@ -4951,23 +4701,14 @@
           "roundness": {
             "type": 3,
           },
-<<<<<<< HEAD
-          "seed": 1014066025,
-=======
-          "seed": 2019559783,
->>>>>>> bbdcd30a
+          "seed": 1150084233,
           "strokeColor": "#1e1e1e",
           "strokeStyle": "solid",
           "strokeWidth": 2,
           "type": "rectangle",
           "updated": 1,
-<<<<<<< HEAD
           "version": 3,
-          "versionNonce": 1604849351,
-=======
-          "version": 2,
-          "versionNonce": 1116226695,
->>>>>>> bbdcd30a
+          "versionNonce": 238820263,
           "width": 20,
           "x": 20,
           "y": 30,
@@ -5005,23 +4746,14 @@
           "roundness": {
             "type": 3,
           },
-<<<<<<< HEAD
-          "seed": 1014066025,
-=======
-          "seed": 2019559783,
->>>>>>> bbdcd30a
+          "seed": 1150084233,
           "strokeColor": "#1e1e1e",
           "strokeStyle": "solid",
           "strokeWidth": 2,
           "type": "rectangle",
           "updated": 1,
-<<<<<<< HEAD
           "version": 4,
-          "versionNonce": 23633383,
-=======
-          "version": 3,
-          "versionNonce": 238820263,
->>>>>>> bbdcd30a
+          "versionNonce": 1604849351,
           "width": 20,
           "x": 20,
           "y": 30,
@@ -5051,13 +4783,8 @@
           "strokeWidth": 2,
           "type": "rectangle",
           "updated": 1,
-<<<<<<< HEAD
           "version": 3,
-          "versionNonce": 1150084233,
-=======
-          "version": 2,
-          "versionNonce": 453191,
->>>>>>> bbdcd30a
+          "versionNonce": 401146281,
           "width": 20,
           "x": -10,
           "y": 0,
@@ -6472,13 +6199,8 @@
   "strokeWidth": 2,
   "type": "rectangle",
   "updated": 1,
-<<<<<<< HEAD
   "version": 3,
-  "versionNonce": 1014066025,
-=======
-  "version": 2,
-  "versionNonce": 2019559783,
->>>>>>> bbdcd30a
+  "versionNonce": 1150084233,
   "width": 10,
   "x": -10,
   "y": 0,
@@ -6505,23 +6227,14 @@
   "roundness": {
     "type": 3,
   },
-<<<<<<< HEAD
-  "seed": 400692809,
-=======
-  "seed": 1116226695,
->>>>>>> bbdcd30a
+  "seed": 1014066025,
   "strokeColor": "#1e1e1e",
   "strokeStyle": "solid",
   "strokeWidth": 2,
   "type": "rectangle",
   "updated": 1,
-<<<<<<< HEAD
   "version": 3,
-  "versionNonce": 23633383,
-=======
-  "version": 2,
-  "versionNonce": 238820263,
->>>>>>> bbdcd30a
+  "versionNonce": 1604849351,
   "width": 10,
   "x": 10,
   "y": 0,
@@ -6581,13 +6294,8 @@
           "strokeWidth": 2,
           "type": "rectangle",
           "updated": 1,
-<<<<<<< HEAD
           "version": 3,
-          "versionNonce": 1014066025,
-=======
-          "version": 2,
-          "versionNonce": 2019559783,
->>>>>>> bbdcd30a
+          "versionNonce": 1150084233,
           "width": 10,
           "x": -10,
           "y": 0,
@@ -6631,13 +6339,8 @@
           "strokeWidth": 2,
           "type": "rectangle",
           "updated": 1,
-<<<<<<< HEAD
           "version": 3,
-          "versionNonce": 1014066025,
-=======
-          "version": 2,
-          "versionNonce": 2019559783,
->>>>>>> bbdcd30a
+          "versionNonce": 1150084233,
           "width": 10,
           "x": -10,
           "y": 0,
@@ -6661,23 +6364,14 @@
           "roundness": {
             "type": 3,
           },
-<<<<<<< HEAD
-          "seed": 400692809,
-=======
-          "seed": 1116226695,
->>>>>>> bbdcd30a
+          "seed": 1014066025,
           "strokeColor": "#1e1e1e",
           "strokeStyle": "solid",
           "strokeWidth": 2,
           "type": "rectangle",
           "updated": 1,
-<<<<<<< HEAD
           "version": 3,
-          "versionNonce": 23633383,
-=======
-          "version": 2,
-          "versionNonce": 238820263,
->>>>>>> bbdcd30a
+          "versionNonce": 1604849351,
           "width": 10,
           "x": 10,
           "y": 0,
