import React from "react";
import "../global.d.ts";
import * as StaticScene from "../renderer/staticScene";
import {
  GlobalTestState,
  act,
  assertSelectedElements,
  render,
  togglePopover,
} from "./test-utils";
import { Excalidraw } from "../index";
import { Keyboard, Pointer, UI } from "./helpers/ui";
import { API } from "./helpers/api";
import { getDefaultAppState } from "../appState";
import { fireEvent, queryByTestId, waitFor } from "@testing-library/react";
import { createUndoAction, createRedoAction } from "../actions/actionHistory";
import { actionToggleViewMode } from "../actions/actionToggleViewMode";
import { EXPORT_DATA_TYPES, MIME_TYPES } from "../constants";
import type { AppState } from "../types";
import { arrayToMap } from "../utils";
import {
  COLOR_PALETTE,
  DEFAULT_ELEMENT_BACKGROUND_COLOR_INDEX,
  DEFAULT_ELEMENT_STROKE_COLOR_INDEX,
} from "../colors";
import { KEYS } from "../keys";
import { newElementWith } from "../element/mutateElement";
import type {
  ExcalidrawElbowArrowElement,
  ExcalidrawFrameElement,
  ExcalidrawGenericElement,
  ExcalidrawLinearElement,
  ExcalidrawTextElement,
  FractionalIndex,
  SceneElementsMap,
} from "../element/types";
import {
  actionSendBackward,
  actionBringForward,
  actionSendToBack,
} from "../actions";
import { vi } from "vitest";
import { queryByText } from "@testing-library/react";
import { HistoryEntry } from "../history";
import { AppStateChange, ElementsChange } from "../change";
import { Snapshot, StoreAction } from "../store";
import type Scene from "../scene/Scene";

const { h } = window;

const mouse = new Pointer("mouse");

const checkpoint = (name: string) => {
  expect(renderStaticScene.mock.calls.length).toMatchSnapshot(
    `[${name}] number of renders`,
  );
  // `scrolledOutside` does not appear to be stable between test runs
  // `selectedLinearElemnt` includes `startBindingElement` containing seed and versionNonce
  const {
    name: _,
    scrolledOutside,
    selectedLinearElement,
    ...strippedAppState
  } = h.state;
  expect(strippedAppState).toMatchSnapshot(`[${name}] appState`);
  expect(h.history).toMatchSnapshot(`[${name}] history`);
  expect(h.elements.length).toMatchSnapshot(`[${name}] number of elements`);
  h.elements
    .map(({ seed, versionNonce, ...strippedElement }) => strippedElement)
    .forEach((element, i) =>
      expect(element).toMatchSnapshot(`[${name}] element ${i}`),
    );
};

const renderStaticScene = vi.spyOn(StaticScene, "renderStaticScene");

const transparent = COLOR_PALETTE.transparent;
const black = COLOR_PALETTE.black;
const red = COLOR_PALETTE.red[DEFAULT_ELEMENT_BACKGROUND_COLOR_INDEX];
const blue = COLOR_PALETTE.blue[DEFAULT_ELEMENT_BACKGROUND_COLOR_INDEX];
const yellow = COLOR_PALETTE.yellow[DEFAULT_ELEMENT_BACKGROUND_COLOR_INDEX];
const violet = COLOR_PALETTE.violet[DEFAULT_ELEMENT_BACKGROUND_COLOR_INDEX];

describe("history", () => {
  beforeEach(() => {
    renderStaticScene.mockClear();
  });

  afterEach(() => {
    checkpoint("end of test");
  });

  describe("singleplayer undo/redo", () => {
    it("should not collapse when applying corrupted history entry", async () => {
      await render(<Excalidraw handleKeyboardGlobally={true} />);
      const rect = API.createElement({ type: "rectangle" });

      API.setElements([rect]);

      const corrupedEntry = HistoryEntry.create(
        AppStateChange.empty(),
        ElementsChange.empty(),
      );

      vi.spyOn(corrupedEntry, "applyTo").mockImplementation(() => {
        throw new Error("Oh no, I am corrupted!");
      });

      (h.history as any).undoStack.push(corrupedEntry);

      const appState = getDefaultAppState() as AppState;

      try {
        // due to this we unfortunately we couldn't do simple .toThrow()
        act(
          () =>
            h.history.undo(
              arrayToMap(h.elements) as SceneElementsMap,
              appState,
              Snapshot.empty(),
              {} as Scene,
            ) as any,
        );
      } catch (e) {
        expect(e).toBeInstanceOf(Error);
      }
      // we popped the entry, even though it is corrupted, so the user could perform subsequent undo/redo and would not be stuck on this entry forever
      expect(API.getUndoStack().length).toBe(0);
      // we pushed the entr, as we don't want just lose it and throw it away - it might be perfectly valid on subsequent redo
      expect(API.getRedoStack().length).toBe(1);
      expect(h.elements).toEqual([
        expect.objectContaining({ id: rect.id, isDeleted: false }), // no changes detected
      ]);

      try {
        // due to this we unfortunately we couldn't do simple .toThrow()
        act(
          () =>
            h.history.redo(
              arrayToMap(h.elements) as SceneElementsMap,
              appState,
              Snapshot.empty(),
              {} as Scene,
            ) as any,
        );
      } catch (e) {
        expect(e).toBeInstanceOf(Error);
      }
      expect(API.getUndoStack().length).toBe(1); // vice versa for redo
      expect(API.getRedoStack().length).toBe(0); // vice versa for undo
      expect(h.elements).toEqual([
        expect.objectContaining({ id: rect.id, isDeleted: false }),
      ]);
    });

    it("should not end up with history entry when there are no appstate changes", async () => {
      await render(<Excalidraw handleKeyboardGlobally={true} />);
      const rect1 = API.createElement({ type: "rectangle", groupIds: ["A"] });
      const rect2 = API.createElement({ type: "rectangle", groupIds: ["A"] });

      API.setElements([rect1, rect2]);
      mouse.select(rect1);
      assertSelectedElements([rect1, rect2]);
      expect(h.state.selectedGroupIds).toEqual({ A: true });
      expect(API.getUndoStack().length).toBe(1);
      expect(API.getRedoStack().length).toBe(0);

      mouse.select(rect2);
      assertSelectedElements([rect1, rect2]);
      expect(h.state.selectedGroupIds).toEqual({ A: true });
      expect(API.getUndoStack().length).toBe(1); // no new entry was created
      expect(API.getRedoStack().length).toBe(0);
    });

    it("should not end up with history entry when there are no elements changes", async () => {
      await render(<Excalidraw handleKeyboardGlobally={true} />);

      const rect1 = API.createElement({ type: "rectangle" });
      const rect2 = API.createElement({ type: "rectangle" });

      API.updateScene({
        elements: [rect1, rect2],
        storeAction: StoreAction.CAPTURE,
      });

      expect(API.getUndoStack().length).toBe(1);
      expect(API.getRedoStack().length).toBe(0);
      expect(h.elements).toEqual([
        expect.objectContaining({ id: rect1.id, isDeleted: false }),
        expect.objectContaining({ id: rect2.id, isDeleted: false }),
      ]);

      API.updateScene({
        elements: [rect1, rect2],
        storeAction: StoreAction.CAPTURE, // even though the flag is on, same elements are passed, nothing to commit
      });
      expect(API.getUndoStack().length).toBe(1);
      expect(API.getRedoStack().length).toBe(0);
      expect(h.elements).toEqual([
        expect.objectContaining({ id: rect1.id, isDeleted: false }),
        expect.objectContaining({ id: rect2.id, isDeleted: false }),
      ]);
    });

    it("should not clear the redo stack on standalone appstate change", async () => {
      await render(<Excalidraw handleKeyboardGlobally={true} />);

      const rect1 = UI.createElement("rectangle", { x: 10 });
      const rect2 = UI.createElement("rectangle", { x: 20 });

      expect(API.getUndoStack().length).toBe(2);
      expect(API.getRedoStack().length).toBe(0);
      assertSelectedElements(rect2);
      expect(h.elements).toEqual([
        expect.objectContaining({ id: rect1.id, isDeleted: false }),
        expect.objectContaining({ id: rect2.id, isDeleted: false }),
      ]);

      Keyboard.undo();
      expect(API.getUndoStack().length).toBe(1);
      expect(API.getRedoStack().length).toBe(1);
      assertSelectedElements(rect1);
      expect(h.elements).toEqual([
        expect.objectContaining({ id: rect1.id, isDeleted: false }),
        expect.objectContaining({ id: rect2.id, isDeleted: true }),
      ]);

      mouse.clickAt(-10, -10);
      expect(API.getUndoStack().length).toBe(2);
      expect(API.getRedoStack().length).toBe(1); // we still have a possibility to redo!
      expect(API.getSelectedElements().length).toBe(0);
      expect(h.elements).toEqual([
        expect.objectContaining({ id: rect1.id, isDeleted: false }),
        expect.objectContaining({ id: rect2.id, isDeleted: true }),
      ]);

      mouse.downAt(0, 0);
      mouse.moveTo(50, 50);
      mouse.upAt(50, 50);
      expect(API.getUndoStack().length).toBe(3);
      expect(API.getRedoStack().length).toBe(1); // even after re-select!
      assertSelectedElements(rect1);
      expect(h.elements).toEqual([
        expect.objectContaining({ id: rect1.id, isDeleted: false }),
        expect.objectContaining({ id: rect2.id, isDeleted: true }),
      ]);

      Keyboard.redo();
      expect(API.getUndoStack().length).toBe(4);
      expect(API.getRedoStack().length).toBe(0);
      assertSelectedElements(rect2);
      expect(h.elements).toEqual([
        expect.objectContaining({ id: rect1.id, isDeleted: false }),
        expect.objectContaining({ id: rect2.id, isDeleted: false }),
      ]);
    });

    it("should not override appstate changes when redo stack is not cleared", async () => {
      await render(<Excalidraw handleKeyboardGlobally={true} />);

      const rect = UI.createElement("rectangle", { x: 10 });
      togglePopover("Background");
      UI.clickOnTestId("color-red");
      UI.clickOnTestId("color-blue");

      expect(API.getUndoStack().length).toBe(3);
      expect(API.getRedoStack().length).toBe(0);
      assertSelectedElements(rect);
      expect(h.elements).toEqual([
        expect.objectContaining({ id: rect.id, backgroundColor: blue }),
      ]);

      Keyboard.undo();
      expect(API.getUndoStack().length).toBe(2);
      expect(API.getRedoStack().length).toBe(1);
      assertSelectedElements(rect);
      expect(h.elements).toEqual([
        expect.objectContaining({ id: rect.id, backgroundColor: red }),
      ]);

      Keyboard.undo();
      expect(API.getUndoStack().length).toBe(1);
      expect(API.getRedoStack().length).toBe(2);
      assertSelectedElements(rect);
      expect(h.elements).toEqual([
        expect.objectContaining({ id: rect.id, backgroundColor: transparent }),
      ]);

      mouse.clickAt(-10, -10);
      expect(API.getUndoStack().length).toBe(2); // pushed appstate change,
      expect(API.getRedoStack().length).toBe(2); // redo stack is not cleared
      expect(API.getSelectedElements().length).toBe(0);
      expect(h.elements).toEqual([
        expect.objectContaining({ id: rect.id, backgroundColor: transparent }),
      ]);

      Keyboard.redo();
      expect(API.getUndoStack().length).toBe(3);
      expect(API.getRedoStack().length).toBe(1);
      expect(API.getSelectedElements().length).toBe(0); // previously the item was selected, not it is not
      expect(h.elements).toEqual([
        expect.objectContaining({ id: rect.id, backgroundColor: red }),
      ]);

      Keyboard.redo();
      expect(API.getUndoStack().length).toBe(4);
      expect(API.getRedoStack().length).toBe(0);
      expect(API.getSelectedElements().length).toBe(0); // previously the item was selected, not it is not
      expect(h.elements).toEqual([
        expect.objectContaining({ id: rect.id, backgroundColor: blue }),
      ]);

      Keyboard.undo();
      expect(API.getUndoStack().length).toBe(3);
      expect(API.getRedoStack().length).toBe(1);
      expect(API.getSelectedElements().length).toBe(0); // previously the item was selected, not it is not
      expect(h.elements).toEqual([
        expect.objectContaining({ id: rect.id, backgroundColor: red }),
      ]);

      Keyboard.undo();
      expect(API.getUndoStack().length).toBe(2);
      expect(API.getRedoStack().length).toBe(2);
      expect(API.getSelectedElements().length).toBe(0);
      expect(h.elements).toEqual([
        expect.objectContaining({ id: rect.id, backgroundColor: transparent }),
      ]);

      Keyboard.undo();
      expect(API.getUndoStack().length).toBe(1);
      expect(API.getRedoStack().length).toBe(3);
      assertSelectedElements(rect); // get's reselected with out pushed entry!
      expect(h.elements).toEqual([
        expect.objectContaining({ id: rect.id, backgroundColor: transparent }),
      ]);
    });

    it("should clear the redo stack on elements change", async () => {
      await render(<Excalidraw handleKeyboardGlobally={true} />);

      const rect1 = UI.createElement("rectangle", { x: 10 });

      expect(API.getUndoStack().length).toBe(1);
      expect(API.getRedoStack().length).toBe(0);
      assertSelectedElements(rect1);
      expect(h.elements).toEqual([
        expect.objectContaining({ id: rect1.id, isDeleted: false }),
      ]);

      Keyboard.undo();
      expect(API.getUndoStack().length).toBe(0);
      expect(API.getRedoStack().length).toBe(1);
      expect(API.getSelectedElements()).toEqual([]);
      expect(h.elements).toEqual([
        expect.objectContaining({ id: rect1.id, isDeleted: true }),
      ]);

      const rect2 = UI.createElement("rectangle", { x: 20 });

      assertSelectedElements(rect2);
      expect(API.getUndoStack().length).toBe(1);
      expect(API.getRedoStack().length).toBe(0); // redo stack got cleared
      expect(API.getSnapshot()).toEqual([
        expect.objectContaining({ id: rect1.id, isDeleted: true }),
        expect.objectContaining({ id: rect2.id, isDeleted: false }),
      ]);
      expect(h.elements).toEqual([
        expect.objectContaining({ id: rect1.id, isDeleted: true }),
        expect.objectContaining({ id: rect2.id, isDeleted: false }),
      ]);
    });

    it("should iterate through the history when selection changes do not produce visible change", async () => {
      await render(<Excalidraw handleKeyboardGlobally={true} />);

      const rect = UI.createElement("rectangle", { x: 10 });

      mouse.clickAt(-10, -10);
      expect(API.getUndoStack().length).toBe(2);
      expect(API.getRedoStack().length).toBe(0);
      expect(API.getSelectedElements().length).toBe(0);

      Keyboard.undo();
      expect(API.getUndoStack().length).toBe(1);
      expect(API.getRedoStack().length).toBe(1);
      assertSelectedElements(rect);

      mouse.clickAt(-10, -10);
      expect(API.getUndoStack().length).toBe(2);
      expect(API.getRedoStack().length).toBe(1);
      expect(API.getSelectedElements().length).toBe(0);

      Keyboard.undo();
      expect(API.getUndoStack().length).toBe(1);
      expect(API.getRedoStack().length).toBe(2); // now we have two same redos
      assertSelectedElements(rect);

      Keyboard.redo();
      expect(API.getUndoStack().length).toBe(2);
      expect(API.getRedoStack().length).toBe(1); // didn't iterate through completely, as first redo already results in a visible change
      expect(API.getSelectedElements().length).toBe(0);

      Keyboard.redo(); // acceptable empty redo
      expect(API.getUndoStack().length).toBe(3);
      expect(API.getRedoStack().length).toBe(0);
      expect(API.getSelectedElements().length).toBe(0);

      Keyboard.undo();
      expect(API.getUndoStack().length).toBe(2);
      expect(API.getRedoStack().length).toBe(1);
      assertSelectedElements(rect);

      Keyboard.undo();
      expect(API.getUndoStack().length).toBe(0); // now we iterated through the same undos!
      expect(API.getRedoStack().length).toBe(3);
      expect(API.getSelectedElements().length).toBe(0);
      expect(h.elements).toEqual([
        expect.objectContaining({ id: rect.id, isDeleted: true }),
      ]);
    });

    it("should end up with no history entry after initializing scene", async () => {
      await render(
        <Excalidraw
          initialData={{
            elements: [API.createElement({ type: "rectangle", id: "A" })],
            appState: {
              zenModeEnabled: true,
            },
          }}
        />,
      );

      await waitFor(() => {
        expect(h.state.zenModeEnabled).toBe(true);
        expect(h.elements).toEqual([expect.objectContaining({ id: "A" })]);
        expect(h.history.isUndoStackEmpty).toBeTruthy();
      });

      const undoAction = createUndoAction(h.history, h.store, h.scene);
      const redoAction = createRedoAction(h.history, h.store, h.scene);
      // noop
      API.executeAction(undoAction);
      expect(h.elements).toEqual([
        expect.objectContaining({ id: "A", isDeleted: false }),
      ]);
      const rectangle = UI.createElement("rectangle");
      expect(h.elements).toEqual([
        expect.objectContaining({ id: "A" }),
        expect.objectContaining({ id: rectangle.id }),
      ]);
      API.executeAction(undoAction);
      expect(h.elements).toEqual([
        expect.objectContaining({ id: "A", isDeleted: false }),
        expect.objectContaining({ id: rectangle.id, isDeleted: true }),
      ]);

      // noop
      API.executeAction(undoAction);
      expect(h.elements).toEqual([
        expect.objectContaining({ id: "A", isDeleted: false }),
        expect.objectContaining({ id: rectangle.id, isDeleted: true }),
      ]);
      expect(API.getUndoStack().length).toBe(0);

      API.executeAction(redoAction);
      expect(h.elements).toEqual([
        expect.objectContaining({ id: "A", isDeleted: false }),
        expect.objectContaining({ id: rectangle.id, isDeleted: false }),
      ]);
      expect(API.getUndoStack().length).toBe(1);
    });

    it("should create new history entry on scene import via drag&drop", async () => {
      await render(
        <Excalidraw
          initialData={{
            elements: [API.createElement({ type: "rectangle", id: "A" })],
            appState: {
              viewBackgroundColor: "#FFF",
            },
          }}
        />,
      );

      await waitFor(() => expect(h.state.viewBackgroundColor).toBe("#FFF"));
      await waitFor(() =>
        expect(h.elements).toEqual([expect.objectContaining({ id: "A" })]),
      );

      await API.drop(
        new Blob(
          [
            JSON.stringify({
              type: EXPORT_DATA_TYPES.excalidraw,
              appState: {
                ...getDefaultAppState(),
                viewBackgroundColor: "#000",
              },
              elements: [API.createElement({ type: "rectangle", id: "B" })],
            }),
          ],
          { type: MIME_TYPES.json },
        ),
      );

      await waitFor(() => expect(API.getUndoStack().length).toBe(1));
      expect(h.state.viewBackgroundColor).toBe("#000");
      expect(API.getSnapshot()).toEqual([
        expect.objectContaining({ id: "A", isDeleted: true }),
        expect.objectContaining({ id: "B", isDeleted: false }),
      ]);
      expect(h.elements).toEqual([
        expect.objectContaining({ id: "B", isDeleted: false }),
      ]);

<<<<<<< HEAD
      const undoAction = createUndoAction(h.history, h.store, h.scene);
      const redoAction = createRedoAction(h.history, h.store, h.scene);
      act(() => h.app.actionManager.executeAction(undoAction));
=======
      const undoAction = createUndoAction(h.history, h.store);
      const redoAction = createRedoAction(h.history, h.store);
      API.executeAction(undoAction);
>>>>>>> 232242d2

      expect(API.getSnapshot()).toEqual([
        expect.objectContaining({ id: "A", isDeleted: false }),
        expect.objectContaining({ id: "B", isDeleted: true }),
      ]);
      expect(h.elements).toEqual([
        expect.objectContaining({ id: "A", isDeleted: false }),
        expect.objectContaining({ id: "B", isDeleted: true }),
      ]);
      expect(h.state.viewBackgroundColor).toBe("#FFF");

      API.executeAction(redoAction);
      expect(h.state.viewBackgroundColor).toBe("#000");
      expect(API.getSnapshot()).toEqual([
        expect.objectContaining({ id: "A", isDeleted: true }),
        expect.objectContaining({ id: "B", isDeleted: false }),
      ]);
      expect(h.elements).toEqual([
        expect.objectContaining({ id: "A", isDeleted: true }),
        expect.objectContaining({ id: "B", isDeleted: false }),
      ]);
    });

    it("should support appstate name or viewBackgroundColor change", async () => {
      await render(
        <Excalidraw
          handleKeyboardGlobally={true}
          initialData={{
            appState: {
              name: "Old name",
              viewBackgroundColor: "#FFF",
            },
          }}
        />,
      );

      expect(h.state.isLoading).toBe(false);
      expect(h.state.name).toBe("Old name");

      API.updateScene({
        appState: {
          name: "New name",
        },
        storeAction: StoreAction.CAPTURE,
      });

      expect(API.getUndoStack().length).toBe(1);
      expect(API.getRedoStack().length).toBe(0);
      expect(h.state.name).toBe("New name");

      API.updateScene({
        appState: {
          viewBackgroundColor: "#000",
        },
        storeAction: StoreAction.CAPTURE,
      });
      expect(API.getUndoStack().length).toBe(2);
      expect(API.getRedoStack().length).toBe(0);
      expect(h.state.name).toBe("New name");
      expect(h.state.viewBackgroundColor).toBe("#000");

      // just to double check that same change is not recorded
      API.updateScene({
        appState: {
          name: "New name",
          viewBackgroundColor: "#000",
        },
        storeAction: StoreAction.CAPTURE,
      });
      expect(API.getUndoStack().length).toBe(2);
      expect(API.getRedoStack().length).toBe(0);
      expect(h.state.name).toBe("New name");
      expect(h.state.viewBackgroundColor).toBe("#000");

      Keyboard.undo();
      expect(API.getUndoStack().length).toBe(1);
      expect(API.getRedoStack().length).toBe(1);
      expect(h.state.name).toBe("New name");
      expect(h.state.viewBackgroundColor).toBe("#FFF");

      Keyboard.undo();
      expect(API.getUndoStack().length).toBe(0);
      expect(API.getRedoStack().length).toBe(2);
      expect(h.state.name).toBe("Old name");
      expect(h.state.viewBackgroundColor).toBe("#FFF");

      Keyboard.redo();
      expect(API.getUndoStack().length).toBe(1);
      expect(API.getRedoStack().length).toBe(1);
      expect(h.state.name).toBe("New name");
      expect(h.state.viewBackgroundColor).toBe("#FFF");

      Keyboard.redo();
      expect(API.getUndoStack().length).toBe(2);
      expect(API.getRedoStack().length).toBe(0);
      expect(h.state.name).toBe("New name");
      expect(h.state.viewBackgroundColor).toBe("#000");
    });

    it("should support element creation, deletion and appstate element selection change", async () => {
      await render(<Excalidraw handleKeyboardGlobally={true} />);

      const rect1 = UI.createElement("rectangle", { x: 10 });
      const rect2 = UI.createElement("rectangle", { x: 20, y: 20 });
      const rect3 = UI.createElement("rectangle", { x: 40, y: 40 });

      mouse.select([rect2, rect3]);
      Keyboard.keyDown(KEYS.DELETE);

      expect(API.getUndoStack().length).toBe(6);

      Keyboard.undo();
      assertSelectedElements(rect2, rect3);
      expect(h.elements).toEqual([
        expect.objectContaining({ id: rect1.id }),
        expect.objectContaining({ id: rect2.id, isDeleted: false }),
        expect.objectContaining({ id: rect3.id, isDeleted: false }),
      ]);

      Keyboard.undo();
      assertSelectedElements(rect2);

      Keyboard.undo();
      assertSelectedElements(rect3);

      Keyboard.undo();
      assertSelectedElements(rect2);
      expect(h.elements).toEqual([
        expect.objectContaining({ id: rect1.id }),
        expect.objectContaining({ id: rect2.id }),
        expect.objectContaining({ id: rect3.id, isDeleted: true }),
      ]);

      Keyboard.undo();
      assertSelectedElements(rect1);
      expect(h.elements).toEqual([
        expect.objectContaining({ id: rect1.id }),
        expect.objectContaining({ id: rect2.id, isDeleted: true }),
        expect.objectContaining({ id: rect3.id, isDeleted: true }),
      ]);

      Keyboard.undo();
      assertSelectedElements();
      expect(h.elements).toEqual([
        expect.objectContaining({ id: rect1.id, isDeleted: true }),
        expect.objectContaining({ id: rect2.id, isDeleted: true }),
        expect.objectContaining({ id: rect3.id, isDeleted: true }),
      ]);

      // no-op
      Keyboard.undo();
      assertSelectedElements();
      expect(h.elements).toEqual([
        expect.objectContaining({ id: rect1.id, isDeleted: true }),
        expect.objectContaining({ id: rect2.id, isDeleted: true }),
        expect.objectContaining({ id: rect3.id, isDeleted: true }),
      ]);

      Keyboard.redo();
      assertSelectedElements(rect1);
      expect(h.elements).toEqual([
        expect.objectContaining({ id: rect1.id }),
        expect.objectContaining({ id: rect2.id, isDeleted: true }),
        expect.objectContaining({ id: rect3.id, isDeleted: true }),
      ]);

      Keyboard.redo();
      assertSelectedElements(rect2);
      expect(h.elements).toEqual([
        expect.objectContaining({ id: rect1.id }),
        expect.objectContaining({ id: rect2.id }),
        expect.objectContaining({ id: rect3.id, isDeleted: true }),
      ]);

      Keyboard.redo();
      assertSelectedElements(rect3);

      Keyboard.redo();
      assertSelectedElements(rect2);

      Keyboard.redo();
      assertSelectedElements(rect2, rect3);
      expect(h.elements).toEqual([
        expect.objectContaining({ id: rect1.id }),
        expect.objectContaining({ id: rect2.id, isDeleted: false }),
        expect.objectContaining({ id: rect3.id, isDeleted: false }),
      ]);

      Keyboard.redo();
      expect(API.getUndoStack().length).toBe(6);
      expect(API.getRedoStack().length).toBe(0);
      assertSelectedElements();
      expect(h.elements).toEqual([
        expect.objectContaining({ id: rect1.id, isDeleted: false }),
        expect.objectContaining({ id: rect2.id, isDeleted: true }),
        expect.objectContaining({ id: rect3.id, isDeleted: true }),
      ]);

      // no-op
      Keyboard.redo();
      expect(API.getUndoStack().length).toBe(6);
      expect(API.getRedoStack().length).toBe(0);
      assertSelectedElements();
      expect(h.elements).toEqual([
        expect.objectContaining({ id: rect1.id, isDeleted: false }),
        expect.objectContaining({ id: rect2.id, isDeleted: true }),
        expect.objectContaining({ id: rect3.id, isDeleted: true }),
      ]);
    });

    it("should support linear element creation and points manipulation through the editor", async () => {
      await render(<Excalidraw handleKeyboardGlobally={true} />);

      // create three point arrow
      UI.clickTool("arrow");
      mouse.click(0, 0);
      mouse.click(10, 10);
      mouse.click(10, -10);

      // actionFinalize
      Keyboard.keyPress(KEYS.ENTER);

      // open editor
      Keyboard.withModifierKeys({ ctrl: true }, () => {
        Keyboard.keyPress(KEYS.ENTER);
      });

      // move point
      mouse.downAt(20, 0);
      mouse.moveTo(20, 20);
      mouse.up();

      // leave editor
      Keyboard.keyPress(KEYS.ESCAPE);

      expect(API.getUndoStack().length).toBe(6);
      expect(API.getRedoStack().length).toBe(0);
      expect(assertSelectedElements(h.elements[0]));
      expect(h.state.editingLinearElement).toBeNull();
      expect(h.state.selectedLinearElement).toBeNull();
      expect(h.elements).toEqual([
        expect.objectContaining({
          isDeleted: false,
          points: [
            [0, 0],
            [10, 10],
            [20, 20],
          ],
        }),
      ]);

      Keyboard.undo();
      expect(API.getUndoStack().length).toBe(5);
      expect(API.getRedoStack().length).toBe(1);
      expect(assertSelectedElements(h.elements[0]));
      expect(h.state.editingLinearElement?.elementId).toBe(h.elements[0].id);
      expect(h.state.selectedLinearElement?.elementId).toBe(h.elements[0].id);
      expect(h.elements).toEqual([
        expect.objectContaining({
          isDeleted: false,
          points: [
            [0, 0],
            [10, 10],
            [20, 20],
          ],
        }),
      ]);

      // making sure clicking on points in the editor does not generate new history entries!
      mouse.clickAt(0, 0);
      mouse.clickAt(10, 10);
      mouse.clickAt(20, 20);
      expect(API.getUndoStack().length).toBe(5);
      expect(API.getRedoStack().length).toBe(1);

      Keyboard.undo();
      expect(API.getUndoStack().length).toBe(4);
      expect(API.getRedoStack().length).toBe(2);
      expect(assertSelectedElements(h.elements[0]));
      expect(h.state.editingLinearElement?.elementId).toBe(h.elements[0].id);
      expect(h.state.selectedLinearElement?.elementId).toBe(h.elements[0].id);
      expect(h.elements).toEqual([
        expect.objectContaining({
          isDeleted: false,
          points: [
            [0, 0],
            [10, 10],
            [20, 0],
          ],
        }),
      ]);

      Keyboard.undo();
      expect(API.getUndoStack().length).toBe(3);
      expect(API.getRedoStack().length).toBe(3);
      expect(assertSelectedElements(h.elements[0]));
      expect(h.state.editingLinearElement).toBeNull(); // undo `open editor`
      expect(h.state.selectedLinearElement?.elementId).toBe(h.elements[0].id);
      expect(h.elements).toEqual([
        expect.objectContaining({
          isDeleted: false,
          points: [
            [0, 0],
            [10, 10],
            [20, 0],
          ],
        }),
      ]);

      Keyboard.undo();
      expect(API.getUndoStack().length).toBe(2);
      expect(API.getRedoStack().length).toBe(4);
      expect(assertSelectedElements(h.elements[0]));
      expect(h.state.editingLinearElement).toBeNull();
      expect(h.state.selectedLinearElement).toBeNull(); // undo `actionFinalize`
      expect(h.elements).toEqual([
        expect.objectContaining({
          isDeleted: false,
          points: [
            [0, 0],
            [10, 10],
            [20, 0],
          ],
        }),
      ]);

      Keyboard.undo();
      expect(API.getUndoStack().length).toBe(1);
      expect(API.getRedoStack().length).toBe(5);
      expect(assertSelectedElements(h.elements[0]));
      expect(h.state.editingLinearElement).toBeNull();
      expect(h.state.selectedLinearElement).toBeNull();
      expect(h.elements).toEqual([
        expect.objectContaining({
          isDeleted: false,
          points: [
            [0, 0],
            [10, 10],
          ],
        }),
      ]);

      Keyboard.undo();
      expect(API.getUndoStack().length).toBe(0);
      expect(API.getRedoStack().length).toBe(6);
      expect(API.getSelectedElements().length).toBe(0);
      expect(h.state.editingLinearElement).toBeNull();
      expect(h.state.selectedLinearElement).toBeNull();
      expect(h.elements).toEqual([
        expect.objectContaining({
          isDeleted: true,
          points: [
            [0, 0],
            [10, 10],
          ],
        }),
      ]);

      Keyboard.redo();
      expect(API.getUndoStack().length).toBe(1);
      expect(API.getRedoStack().length).toBe(5);
      expect(assertSelectedElements(h.elements[0]));
      expect(h.state.editingLinearElement).toBeNull();
      expect(h.state.selectedLinearElement).toBeNull();
      expect(h.elements).toEqual([
        expect.objectContaining({
          isDeleted: false,
          points: [
            [0, 0],
            [10, 10],
          ],
        }),
      ]);

      Keyboard.redo();
      expect(API.getUndoStack().length).toBe(2);
      expect(API.getRedoStack().length).toBe(4);
      expect(assertSelectedElements(h.elements[0]));
      expect(h.state.editingLinearElement).toBeNull();
      expect(h.state.selectedLinearElement).toBeNull(); // undo `actionFinalize`
      expect(h.elements).toEqual([
        expect.objectContaining({
          isDeleted: false,
          points: [
            [0, 0],
            [10, 10],
            [20, 0],
          ],
        }),
      ]);

      Keyboard.redo();
      expect(API.getUndoStack().length).toBe(3);
      expect(API.getRedoStack().length).toBe(3);
      expect(assertSelectedElements(h.elements[0]));
      expect(h.state.editingLinearElement).toBeNull(); // undo `open editor`
      expect(h.state.selectedLinearElement?.elementId).toBe(h.elements[0].id);
      expect(h.elements).toEqual([
        expect.objectContaining({
          isDeleted: false,
          points: [
            [0, 0],
            [10, 10],
            [20, 0],
          ],
        }),
      ]);

      Keyboard.redo();
      expect(API.getUndoStack().length).toBe(4);
      expect(API.getRedoStack().length).toBe(2);
      expect(assertSelectedElements(h.elements[0]));
      expect(h.state.editingLinearElement?.elementId).toBe(h.elements[0].id);
      expect(h.state.selectedLinearElement?.elementId).toBe(h.elements[0].id);
      expect(h.elements).toEqual([
        expect.objectContaining({
          isDeleted: false,
          points: [
            [0, 0],
            [10, 10],
            [20, 0],
          ],
        }),
      ]);

      Keyboard.redo();
      expect(API.getUndoStack().length).toBe(5);
      expect(API.getRedoStack().length).toBe(1);
      expect(assertSelectedElements(h.elements[0]));
      expect(h.state.editingLinearElement?.elementId).toBe(h.elements[0].id);
      expect(h.state.selectedLinearElement?.elementId).toBe(h.elements[0].id);
      expect(h.elements).toEqual([
        expect.objectContaining({
          isDeleted: false,
          points: [
            [0, 0],
            [10, 10],
            [20, 20],
          ],
        }),
      ]);

      Keyboard.redo();
      expect(API.getUndoStack().length).toBe(6);
      expect(API.getRedoStack().length).toBe(0);
      expect(assertSelectedElements(h.elements[0]));
      expect(h.state.editingLinearElement).toBeNull();
      expect(h.state.selectedLinearElement).toBeNull();
      expect(h.elements).toEqual([
        expect.objectContaining({
          isDeleted: false,
          points: [
            [0, 0],
            [10, 10],
            [20, 20],
          ],
        }),
      ]);
    });

    it("should create entry when selecting freedraw", async () => {
      await render(<Excalidraw handleKeyboardGlobally={true} />);

      UI.clickTool("rectangle");
      mouse.down(-10, -10);
      mouse.up(10, 10);

      UI.clickTool("freedraw");
      mouse.down(40, -20);
      mouse.up(50, 10);

      const rectangle = h.elements[0];
      const freedraw1 = h.elements[1];

      expect(API.getUndoStack().length).toBe(3);
      expect(API.getRedoStack().length).toBe(0);
      expect(API.getSelectedElements().length).toBe(0);
      expect(h.elements).toEqual([
        expect.objectContaining({ id: rectangle.id }),
        expect.objectContaining({ id: freedraw1.id, strokeColor: black }),
      ]);

      Keyboard.undo();
      expect(API.getUndoStack().length).toBe(2);
      expect(API.getRedoStack().length).toBe(1);
      expect(API.getSelectedElements().length).toBe(0);
      expect(h.elements).toEqual([
        expect.objectContaining({ id: rectangle.id }),
        expect.objectContaining({
          id: freedraw1.id,
          strokeColor: black,
          isDeleted: true,
        }),
      ]);

      togglePopover("Stroke");
      UI.clickOnTestId("color-red");
      mouse.down(40, -20);
      mouse.up(50, 10);

      const freedraw2 = h.elements[2];

      expect(API.getUndoStack().length).toBe(3);
      expect(API.getRedoStack().length).toBe(0);
      expect(h.elements).toEqual([
        expect.objectContaining({ id: rectangle.id }),
        expect.objectContaining({
          id: freedraw1.id,
          strokeColor: black,
          isDeleted: true,
        }),
        expect.objectContaining({
          id: freedraw2.id,
          strokeColor: COLOR_PALETTE.red[DEFAULT_ELEMENT_STROKE_COLOR_INDEX],
        }),
      ]);

      // ensure we don't end up with duplicated entries
      UI.clickTool("freedraw");
      expect(API.getUndoStack().length).toBe(3);
      expect(API.getRedoStack().length).toBe(0);
    });

    it("should support duplication of groups, appstate group selection and editing group", async () => {
      await render(<Excalidraw handleKeyboardGlobally={true} />);
      const rect1 = API.createElement({
        type: "rectangle",
        groupIds: ["A"],
        x: 0,
      });
      const rect2 = API.createElement({
        type: "rectangle",
        groupIds: ["A"],
        x: 100,
      });

      API.setElements([rect1, rect2]);
      mouse.select(rect1);
      assertSelectedElements([rect1, rect2]);
      expect(API.getUndoStack().length).toBe(1);
      expect(API.getRedoStack().length).toBe(0);
      expect(h.state.editingGroupId).toBeNull();
      expect(h.state.selectedGroupIds).toEqual({ A: true });

      // inside the editing group
      mouse.doubleClickOn(rect2);
      assertSelectedElements([rect2]);
      expect(API.getUndoStack().length).toBe(2);
      expect(API.getRedoStack().length).toBe(0);
      expect(h.state.editingGroupId).toBe("A");
      expect(h.state.selectedGroupIds).not.toEqual({ A: true });

      mouse.clickOn(rect1);
      assertSelectedElements([rect1]);
      expect(API.getUndoStack().length).toBe(3);
      expect(API.getRedoStack().length).toBe(0);
      expect(h.state.editingGroupId).toBe("A");
      expect(h.state.selectedGroupIds).not.toEqual({ A: true });

      Keyboard.undo();
      assertSelectedElements([rect2]);
      expect(API.getUndoStack().length).toBe(2);
      expect(API.getRedoStack().length).toBe(1);
      expect(h.state.editingGroupId).toBe("A");
      expect(h.state.selectedGroupIds).not.toEqual({ A: true });

      Keyboard.undo();
      assertSelectedElements([rect1, rect2]);
      expect(API.getUndoStack().length).toBe(1);
      expect(API.getRedoStack().length).toBe(2);
      expect(h.state.editingGroupId).toBeNull();
      expect(h.state.selectedGroupIds).toEqual({ A: true });

      Keyboard.redo();
      assertSelectedElements([rect2]);
      expect(API.getUndoStack().length).toBe(2);
      expect(API.getRedoStack().length).toBe(1);
      expect(h.state.editingGroupId).toBe("A");
      expect(h.state.selectedGroupIds).not.toEqual({ A: true });

      Keyboard.redo();
      assertSelectedElements([rect1]);
      expect(API.getUndoStack().length).toBe(3);
      expect(API.getRedoStack().length).toBe(0);
      expect(h.state.editingGroupId).toBe("A");
      expect(h.state.selectedGroupIds).not.toEqual({ A: true });

      Keyboard.undo();
      assertSelectedElements([rect2]);
      expect(API.getUndoStack().length).toBe(2);
      expect(API.getRedoStack().length).toBe(1);
      expect(h.state.editingGroupId).toBe("A");
      expect(h.state.selectedGroupIds).not.toEqual({ A: true });

      Keyboard.undo();
      assertSelectedElements([rect1, rect2]);
      expect(API.getUndoStack().length).toBe(1);
      expect(API.getRedoStack().length).toBe(2);
      expect(h.state.editingGroupId).toBeNull();
      expect(h.state.selectedGroupIds).toEqual({ A: true });

      // outside the editing group, testing duplication
      Keyboard.withModifierKeys({ ctrl: true }, () => {
        Keyboard.keyPress("d");
      });
      assertSelectedElements([h.elements[2], h.elements[3]]);
      expect(API.getUndoStack().length).toBe(2);
      expect(API.getRedoStack().length).toBe(0);
      expect(h.elements.length).toBe(4);
      expect(h.state.editingGroupId).toBeNull();
      expect(h.state.selectedGroupIds).not.toEqual(
        expect.objectContaining({ A: true }),
      );

      Keyboard.undo();
      expect(API.getUndoStack().length).toBe(1);
      expect(API.getRedoStack().length).toBe(1);
      expect(h.elements.length).toBe(4);
      expect(h.elements).toEqual([
        expect.objectContaining({ id: rect1.id, isDeleted: false }),
        expect.objectContaining({ id: rect2.id, isDeleted: false }),
        expect.objectContaining({ id: `${rect1.id}_copy`, isDeleted: true }),
        expect.objectContaining({ id: `${rect2.id}_copy`, isDeleted: true }),
      ]);
      expect(h.state.editingGroupId).toBeNull();
      expect(h.state.selectedGroupIds).toEqual({ A: true });

      Keyboard.redo();
      expect(API.getUndoStack().length).toBe(2);
      expect(API.getRedoStack().length).toBe(0);
      expect(h.elements.length).toBe(4);
      expect(h.elements).toEqual([
        expect.objectContaining({ id: rect1.id, isDeleted: false }),
        expect.objectContaining({ id: rect2.id, isDeleted: false }),
        expect.objectContaining({ id: `${rect1.id}_copy`, isDeleted: false }),
        expect.objectContaining({ id: `${rect2.id}_copy`, isDeleted: false }),
      ]);
      expect(h.state.editingGroupId).toBeNull();
      expect(h.state.selectedGroupIds).not.toEqual(
        expect.objectContaining({ A: true }),
      );

      // undo again, and duplicate once more
      Keyboard.withModifierKeys({ ctrl: true }, () => {
        Keyboard.keyPress("z");
        Keyboard.keyPress("d");
      });
      expect(API.getUndoStack().length).toBe(2);
      expect(API.getRedoStack().length).toBe(0);
      expect(h.elements.length).toBe(6);
      expect(h.elements).toEqual(
        expect.arrayContaining([
          expect.objectContaining({ id: rect1.id, isDeleted: false }),
          expect.objectContaining({ id: rect2.id, isDeleted: false }),
          expect.objectContaining({ id: `${rect1.id}_copy`, isDeleted: true }),
          expect.objectContaining({ id: `${rect2.id}_copy`, isDeleted: true }),
          expect.objectContaining({
            id: `${rect1.id}_copy_copy`,
            isDeleted: false,
          }),
          expect.objectContaining({
            id: `${rect2.id}_copy_copy`,
            isDeleted: false,
          }),
        ]),
      );
      expect(h.state.editingGroupId).toBeNull();
      expect(h.state.selectedGroupIds).not.toEqual(
        expect.objectContaining({ A: true }),
      );
    });

    it("should support changes in elements' order", async () => {
      await render(<Excalidraw handleKeyboardGlobally={true} />);

      const rect1 = UI.createElement("rectangle", { x: 10 });
      const rect2 = UI.createElement("rectangle", { x: 20, y: 20 });
      const rect3 = UI.createElement("rectangle", { x: 40, y: 40 });

      API.executeAction(actionSendBackward);

      expect(API.getUndoStack().length).toBe(4);
      expect(API.getRedoStack().length).toBe(0);
      assertSelectedElements(rect3);

      Keyboard.undo();
      expect(API.getUndoStack().length).toBe(3);
      expect(API.getRedoStack().length).toBe(1);
      assertSelectedElements(rect3);
      expect(h.elements).toEqual([
        expect.objectContaining({ id: rect1.id }),
        expect.objectContaining({ id: rect2.id }),
        expect.objectContaining({ id: rect3.id }),
      ]);

      Keyboard.redo();
      expect(API.getUndoStack().length).toBe(4);
      expect(API.getRedoStack().length).toBe(0);
      assertSelectedElements(rect3);
      expect(h.elements).toEqual([
        expect.objectContaining({ id: rect1.id }),
        expect.objectContaining({ id: rect3.id }),
        expect.objectContaining({ id: rect2.id }),
      ]);

      mouse.select([rect1, rect3]);
      expect(API.getUndoStack().length).toBe(6);
      expect(API.getRedoStack().length).toBe(0);
      assertSelectedElements([rect1, rect3]);

      API.executeAction(actionBringForward);

      expect(API.getUndoStack().length).toBe(7);
      expect(API.getRedoStack().length).toBe(0);
      assertSelectedElements([rect1, rect3]);

      Keyboard.undo();
      expect(API.getUndoStack().length).toBe(6);
      expect(API.getRedoStack().length).toBe(1);
      assertSelectedElements([rect1, rect3]);
      expect(h.elements).toEqual([
        expect.objectContaining({ id: rect1.id }),
        expect.objectContaining({ id: rect3.id }),
        expect.objectContaining({ id: rect2.id }),
      ]);

      Keyboard.redo();
      expect(API.getUndoStack().length).toBe(7);
      expect(API.getRedoStack().length).toBe(0);
      assertSelectedElements([rect1, rect3]);
      expect(h.elements).toEqual([
        expect.objectContaining({ id: rect2.id }),
        expect.objectContaining({ id: rect1.id }),
        expect.objectContaining({ id: rect3.id }),
      ]);
    });

    describe("should support bidirectional bindings", async () => {
      let rect1: ExcalidrawGenericElement;
      let rect2: ExcalidrawGenericElement;
      let text: ExcalidrawTextElement;
      let arrow: ExcalidrawLinearElement;

      const rect1Props = {
        type: "rectangle",
        height: 100,
        width: 100,
        x: -100,
        y: -50,
      } as const;

      const rect2Props = {
        type: "rectangle",
        height: 100,
        width: 100,
        x: 100,
        y: -50,
      } as const;

      const textProps = {
        type: "text",
        x: -200,
        text: "ola",
      } as const;

      beforeEach(async () => {
        await render(<Excalidraw handleKeyboardGlobally={true} />);

        rect1 = API.createElement({ ...rect1Props });
        text = API.createElement({ ...textProps });
        rect2 = API.createElement({ ...rect2Props });

        API.updateScene({
          elements: [rect1, text, rect2],
          storeAction: StoreAction.CAPTURE,
        });

        // bind text1 to rect1
        mouse.select([rect1, text]);
        fireEvent.contextMenu(GlobalTestState.interactiveCanvas);
        fireEvent.click(
          queryByText(
            document.querySelector(".context-menu") as HTMLElement,
            "Bind text to the container",
          )!,
        );

        expect(API.getUndoStack().length).toBe(4);
        expect(text.containerId).toBe(rect1.id);
        expect(rect1.boundElements).toStrictEqual([
          { id: text.id, type: "text" },
        ]);

        // bind arrow to rect1 and rect2
        UI.clickTool("arrow");
        mouse.down(0, 0);
        mouse.up(100, 0);

        arrow = h.elements[3] as ExcalidrawLinearElement;

        expect(API.getUndoStack().length).toBe(5);
        expect(arrow.startBinding).toEqual({
          elementId: rect1.id,
          fixedPoint: null,
          focus: expect.toBeNonNaNNumber(),
          gap: expect.toBeNonNaNNumber(),
        });
        expect(arrow.endBinding).toEqual({
          elementId: rect2.id,
          fixedPoint: null,
          focus: expect.toBeNonNaNNumber(),
          gap: expect.toBeNonNaNNumber(),
        });
        expect(rect1.boundElements).toStrictEqual([
          { id: text.id, type: "text" },
          { id: arrow.id, type: "arrow" },
        ]);
        expect(rect2.boundElements).toStrictEqual([
          { id: arrow.id, type: "arrow" },
        ]);
      });

      it("should unbind arrow from non deleted bindable elements on undo and rebind on redo", async () => {
        Keyboard.undo();
        expect(API.getUndoStack().length).toBe(4);
        expect(API.getRedoStack().length).toBe(1);
        expect(arrow.startBinding).toEqual({
          elementId: rect1.id,
          fixedPoint: null,
          focus: expect.toBeNonNaNNumber(),
          gap: expect.toBeNonNaNNumber(),
        });
        expect(arrow.endBinding).toEqual({
          elementId: rect2.id,
          fixedPoint: null,
          focus: expect.toBeNonNaNNumber(),
          gap: expect.toBeNonNaNNumber(),
        });
        expect(h.elements).toEqual([
          expect.objectContaining({
            id: rect1.id,
            boundElements: [{ id: text.id, type: "text" }],
          }),
          expect.objectContaining({ id: text.id }),
          expect.objectContaining({ id: rect2.id, boundElements: [] }),
          expect.objectContaining({ id: arrow.id, isDeleted: true }),
        ]);

        Keyboard.redo();
        expect(API.getUndoStack().length).toBe(5);
        expect(API.getRedoStack().length).toBe(0);
        expect(arrow.startBinding).toEqual({
          elementId: rect1.id,
          fixedPoint: null,
          focus: expect.toBeNonNaNNumber(),
          gap: expect.toBeNonNaNNumber(),
        });
        expect(arrow.endBinding).toEqual({
          elementId: rect2.id,
          fixedPoint: null,
          focus: expect.toBeNonNaNNumber(),
          gap: expect.toBeNonNaNNumber(),
        });
        expect(h.elements).toEqual([
          expect.objectContaining({
            id: rect1.id,
            boundElements: [
              { id: text.id, type: "text" },
              { id: arrow.id, type: "arrow" },
            ],
          }),
          expect.objectContaining({ id: text.id }),
          expect.objectContaining({
            id: rect2.id,
            boundElements: [{ id: arrow.id, type: "arrow" }],
          }),
          expect.objectContaining({ id: arrow.id, isDeleted: false }),
        ]);
      });

      it("should unbind arrow from non deleted bindable elements on deletion and rebind on undo", async () => {
        Keyboard.keyDown(KEYS.DELETE);
        expect(API.getUndoStack().length).toBe(6);
        expect(API.getRedoStack().length).toBe(0);
        expect(arrow.startBinding).toEqual({
          elementId: rect1.id,
          fixedPoint: null,
          focus: expect.toBeNonNaNNumber(),
          gap: expect.toBeNonNaNNumber(),
        });
        expect(arrow.endBinding).toEqual({
          elementId: rect2.id,
          fixedPoint: null,
          focus: expect.toBeNonNaNNumber(),
          gap: expect.toBeNonNaNNumber(),
        });
        expect(h.elements).toEqual([
          expect.objectContaining({
            id: rect1.id,
            boundElements: [{ id: text.id, type: "text" }],
          }),
          expect.objectContaining({ id: text.id }),
          expect.objectContaining({ id: rect2.id, boundElements: [] }),
          expect.objectContaining({ id: arrow.id, isDeleted: true }),
        ]);

        Keyboard.undo();
        expect(API.getUndoStack().length).toBe(5);
        expect(API.getRedoStack().length).toBe(1);
        expect(arrow.startBinding).toEqual({
          elementId: rect1.id,
          fixedPoint: null,
          focus: expect.toBeNonNaNNumber(),
          gap: expect.toBeNonNaNNumber(),
        });
        expect(arrow.endBinding).toEqual({
          elementId: rect2.id,
          fixedPoint: null,
          focus: expect.toBeNonNaNNumber(),
          gap: expect.toBeNonNaNNumber(),
        });
        expect(h.elements).toEqual([
          expect.objectContaining({
            id: rect1.id,
            boundElements: [
              { id: text.id, type: "text" },
              { id: arrow.id, type: "arrow" },
            ],
          }),
          expect.objectContaining({ id: text.id }),
          expect.objectContaining({
            id: rect2.id,
            boundElements: [{ id: arrow.id, type: "arrow" }],
          }),
          expect.objectContaining({ id: arrow.id, isDeleted: false }),
        ]);
      });

      it("should unbind everything from non deleted elements when iterating through the whole undo stack and vice versa rebind everything on redo", async () => {
        Keyboard.undo();
        Keyboard.undo();
        Keyboard.undo();
        Keyboard.undo();
        Keyboard.undo();

        expect(API.getUndoStack().length).toBe(0);
        expect(API.getRedoStack().length).toBe(5);
        expect(h.elements).toEqual(
          expect.arrayContaining([
            expect.objectContaining({
              id: rect1.id,
              boundElements: [],
              isDeleted: true,
            }),
            expect.objectContaining({
              id: text.id,
              containerId: null,
              isDeleted: true,
            }),
            expect.objectContaining({
              id: rect2.id,
              boundElements: [],
              isDeleted: true,
            }),
            expect.objectContaining({
              id: arrow.id,
              startBinding: expect.objectContaining({
                elementId: rect1.id,
                fixedPoint: null,
                focus: expect.toBeNonNaNNumber(),
                gap: expect.toBeNonNaNNumber(),
              }),
              endBinding: expect.objectContaining({
                elementId: rect2.id,
                fixedPoint: null,
                focus: expect.toBeNonNaNNumber(),
                gap: expect.toBeNonNaNNumber(),
              }),
              isDeleted: true,
            }),
          ]),
        );

        Keyboard.redo();
        Keyboard.redo();
        Keyboard.redo();
        Keyboard.redo();
        Keyboard.redo();

        expect(API.getUndoStack().length).toBe(5);
        expect(API.getRedoStack().length).toBe(0);
        expect(h.elements).toEqual(
          expect.arrayContaining([
            expect.objectContaining({
              id: rect1.id,
              boundElements: expect.arrayContaining([
                { id: text.id, type: "text" },
                { id: arrow.id, type: "arrow" },
              ]),
              isDeleted: false,
            }),
            expect.objectContaining({
              id: text.id,
              containerId: rect1.id,
              isDeleted: false,
            }),
            expect.objectContaining({
              id: rect2.id,
              boundElements: [{ id: arrow.id, type: "arrow" }],
              isDeleted: false,
            }),
            expect.objectContaining({
              id: arrow.id,
              startBinding: expect.objectContaining({
                elementId: rect1.id,
                fixedPoint: null,
                focus: expect.toBeNonNaNNumber(),
                gap: expect.toBeNonNaNNumber(),
              }),
              endBinding: expect.objectContaining({
                elementId: rect2.id,
                fixedPoint: null,
                focus: expect.toBeNonNaNNumber(),
                gap: expect.toBeNonNaNNumber(),
              }),
              isDeleted: false,
            }),
          ]),
        );
      });

      it("should unbind rectangle from arrow on deletion and rebind on undo", async () => {
        mouse.select(rect1);
        Keyboard.keyPress(KEYS.DELETE);
        expect(API.getUndoStack().length).toBe(7);
        expect(API.getRedoStack().length).toBe(0);
        expect(h.elements).toEqual(
          expect.arrayContaining([
            expect.objectContaining({
              id: rect1.id,
              boundElements: [
                { id: text.id, type: "text" },
                { id: arrow.id, type: "arrow" },
              ],
              isDeleted: true,
            }),
            expect.objectContaining({
              id: text.id,
              containerId: rect1.id,
              isDeleted: true,
            }),
            expect.objectContaining({
              id: rect2.id,
              boundElements: [{ id: arrow.id, type: "arrow" }],
              isDeleted: false,
            }),
            expect.objectContaining({
              id: arrow.id,
              startBinding: null,
              endBinding: expect.objectContaining({
                elementId: rect2.id,
                focus: expect.toBeNonNaNNumber(),
                gap: expect.toBeNonNaNNumber(),
              }),
              isDeleted: false,
            }),
          ]),
        );

        Keyboard.undo();
        expect(API.getUndoStack().length).toBe(6);
        expect(API.getRedoStack().length).toBe(1);
        expect(h.elements).toEqual(
          expect.arrayContaining([
            expect.objectContaining({
              id: rect1.id,
              boundElements: expect.arrayContaining([
                { id: arrow.id, type: "arrow" },
                { id: text.id, type: "text" }, // order has now changed!
              ]),
              isDeleted: false,
            }),
            expect.objectContaining({
              id: text.id,
              containerId: rect1.id,
              isDeleted: false,
            }),
            expect.objectContaining({
              id: rect2.id,
              boundElements: [{ id: arrow.id, type: "arrow" }],
              isDeleted: false,
            }),
            expect.objectContaining({
              id: arrow.id,
              startBinding: expect.objectContaining({
                elementId: rect1.id,
                fixedPoint: null,
                focus: expect.toBeNonNaNNumber(),
                gap: expect.toBeNonNaNNumber(),
              }),
              endBinding: expect.objectContaining({
                elementId: rect2.id,
                fixedPoint: null,
                focus: expect.toBeNonNaNNumber(),
                gap: expect.toBeNonNaNNumber(),
              }),
              isDeleted: false,
            }),
          ]),
        );
      });

      it("should unbind rectangles from arrow on deletion and rebind on undo", async () => {
        mouse.select([rect1, rect2]);
        Keyboard.keyPress(KEYS.DELETE);
        expect(API.getUndoStack().length).toBe(8);
        expect(API.getRedoStack().length).toBe(0);
        expect(h.elements).toEqual([
          expect.objectContaining({
            id: rect1.id,
            boundElements: [
              { id: text.id, type: "text" },
              { id: arrow.id, type: "arrow" },
            ],
            isDeleted: true,
          }),
          expect.objectContaining({
            id: text.id,
            containerId: rect1.id,
            isDeleted: true,
          }),
          expect.objectContaining({
            id: rect2.id,
            boundElements: [{ id: arrow.id, type: "arrow" }],
            isDeleted: true,
          }),
          expect.objectContaining({
            id: arrow.id,
            startBinding: null,
            endBinding: null,
            isDeleted: false,
          }),
        ]);

        Keyboard.undo();
        expect(API.getUndoStack().length).toBe(7);
        expect(API.getRedoStack().length).toBe(1);
        expect(h.elements).toEqual(
          expect.arrayContaining([
            expect.objectContaining({
              id: rect1.id,
              boundElements: expect.arrayContaining([
                { id: arrow.id, type: "arrow" },
                { id: text.id, type: "text" }, // order has now changed!
              ]),
              isDeleted: false,
            }),
            expect.objectContaining({
              id: text.id,
              containerId: rect1.id,
              isDeleted: false,
            }),
            expect.objectContaining({
              id: rect2.id,
              boundElements: [{ id: arrow.id, type: "arrow" }],
              isDeleted: false,
            }),
            expect.objectContaining({
              id: arrow.id,
              startBinding: expect.objectContaining({
                elementId: rect1.id,
                fixedPoint: null,
                focus: expect.toBeNonNaNNumber(),
                gap: expect.toBeNonNaNNumber(),
              }),
              endBinding: expect.objectContaining({
                elementId: rect2.id,
                fixedPoint: null,
                focus: expect.toBeNonNaNNumber(),
                gap: expect.toBeNonNaNNumber(),
              }),
              isDeleted: false,
            }),
          ]),
        );
      });
    });

    it("should disable undo/redo buttons when stacks empty", async () => {
      const { container } = await render(
        <Excalidraw
          initialData={{
            elements: [API.createElement({ type: "rectangle", id: "A" })],
          }}
        />,
      );

      const undoAction = createUndoAction(h.history, h.store, h.scene);
      const redoAction = createRedoAction(h.history, h.store, h.scene);

      await waitFor(() => {
        expect(h.elements).toEqual([expect.objectContaining({ id: "A" })]);
        expect(h.history.isUndoStackEmpty).toBeTruthy();
        expect(h.history.isRedoStackEmpty).toBeTruthy();
      });

      const undoButton = queryByTestId(container, "button-undo");
      const redoButton = queryByTestId(container, "button-redo");

      expect(undoButton).toBeDisabled();
      expect(redoButton).toBeDisabled();

      const rectangle = UI.createElement("rectangle");
      expect(h.elements).toEqual([
        expect.objectContaining({ id: "A" }),
        expect.objectContaining({ id: rectangle.id }),
      ]);

      expect(h.history.isUndoStackEmpty).toBeFalsy();
      expect(h.history.isRedoStackEmpty).toBeTruthy();
      expect(undoButton).not.toBeDisabled();
      expect(redoButton).toBeDisabled();

      API.executeAction(undoAction);

      expect(h.history.isUndoStackEmpty).toBeTruthy();
      expect(h.history.isRedoStackEmpty).toBeFalsy();
      expect(undoButton).toBeDisabled();
      expect(redoButton).not.toBeDisabled();

      API.executeAction(redoAction);

      expect(h.history.isUndoStackEmpty).toBeFalsy();
      expect(h.history.isRedoStackEmpty).toBeTruthy();
      expect(undoButton).not.toBeDisabled();
      expect(redoButton).toBeDisabled();
    });

    it("remounting undo/redo buttons should initialize undo/redo state correctly", async () => {
      const { container } = await render(
        <Excalidraw
          initialData={{
            elements: [API.createElement({ type: "rectangle", id: "A" })],
          }}
        />,
      );

      const undoAction = createUndoAction(h.history, h.store, h.scene);

      await waitFor(() => {
        expect(h.elements).toEqual([expect.objectContaining({ id: "A" })]);
        expect(h.history.isUndoStackEmpty).toBeTruthy();
        expect(h.history.isRedoStackEmpty).toBeTruthy();
      });

      expect(queryByTestId(container, "button-undo")).toBeDisabled();
      expect(queryByTestId(container, "button-redo")).toBeDisabled();

      // testing undo button
      // -----------------------------------------------------------------------

      const rectangle = UI.createElement("rectangle");
      expect(h.elements).toEqual([
        expect.objectContaining({ id: "A" }),
        expect.objectContaining({ id: rectangle.id }),
      ]);

      expect(h.history.isUndoStackEmpty).toBeFalsy();
      expect(h.history.isRedoStackEmpty).toBeTruthy();
      expect(queryByTestId(container, "button-undo")).not.toBeDisabled();
      expect(queryByTestId(container, "button-redo")).toBeDisabled();

      API.executeAction(actionToggleViewMode);
      expect(h.state.viewModeEnabled).toBe(true);

      expect(queryByTestId(container, "button-undo")).toBeNull();
      expect(queryByTestId(container, "button-redo")).toBeNull();

      API.executeAction(actionToggleViewMode);
      expect(h.state.viewModeEnabled).toBe(false);

      await waitFor(() => {
        expect(queryByTestId(container, "button-undo")).not.toBeDisabled();
        expect(queryByTestId(container, "button-redo")).toBeDisabled();
      });

      // testing redo button
      // -----------------------------------------------------------------------

      API.executeAction(undoAction);

      expect(h.history.isUndoStackEmpty).toBeTruthy();
      expect(h.history.isRedoStackEmpty).toBeFalsy();
      expect(queryByTestId(container, "button-undo")).toBeDisabled();
      expect(queryByTestId(container, "button-redo")).not.toBeDisabled();

      API.executeAction(actionToggleViewMode);
      expect(h.state.viewModeEnabled).toBe(true);

      expect(queryByTestId(container, "button-undo")).toBeNull();
      expect(queryByTestId(container, "button-redo")).toBeNull();

      API.executeAction(actionToggleViewMode);
      expect(h.state.viewModeEnabled).toBe(false);

      expect(h.history.isUndoStackEmpty).toBeTruthy();
      expect(h.history.isRedoStackEmpty).toBeFalsy();
      expect(queryByTestId(container, "button-undo")).toBeDisabled();
      expect(queryByTestId(container, "button-redo")).not.toBeDisabled();
    });
  });

  describe("multiplayer undo/redo", () => {
    // Util to check that we end up in the same state after series of undo / redo
    function runTwice(callback: () => void) {
      for (let i = 0; i < 2; i++) {
        callback();
      }
    }

    beforeEach(async () => {
      await render(
        <Excalidraw handleKeyboardGlobally={true} isCollaborating={true} />,
      );
    });

    it("should not override remote changes on different elements", async () => {
      UI.createElement("rectangle", { x: 10 });
      togglePopover("Background");
      UI.clickOnTestId("color-red");

      expect(API.getUndoStack().length).toBe(2);

      expect(h.elements).toEqual([
        expect.objectContaining({ backgroundColor: red }),
      ]);

      // Simulate remote update
      API.updateScene({
        elements: [
          ...h.elements,
          API.createElement({
            type: "rectangle",
            strokeColor: blue,
          }),
        ],
        storeAction: StoreAction.UPDATE,
      });

      Keyboard.undo();
      expect(h.elements).toEqual([
        expect.objectContaining({ backgroundColor: transparent }),
        expect.objectContaining({ strokeColor: blue }),
      ]);

      Keyboard.redo();
      expect(h.elements).toEqual([
        expect.objectContaining({ backgroundColor: red }),
        expect.objectContaining({ strokeColor: blue }),
      ]);

      Keyboard.undo();
      expect(API.getUndoStack().length).toBe(1);
      expect(API.getUndoStack().length).toBe(1);
      expect(h.elements).toEqual([
        expect.objectContaining({ backgroundColor: transparent }),
        expect.objectContaining({ strokeColor: blue }),
      ]);
    });

    it("should not override remote changes on different properties", async () => {
      UI.createElement("rectangle", { x: 10 });
      togglePopover("Background");
      UI.clickOnTestId("color-red");

      expect(API.getUndoStack().length).toBe(2);

      // Simulate remote update
      API.updateScene({
        elements: [
          newElementWith(h.elements[0], {
            strokeColor: yellow,
          }),
        ],
        storeAction: StoreAction.UPDATE,
      });

      Keyboard.undo();
      expect(h.elements).toEqual([
        expect.objectContaining({
          backgroundColor: transparent,
          strokeColor: yellow,
        }),
      ]);

      Keyboard.redo();
      expect(h.elements).toEqual([
        expect.objectContaining({
          backgroundColor: red,
          strokeColor: yellow,
        }),
      ]);
    });

    // https://www.figma.com/blog/how-figmas-multiplayer-technology-works/#implementing-undo
    // This is due to the fact that deltas are updated in `applyLatestChanges`.
    it("should update history entries after remote changes on the same properties", async () => {
      UI.createElement("rectangle", { x: 10 });
      togglePopover("Background");
      UI.clickOnTestId("color-red");
      UI.clickOnTestId("color-blue");

      // At this point we have all the history entries created, no new entries will be created, only existing entries will get inversed and updated
      expect(API.getUndoStack().length).toBe(3);

      Keyboard.undo();
      expect(h.elements).toEqual([
        expect.objectContaining({ backgroundColor: red }),
      ]);

      Keyboard.redo();
      expect(h.elements).toEqual([
        expect.objectContaining({ backgroundColor: blue }),
      ]);

      // Simulate remote update
      API.updateScene({
        elements: [
          newElementWith(h.elements[0], {
            backgroundColor: yellow,
          }),
        ],
        storeAction: StoreAction.UPDATE,
      });

      // At this point our entry gets updated from `red` -> `blue` into `red` -> `yellow`
      Keyboard.undo();
      expect(h.elements).toEqual([
        expect.objectContaining({ backgroundColor: red }),
      ]);

      // Simulate remote update
      API.updateScene({
        elements: [
          newElementWith(h.elements[0], {
            backgroundColor: violet,
          }),
        ],
        storeAction: StoreAction.UPDATE,
      });

      // At this point our (inversed) entry gets updated from `red` -> `yellow` into `violet` -> `yellow`
      Keyboard.redo();
      expect(h.elements).toEqual([
        expect.objectContaining({ backgroundColor: yellow }),
      ]);

      Keyboard.undo();
      expect(h.elements).toEqual([
        expect.objectContaining({ backgroundColor: violet }),
      ]);

      Keyboard.undo();
      expect(h.elements).toEqual([
        expect.objectContaining({ backgroundColor: transparent }),
      ]);
    });

    it("should redraw arrows on undo", () => {
      const rect = API.createElement({
        type: "rectangle",
        id: "KPrBI4g_v9qUB1XxYLgSz",
        x: 873,
        y: 212,
        width: 157,
        height: 126,
      });
      const diamond = API.createElement({
        id: "u2JGnnmoJ0VATV4vCNJE5",
        type: "diamond",
        x: 1152,
        y: 516,
        width: 124,
        height: 129,
      });
      const arrow = API.createElement({
        type: "arrow",
        id: "6Rm4g567UQM4WjLwej2Vc",
        elbowed: true,
      });

      API.updateScene({
        elements: [rect, diamond],
        storeAction: StoreAction.CAPTURE,
      });

      // Connect the arrow
      API.updateScene({
        elements: [
          {
            ...rect,
            boundElements: [
              {
                id: "6Rm4g567UQM4WjLwej2Vc",
                type: "arrow",
              },
            ],
          },
          {
            ...diamond,
            boundElements: [
              {
                id: "6Rm4g567UQM4WjLwej2Vc",
                type: "arrow",
              },
            ],
          },
          {
            ...arrow,
            x: 1035,
            y: 274.9,
            width: 178.9000000000001,
            height: 236.10000000000002,
            points: [
              [0, 0],
              [178.9000000000001, 0],
              [178.9000000000001, 236.10000000000002],
            ],
            startBinding: {
              elementId: "KPrBI4g_v9qUB1XxYLgSz",
              focus: -0.001587301587301948,
              gap: 5,
              fixedPoint: [1.0318471337579618, 0.49920634920634904],
            },
            endBinding: {
              elementId: "u2JGnnmoJ0VATV4vCNJE5",
              focus: -0.0016129032258049847,
              gap: 3.537079145500037,
              fixedPoint: [0.4991935483870975, -0.03875193720914723],
            },
          },
        ],
        storeAction: StoreAction.CAPTURE,
      });

      Keyboard.undo();

      API.updateScene({
        elements: h.elements.map((el) =>
          el.id === "KPrBI4g_v9qUB1XxYLgSz"
            ? {
                ...el,
                x: 600,
                y: 0,
              }
            : el,
        ),
        storeAction: StoreAction.UPDATE,
      });

      Keyboard.redo();

      const modifiedArrow = h.elements.filter(
        (el) => el.type === "arrow",
      )[0] as ExcalidrawElbowArrowElement;
      expect(modifiedArrow.points).toEqual([
        [0, 0],
        [451.9000000000001, 0],
        [451.9000000000001, 448.10100010002003],
      ]);
    });

    // TODO: #7348 ideally we should not override, but since the order of groupIds matters, right now we cannot ensure that with postprocssed groupIds the order will be consistent after series or undos/redos, we don't postprocess them at all
    //       in other words, if we would postprocess groupIds, the groupIds order on "redo" below would be ["B", "A"] instead of ["A", "B"]
    it("should override remotely added groups on undo, but restore them on redo", async () => {
      const rect1 = API.createElement({ type: "rectangle" });
      const rect2 = API.createElement({ type: "rectangle" });

      // Initialize scene
      API.updateScene({
        elements: [rect1, rect2],
        storeAction: StoreAction.UPDATE,
      });

      // Simulate local update
      API.updateScene({
        elements: [
          newElementWith(h.elements[0], { groupIds: ["A"] }),
          newElementWith(h.elements[1], { groupIds: ["A"] }),
        ],
        storeAction: StoreAction.CAPTURE,
      });

      const rect3 = API.createElement({ type: "rectangle", groupIds: ["B"] });
      const rect4 = API.createElement({ type: "rectangle", groupIds: ["B"] });

      // Simulate remote update
      API.updateScene({
        elements: [
          newElementWith(h.elements[0], { groupIds: ["A", "B"] }),
          newElementWith(h.elements[1], { groupIds: ["A", "B"] }),
          rect3,
          rect4,
        ],
        storeAction: StoreAction.UPDATE,
      });

      Keyboard.undo();
      expect(API.getUndoStack().length).toBe(0);
      expect(API.getRedoStack().length).toBe(1);
      expect(h.elements).toEqual([
        expect.objectContaining({ id: rect1.id, groupIds: [] }),
        expect.objectContaining({ id: rect2.id, groupIds: [] }),
        expect.objectContaining({ id: rect3.id, groupIds: ["B"] }),
        expect.objectContaining({ id: rect4.id, groupIds: ["B"] }),
      ]);

      Keyboard.redo();
      expect(API.getUndoStack().length).toBe(1);
      expect(API.getRedoStack().length).toBe(0);
      expect(h.elements).toEqual([
        expect.objectContaining({ id: rect1.id, groupIds: ["A", "B"] }),
        expect.objectContaining({ id: rect2.id, groupIds: ["A", "B"] }),
        expect.objectContaining({ id: rect3.id, groupIds: ["B"] }),
        expect.objectContaining({ id: rect4.id, groupIds: ["B"] }),
      ]);
    });

    it("should override remotely added points on undo, but restore them on redo", async () => {
      UI.clickTool("arrow");
      mouse.click(0, 0);
      mouse.click(10, 10);
      mouse.click(20, 20);

      // actionFinalize
      Keyboard.keyPress(KEYS.ENTER);

      // Simulate remote update
      API.updateScene({
        elements: [
          newElementWith(h.elements[0] as ExcalidrawLinearElement, {
            points: [
              [0, 0],
              [5, 5],
              [10, 10],
              [15, 15],
              [20, 20],
            ],
          }),
        ],
        storeAction: StoreAction.UPDATE,
      });

      Keyboard.undo(); // undo `actionFinalize`
      Keyboard.undo();
      expect(API.getUndoStack().length).toBe(1);
      expect(API.getRedoStack().length).toBe(2);
      expect(h.elements).toEqual([
        expect.objectContaining({
          points: [
            [0, 0],
            // overriding all the remote points as they are not being postprocessed (as we cannot ensure the order consistency similar to groupIds)
            // but in this case it might not make even sense to combine the points, as in some cases the linear element might lead unexpected results
            [10, 10],
          ],
        }),
      ]);

      Keyboard.undo();
      expect(API.getUndoStack().length).toBe(0);
      expect(API.getRedoStack().length).toBe(3);
      expect(h.elements).toEqual([
        expect.objectContaining({
          isDeleted: true,
          points: [
            [0, 0],
            [10, 10],
          ],
        }),
      ]);

      Keyboard.redo();
      expect(API.getUndoStack().length).toBe(1);
      expect(API.getRedoStack().length).toBe(2);
      expect(h.elements).toEqual([
        expect.objectContaining({
          isDeleted: false,
          points: [
            [0, 0],
            [10, 10],
          ],
        }),
      ]);

      Keyboard.redo();
      expect(API.getUndoStack().length).toBe(2);
      expect(API.getRedoStack().length).toBe(1);
      expect(h.elements).toEqual([
        expect.objectContaining({
          points: [
            [0, 0],
            [5, 5],
            [10, 10],
            [15, 15],
            [20, 20],
          ],
        }),
      ]);

      Keyboard.redo(); // redo `actionFinalize`
      expect(API.getUndoStack().length).toBe(3);
      expect(API.getRedoStack().length).toBe(0);
      expect(h.elements).toEqual([
        expect.objectContaining({
          points: [
            [0, 0],
            [5, 5],
            [10, 10],
            [15, 15],
            [20, 20],
          ],
        }),
      ]);
    });

    it("should redistribute deltas when element gets removed locally but is restored remotely", async () => {
      UI.createElement("rectangle", { x: 10 });
      Keyboard.keyDown(KEYS.DELETE);

      expect(API.getUndoStack().length).toBe(2);
      expect(h.elements).toEqual([
        expect.objectContaining({
          backgroundColor: transparent,
          isDeleted: true,
        }),
      ]);

      // Simulate remote update & restore
      API.updateScene({
        elements: [
          newElementWith(h.elements[0], {
            backgroundColor: yellow,
            isDeleted: false, // undeletion might happen due to concurrency between clients
          }),
        ],
        storeAction: StoreAction.UPDATE,
      });

      expect(API.getSelectedElements()).toEqual([]);
      expect(h.elements).toEqual([
        expect.objectContaining({
          backgroundColor: yellow,
          isDeleted: false,
        }),
      ]);

      // inserted.isDeleted: true is updated with the latest changes to false
      // deleted.isDeleted and inserted.isDeleted are the same and therefore removed delta becomes an updated delta
      Keyboard.undo();
      expect(assertSelectedElements(h.elements[0]));
      expect(API.getUndoStack().length).toBe(1);
      expect(API.getRedoStack().length).toBe(1);
      expect(h.elements).toEqual([
        expect.objectContaining({
          backgroundColor: yellow,
          isDeleted: false,
        }),
      ]);

      Keyboard.undo();
      expect(API.getSelectedElements()).toEqual([]);
      expect(API.getUndoStack().length).toBe(0);
      expect(API.getRedoStack().length).toBe(2);
      expect(h.elements).toEqual([
        expect.objectContaining({
          backgroundColor: yellow,
          isDeleted: true,
        }),
      ]);

      Keyboard.redo();
      expect(assertSelectedElements(h.elements[0]));
      expect(API.getUndoStack().length).toBe(1);
      expect(API.getRedoStack().length).toBe(1);
      expect(h.elements).toEqual([
        expect.objectContaining({
          backgroundColor: yellow,
          isDeleted: false,
        }),
      ]);

      Keyboard.redo();
      expect(assertSelectedElements([]));
      expect(API.getUndoStack().length).toBe(2);
      expect(API.getRedoStack().length).toBe(0);
      expect(h.elements).toEqual([
        expect.objectContaining({
          backgroundColor: yellow,
          isDeleted: false, // isDeleted got updated
        }),
      ]);
    });

    it("should iterate through the history when when element change relates to remotely deleted element", async () => {
      UI.createElement("rectangle", { x: 10 });
      togglePopover("Background");
      UI.clickOnTestId("color-red");

      expect(API.getUndoStack().length).toBe(2);

      expect(h.elements).toEqual([
        expect.objectContaining({ backgroundColor: red }),
      ]);

      // Simulate remote update & deletion
      API.updateScene({
        elements: [
          newElementWith(h.elements[0], {
            backgroundColor: yellow,
            isDeleted: true,
          }),
        ],
        storeAction: StoreAction.UPDATE,
      });

      expect(h.elements).toEqual([
        expect.objectContaining({
          backgroundColor: yellow,
          isDeleted: true,
        }),
      ]);

      // Will iterate through undo stack since applying the change
      // results in no visible change on a deleted element
      Keyboard.undo();
      expect(API.getUndoStack().length).toBe(0);
      expect(API.getRedoStack().length).toBe(2);
      expect(h.elements).toEqual([
        expect.objectContaining({
          backgroundColor: transparent,
          isDeleted: true,
        }),
      ]);

      // We reached the bottom, again we iterate through invisible changes and reach the top
      Keyboard.redo();
      assertSelectedElements();
      expect(API.getUndoStack().length).toBe(2);
      expect(API.getRedoStack().length).toBe(0);
      expect(h.elements).toEqual([
        expect.objectContaining({
          backgroundColor: yellow, // the color still get's updated
          isDeleted: true, // but the element remains deleted
        }),
      ]);
    });

    it("should iterate through the history when element changes relate only to remotely deleted elements", async () => {
      const rect1 = UI.createElement("rectangle", { x: 10 });

      const rect2 = UI.createElement("rectangle", { x: 20 });
      togglePopover("Background");
      UI.clickOnTestId("color-red");

      const rect3 = UI.createElement("rectangle", { x: 30, y: 30 });

      // move rect3
      mouse.downAt(35, 35);
      mouse.moveTo(55, 55);
      mouse.upAt(55, 55);

      expect(API.getUndoStack().length).toBe(5);

      // Simulate remote update
      API.updateScene({
        elements: [
          h.elements[0],
          newElementWith(h.elements[1], {
            isDeleted: true,
          }),
          newElementWith(h.elements[2], {
            isDeleted: true,
          }),
        ],
        storeAction: StoreAction.UPDATE,
      });

      Keyboard.undo();
      expect(API.getUndoStack().length).toBe(1);
      expect(API.getRedoStack().length).toBe(4);
      expect(API.getSelectedElements()).toEqual([
        expect.objectContaining({ id: rect1.id }),
      ]);
      expect(h.elements).toEqual([
        expect.objectContaining({
          id: rect1.id,
          isDeleted: false,
        }),
        expect.objectContaining({
          id: rect2.id,
          isDeleted: true,
          backgroundColor: transparent,
        }),
        expect.objectContaining({
          id: rect3.id,
          isDeleted: true,
          x: 30,
          y: 30,
        }),
      ]);

      Keyboard.redo();
      expect(API.getUndoStack().length).toBe(5);
      expect(API.getRedoStack().length).toBe(0);
      expect(API.getSelectedElements()).toEqual([]);
      expect(h.elements).toEqual([
        expect.objectContaining({
          id: rect1.id,
          isDeleted: false,
        }),
        expect.objectContaining({
          id: rect2.id,
          isDeleted: true,
          backgroundColor: red,
        }),
        expect.objectContaining({
          id: rect3.id,
          isDeleted: true,
          x: 50,
          y: 50,
        }),
      ]);
    });

    it("should iterate through the history when selected elements relate only to remotely deleted elements", async () => {
      const rect1 = API.createElement({ type: "rectangle", x: 10, y: 10 });
      const rect2 = API.createElement({ type: "rectangle", x: 20, y: 20 });
      const rect3 = API.createElement({ type: "rectangle", x: 30, y: 30 });

      API.setElements([rect1, rect2, rect3]);
      mouse.select(rect1);
      mouse.select([rect2, rect3]);

      expect(API.getUndoStack().length).toBe(3);
      expect(API.getSelectedElements()).toEqual([
        expect.objectContaining({ id: rect2.id }),
        expect.objectContaining({ id: rect3.id }),
      ]);

      // Simulate remote update
      API.updateScene({
        elements: [
          h.elements[0],
          newElementWith(h.elements[1], {
            isDeleted: true,
          }),
          newElementWith(h.elements[2], {
            isDeleted: true,
          }),
        ],
        storeAction: StoreAction.UPDATE,
      });

      Keyboard.undo();
      expect(API.getUndoStack().length).toBe(1);
      expect(API.getRedoStack().length).toBe(2);
      expect(API.getSelectedElements()).toEqual([
        expect.objectContaining({ id: rect1.id, isDeleted: false }),
      ]);

      Keyboard.redo();
      expect(API.getUndoStack().length).toBe(3);
      expect(API.getRedoStack().length).toBe(0);
      // do not expect any selectedElementIds, as all relate to deleted elements
      expect(API.getSelectedElements()).toEqual([]);
      expect(h.elements).toEqual([
        expect.objectContaining({ id: rect1.id, isDeleted: false }),
        expect.objectContaining({ id: rect2.id, isDeleted: true }),
        expect.objectContaining({ id: rect3.id, isDeleted: true }),
      ]);

      Keyboard.undo();
      expect(API.getUndoStack().length).toBe(1);
      expect(API.getRedoStack().length).toBe(2);
      expect(API.getSelectedElements()).toEqual([
        expect.objectContaining({ id: rect1.id, isDeleted: false }),
      ]);

      // Simulate remote update
      API.updateScene({
        elements: [
          h.elements[0],
          newElementWith(h.elements[1], {
            isDeleted: false,
          }),
          newElementWith(h.elements[2], {
            isDeleted: false,
          }),
        ],
        storeAction: StoreAction.UPDATE,
      });

      Keyboard.redo();
      expect(API.getUndoStack().length).toBe(2);
      expect(API.getRedoStack().length).toBe(1);
      expect(API.getSelectedElements()).toEqual([
        expect.objectContaining({ id: rect2.id, isDeleted: false }),
      ]);

      Keyboard.redo();
      expect(API.getUndoStack().length).toBe(3);
      expect(API.getRedoStack().length).toBe(0);
      // now we again expect these as selected, as they got restored remotely
      expect(API.getSelectedElements()).toEqual([
        expect.objectContaining({ id: rect2.id }),
        expect.objectContaining({ id: rect3.id }),
      ]);
      expect(h.elements).toEqual([
        expect.objectContaining({ id: rect1.id, isDeleted: false }),
        expect.objectContaining({ id: rect2.id, isDeleted: false }),
        expect.objectContaining({ id: rect3.id, isDeleted: false }),
      ]);
    });

    it("should iterate through the history when selected groups contain only remotely deleted elements", async () => {
      const rect1 = API.createElement({
        type: "rectangle",
        groupIds: ["A"],
      });
      const rect2 = API.createElement({
        type: "rectangle",
        groupIds: ["A"],
      });
      const rect3 = API.createElement({
        type: "rectangle",
        groupIds: ["B"],
      });
      const rect4 = API.createElement({
        type: "rectangle",
        groupIds: ["B"],
      });

      // Simulate remote update
      API.updateScene({
        elements: [rect1, rect2],
        storeAction: StoreAction.UPDATE,
      });

      Keyboard.withModifierKeys({ ctrl: true }, () => {
        Keyboard.keyPress(KEYS.A);
      });

      // Simulate remote update
      API.updateScene({
        elements: [h.elements[0], h.elements[1], rect3, rect4],
        storeAction: StoreAction.UPDATE,
      });

      Keyboard.withModifierKeys({ ctrl: true }, () => {
        Keyboard.keyPress(KEYS.A);
      });

      expect(API.getUndoStack().length).toBe(2);
      expect(API.getRedoStack().length).toBe(0);
      expect(h.state.selectedGroupIds).toEqual({ A: true, B: true });

      // Simulate remote update
      API.updateScene({
        elements: [
          newElementWith(h.elements[0], {
            isDeleted: true,
          }),
          newElementWith(h.elements[1], {
            isDeleted: true,
          }),
        ],
        storeAction: StoreAction.UPDATE,
      });

      Keyboard.undo();
      expect(API.getUndoStack().length).toBe(0);
      expect(API.getRedoStack().length).toBe(2); // iterated two steps back!
      expect(h.state.selectedGroupIds).toEqual({});

      Keyboard.redo();
      expect(API.getUndoStack().length).toBe(2); // iterated two steps forward!
      expect(API.getRedoStack().length).toBe(0);
      expect(h.state.selectedGroupIds).toEqual({});

      Keyboard.undo();

      // Simulate remote update
      API.updateScene({
        elements: [
          newElementWith(h.elements[0], {
            isDeleted: false,
          }),
          newElementWith(h.elements[1], {
            isDeleted: false,
          }),
        ],
        storeAction: StoreAction.UPDATE,
      });

      Keyboard.redo();
      expect(API.getUndoStack().length).toBe(1);
      expect(API.getRedoStack().length).toBe(1);
      expect(h.state.selectedGroupIds).toEqual({ A: true });

      // Simulate remote update
      API.updateScene({
        elements: [h.elements[0], h.elements[1], rect3, rect4],
        storeAction: StoreAction.UPDATE,
      });

      Keyboard.redo();
      expect(API.getUndoStack().length).toBe(2);
      expect(API.getRedoStack().length).toBe(0);
      expect(h.state.selectedGroupIds).toEqual({ A: true, B: true });
    });

    it("should iterate through the history when editing group contains only remotely deleted elements", async () => {
      const rect1 = API.createElement({
        type: "rectangle",
        groupIds: ["A"],
        x: 0,
      });
      const rect2 = API.createElement({
        type: "rectangle",
        groupIds: ["A"],
        x: 100,
      });

      API.setElements([rect1, rect2]);
      mouse.select(rect1);

      // inside the editing group
      mouse.doubleClickOn(rect2);
      expect(API.getUndoStack().length).toBe(2);
      expect(API.getRedoStack().length).toBe(0);
      expect(h.state.editingGroupId).toBe("A");

      mouse.clickAt(-10, -10);
      expect(API.getSelectedElements().length).toBe(0);
      expect(API.getUndoStack().length).toBe(3);
      expect(API.getRedoStack().length).toBe(0);
      expect(h.state.editingGroupId).toBeNull();

      // Simulate remote update
      API.updateScene({
        elements: [
          newElementWith(h.elements[0], {
            isDeleted: true,
          }),
          newElementWith(h.elements[1], {
            isDeleted: true,
          }),
        ],
        storeAction: StoreAction.UPDATE,
      });

      Keyboard.undo();
      expect(API.getUndoStack().length).toBe(0);
      expect(API.getRedoStack().length).toBe(3);
      expect(h.state.editingGroupId).toBeNull();

      Keyboard.redo();
      expect(API.getUndoStack().length).toBe(3);
      expect(API.getRedoStack().length).toBe(0);
      expect(h.state.editingGroupId).toBeNull();

      // Simulate remote update
      API.updateScene({
        elements: [
          newElementWith(h.elements[0], {
            isDeleted: false,
          }),
          h.elements[1],
        ],
        storeAction: StoreAction.UPDATE,
      });

      Keyboard.undo();
      expect(API.getUndoStack().length).toBe(2);
      expect(API.getRedoStack().length).toBe(1);
      expect(h.state.editingGroupId).toBe("A");

      Keyboard.redo();
      expect(API.getUndoStack().length).toBe(3);
      expect(API.getRedoStack().length).toBe(0);
      expect(h.state.editingGroupId).toBeNull();
    });

    it("should iterate through the history when selected or editing linear element was remotely deleted", async () => {
      // create three point arrow
      UI.clickTool("arrow");
      mouse.click(0, 0);
      mouse.click(10, 10);

      // actionFinalize
      Keyboard.keyPress(KEYS.ENTER);

      // open editor
      Keyboard.withModifierKeys({ ctrl: true }, () => {
        Keyboard.keyPress(KEYS.ENTER);
      });

      // leave editor
      Keyboard.keyPress(KEYS.ESCAPE);

      expect(API.getUndoStack().length).toBe(4);
      expect(API.getRedoStack().length).toBe(0);
      expect(h.state.editingLinearElement).toBeNull();
      expect(h.state.selectedLinearElement).toBeNull();

      // Simulate remote update
      API.updateScene({
        elements: [
          newElementWith(h.elements[0], {
            isDeleted: true,
          }),
        ],
        storeAction: StoreAction.UPDATE,
      });

      Keyboard.undo();
      expect(API.getUndoStack().length).toBe(0);
      expect(API.getRedoStack().length).toBe(4);
      expect(h.state.editingLinearElement).toBeNull();
      expect(h.state.selectedLinearElement).toBeNull();

      Keyboard.redo();
      expect(API.getUndoStack().length).toBe(4);
      expect(API.getRedoStack().length).toBe(0);
      expect(h.state.editingLinearElement).toBeNull();
      expect(h.state.selectedLinearElement).toBeNull();
    });

    it("should iterate through the history when z-index changes do not produce visible change and we synced changed indices", async () => {
      const rect1 = API.createElement({ type: "rectangle", x: 10, y: 10 }); // a "a0"
      const rect2 = API.createElement({ type: "rectangle", x: 20, y: 20 }); // b "a1"
      const rect3 = API.createElement({ type: "rectangle", x: 30, y: 30 }); // c "a2"

      API.setElements([rect1, rect2, rect3]);

      mouse.select(rect2);

      API.executeAction(actionSendToBack);

      expect(API.getUndoStack().length).toBe(2);
      expect(API.getRedoStack().length).toBe(0);
      assertSelectedElements([rect2]);
      expect(h.elements).toEqual([
        expect.objectContaining({ id: rect2.id }), // b "Zz"
        expect.objectContaining({ id: rect1.id }), // a "a0"
        expect.objectContaining({ id: rect3.id }), // c "a2"
      ]);

      // Simulate remote update
      API.updateScene({
        elements: [
          newElementWith(h.elements[2], { index: "Zy" as FractionalIndex }),
          h.elements[0],
          h.elements[1],
        ],
        storeAction: StoreAction.UPDATE,
      });

      expect(API.getUndoStack().length).toBe(2);
      expect(API.getRedoStack().length).toBe(0);
      assertSelectedElements([rect2]);
      expect(h.elements).toEqual([
        expect.objectContaining({ id: rect3.id }), // c "Zy"
        expect.objectContaining({ id: rect2.id }), // b "Zz"
        expect.objectContaining({ id: rect1.id }), // a "a0"
      ]);

      Keyboard.undo();
      expect(API.getUndoStack().length).toBe(1);
      expect(API.getRedoStack().length).toBe(1);
      assertSelectedElements([rect2]);
      expect(h.elements).toEqual([
        expect.objectContaining({ id: rect3.id }), // c "Zy"
        expect.objectContaining({ id: rect1.id }), // a "a0"
        expect.objectContaining({ id: rect2.id }), // b "a1"
      ]);

      Keyboard.redo();
      expect(API.getUndoStack().length).toBe(2);
      expect(API.getRedoStack().length).toBe(0);
      assertSelectedElements([rect2]);
      expect(h.elements).toEqual([
        expect.objectContaining({ id: rect3.id }), // c "Zy"
        expect.objectContaining({ id: rect2.id }), // b "Zz"
        expect.objectContaining({ id: rect1.id }), // a "a0"
      ]);

      // Simulate remote update
      API.updateScene({
        elements: [
          newElementWith(h.elements[2], { index: "Zx" as FractionalIndex }),
          h.elements[0],
          h.elements[1],
        ],
        storeAction: StoreAction.UPDATE,
      });

      expect(API.getUndoStack().length).toBe(2);
      expect(API.getRedoStack().length).toBe(0);
      assertSelectedElements([rect2]);
      expect(h.elements).toEqual([
        expect.objectContaining({ id: rect1.id }), // a "Zx"
        expect.objectContaining({ id: rect3.id }), // c "Zy"
        expect.objectContaining({ id: rect2.id }), // b "Zz"
      ]);

      Keyboard.undo();
      // We iterated two steps as there was no change in order!
      expect(API.getUndoStack().length).toBe(0);
      expect(API.getRedoStack().length).toBe(2);
      expect(API.getSelectedElements().length).toBe(0);
      expect(h.elements).toEqual([
        expect.objectContaining({ id: rect1.id }), // a "Zx"
        expect.objectContaining({ id: rect3.id }), // c "Zy"
        expect.objectContaining({ id: rect2.id }), // b "a1"
      ]);
    });

    it("should iterate through the history when z-index changes do not produce visible change and we synced all indices", async () => {
      const rect1 = API.createElement({ type: "rectangle", x: 10, y: 10 });
      const rect2 = API.createElement({ type: "rectangle", x: 20, y: 20 });
      const rect3 = API.createElement({ type: "rectangle", x: 30, y: 30 });

      API.setElements([rect1, rect2, rect3]);

      mouse.select(rect2);

      API.executeAction(actionSendToBack);

      expect(API.getUndoStack().length).toBe(2);
      expect(API.getRedoStack().length).toBe(0);
      assertSelectedElements([rect2]);
      expect(h.elements).toEqual([
        expect.objectContaining({ id: rect2.id }),
        expect.objectContaining({ id: rect1.id }),
        expect.objectContaining({ id: rect3.id }),
      ]);

      // Simulate remote update (fixes all invalid z-indices)
      API.updateScene({
        elements: [
          h.elements[2], // rect3
          h.elements[0], // rect2
          h.elements[1], // rect1
        ],
        storeAction: StoreAction.UPDATE,
      });

      Keyboard.undo();
      expect(API.getUndoStack().length).toBe(1);
      expect(API.getRedoStack().length).toBe(1);
      assertSelectedElements([rect2]);
      expect(h.elements).toEqual([
        expect.objectContaining({ id: rect2.id }),
        expect.objectContaining({ id: rect3.id }),
        expect.objectContaining({ id: rect1.id }),
      ]);

      Keyboard.redo();
      expect(API.getUndoStack().length).toBe(2);
      expect(API.getRedoStack().length).toBe(0);
      assertSelectedElements([rect2]);
      expect(h.elements).toEqual([
        expect.objectContaining({ id: rect3.id }),
        expect.objectContaining({ id: rect2.id }),
        expect.objectContaining({ id: rect1.id }),
      ]);

      // Simulate remote update
      API.updateScene({
        elements: [
          h.elements[1], // rect2
          h.elements[0], // rect3
          h.elements[2], // rect1
        ],
        storeAction: StoreAction.UPDATE,
      });

      Keyboard.undo();
      expect(API.getUndoStack().length).toBe(0);
      expect(API.getRedoStack().length).toBe(2); // now we iterated two steps back!
      assertSelectedElements([]);
      expect(h.elements).toEqual([
        expect.objectContaining({ id: rect2.id }),
        expect.objectContaining({ id: rect3.id }),
        expect.objectContaining({ id: rect1.id }),
      ]);
    });

    it("should not let remote changes to interfere with in progress freedraw", async () => {
      UI.clickTool("freedraw");
      mouse.down(10, 10);
      mouse.moveTo(30, 30);

      const rectProps = {
        type: "rectangle",
        strokeColor: blue,
      } as const;

      // Simulate remote update
      const rect = API.createElement({ ...rectProps });

      // Simulate remote update
      API.updateScene({
        elements: [...h.elements, rect],
        storeAction: StoreAction.UPDATE,
      });

      mouse.moveTo(60, 60);
      mouse.up();

      Keyboard.undo();

      expect(API.getUndoStack().length).toBe(0);
      expect(API.getRedoStack().length).toBe(1);
      expect(h.elements).toEqual([
        expect.objectContaining({
          id: h.elements[0].id,
          type: "freedraw",
          isDeleted: true,
        }),
        expect.objectContaining(rectProps),
      ]);

      Keyboard.redo();
      expect(API.getUndoStack().length).toBe(1);
      expect(API.getRedoStack().length).toBe(0);
      expect(h.elements).toEqual([
        expect.objectContaining({
          id: h.elements[0].id,
          type: "freedraw",
          isDeleted: false,
        }),
        expect.objectContaining(rectProps),
      ]);
    });

    it("should not let remote changes to interfere with in progress resizing", async () => {
      const props1 = { x: 10, y: 10, width: 10, height: 10 };
      const rect1 = UI.createElement("rectangle", { ...props1 });

      mouse.downAt(20, 20);
      mouse.moveTo(40, 40);

      assertSelectedElements(rect1);
      expect(API.getUndoStack().length).toBe(1);

      const rect3Props = {
        type: "rectangle",
        strokeColor: blue,
      } as const;

      const rect3 = API.createElement({ ...rect3Props });

      // // Simulate remote update
      API.updateScene({
        elements: [...h.elements, rect3],
        storeAction: StoreAction.UPDATE,
      });

      mouse.moveTo(100, 100);
      mouse.up();

      expect(API.getUndoStack().length).toBe(2);
      expect(API.getRedoStack().length).toBe(0);
      assertSelectedElements(rect1);
      expect(h.elements).toEqual([
        expect.objectContaining({
          id: rect1.id,
          ...props1,
          isDeleted: false,
          width: 90,
          height: 90,
        }),
        expect.objectContaining(rect3Props),
      ]);

      Keyboard.undo();
      assertSelectedElements(rect1);
      expect(h.elements).toEqual([
        expect.objectContaining({
          id: rect1.id,
          ...props1,
          isDeleted: false,
        }),
        expect.objectContaining(rect3Props),
      ]);

      Keyboard.undo();
      expect(API.getSelectedElements()).toEqual([]);
      expect(h.elements).toEqual([
        expect.objectContaining({
          id: rect1.id,
          ...props1,
          isDeleted: true,
        }),
        expect.objectContaining(rect3Props),
      ]);

      Keyboard.redo();
      assertSelectedElements(rect1);
      expect(h.elements).toEqual([
        expect.objectContaining({
          id: rect1.id,
          ...props1,
          isDeleted: false,
        }),
        expect.objectContaining(rect3Props),
      ]);

      Keyboard.redo();
      expect(API.getUndoStack().length).toBe(2);
      expect(API.getRedoStack().length).toBe(0);
      assertSelectedElements(rect1);
      expect(h.elements).toEqual([
        expect.objectContaining({
          id: rect1.id,
          ...props1,
          isDeleted: false,
          width: 90,
          height: 90,
        }),
        expect.objectContaining(rect3Props),
      ]);
    });

    it("should not let remote changes to interfere with in progress dragging", async () => {
      const rect1 = UI.createElement("rectangle", { x: 10, y: 10 });
      const rect2 = UI.createElement("rectangle", { x: 30, y: 30 });

      mouse.select([rect1, rect2]);
      mouse.downAt(20, 20);
      mouse.moveTo(50, 50);

      assertSelectedElements(rect1, rect2);
      expect(API.getUndoStack().length).toBe(4);

      const rect3Props = {
        type: "rectangle",
        strokeColor: blue,
      } as const;

      const rect3 = API.createElement({ ...rect3Props });

      // Simulate remote update
      API.updateScene({
        elements: [...h.elements, rect3],
        storeAction: StoreAction.UPDATE,
      });

      mouse.moveTo(100, 100);
      mouse.up();

      expect(API.getUndoStack().length).toBe(5);
      expect(API.getRedoStack().length).toBe(0);
      assertSelectedElements(rect1, rect2);
      expect(h.elements).toEqual([
        expect.objectContaining({
          id: rect1.id,
          x: 90,
          y: 90,
          isDeleted: false,
        }),
        expect.objectContaining({
          id: rect2.id,
          x: 110,
          y: 110,
          isDeleted: false,
        }),
        expect.objectContaining(rect3Props),
      ]);

      Keyboard.undo();
      assertSelectedElements(rect1, rect2);
      expect(h.elements).toEqual([
        expect.objectContaining({
          id: rect1.id,
          x: 10,
          y: 10,
          isDeleted: false,
        }),
        expect.objectContaining({
          id: rect2.id,
          x: 30,
          y: 30,
          isDeleted: false,
        }),
        expect.objectContaining(rect3Props),
      ]);

      Keyboard.undo();
      assertSelectedElements(rect1);

      Keyboard.undo();
      assertSelectedElements(rect2);

      Keyboard.undo();
      assertSelectedElements(rect1);
      expect(h.elements).toEqual([
        expect.objectContaining({
          id: rect1.id,
          x: 10,
          y: 10,
          isDeleted: false,
        }),
        expect.objectContaining({
          id: rect2.id,
          x: 30,
          y: 30,
          isDeleted: true,
        }),
        expect.objectContaining(rect3Props),
      ]);

      Keyboard.undo();
      assertSelectedElements();
      expect(h.elements).toEqual([
        expect.objectContaining({
          id: rect1.id,
          x: 10,
          y: 10,
          isDeleted: true,
        }),
        expect.objectContaining({
          id: rect2.id,
          x: 30,
          y: 30,
          isDeleted: true,
        }),
        expect.objectContaining(rect3Props),
      ]);

      Keyboard.redo();
      assertSelectedElements(rect1);
      expect(h.elements).toEqual([
        expect.objectContaining({
          id: rect1.id,
          x: 10,
          y: 10,
          isDeleted: false,
        }),
        expect.objectContaining({
          id: rect2.id,
          x: 30,
          y: 30,
          isDeleted: true,
        }),
        expect.objectContaining(rect3Props),
      ]);

      Keyboard.redo();
      assertSelectedElements(rect2);

      Keyboard.redo();
      assertSelectedElements(rect1);

      Keyboard.redo();
      assertSelectedElements(rect1, rect2);
      expect(h.elements).toEqual([
        expect.objectContaining({
          id: rect1.id,
          x: 10,
          y: 10,
          isDeleted: false,
        }),
        expect.objectContaining({
          id: rect2.id,
          x: 30,
          y: 30,
          isDeleted: false,
        }),
        expect.objectContaining(rect3Props),
      ]);

      Keyboard.redo();
      expect(API.getUndoStack().length).toBe(5);
      expect(API.getRedoStack().length).toBe(0);
      assertSelectedElements(rect1, rect2);
      expect(h.elements).toEqual([
        expect.objectContaining({
          id: rect1.id,
          x: 90,
          y: 90,
          isDeleted: false,
        }),
        expect.objectContaining({
          id: rect2.id,
          x: 110,
          y: 110,
          isDeleted: false,
        }),
        expect.objectContaining(rect3Props),
      ]);
    });

    describe("conflicts in bound text elements and their containers", () => {
      let container: ExcalidrawGenericElement;
      let text: ExcalidrawTextElement;

      const containerProps = {
        type: "rectangle",
        width: 100,
        x: 10,
        y: 10,
        angle: 0,
      } as const;

      const textProps = {
        type: "text",
        text: "que pasa",
        x: 15,
        y: 15,
        angle: 0,
      } as const;

      beforeEach(() => {
        container = API.createElement({ ...containerProps });
        text = API.createElement({ ...textProps });
      });

      it("should rebind bindings when both are updated through the history and there no conflicting updates in the meantime", async () => {
        // Initialize the scene
        API.updateScene({
          elements: [container, text],
          storeAction: StoreAction.UPDATE,
        });

        // Simulate local update
        API.updateScene({
          elements: [
            newElementWith(h.elements[0], {
              boundElements: [{ id: text.id, type: "text" }],
            }),
            newElementWith(h.elements[1] as ExcalidrawTextElement, {
              containerId: container.id,
            }),
          ],
          storeAction: StoreAction.CAPTURE,
        });

        Keyboard.undo();
        expect(API.getUndoStack().length).toBe(0);
        expect(API.getRedoStack().length).toBe(1);
        expect(h.elements).toEqual([
          expect.objectContaining({
            id: container.id,
            boundElements: [],
            isDeleted: false,
          }),
          expect.objectContaining({
            id: text.id,
            containerId: null,
            isDeleted: false,
          }),
        ]);

        // Simulate remote update
        API.updateScene({
          elements: [
            newElementWith(h.elements[0], {
              // no conflicting updates
              x: h.elements[1].x + 20,
            }),
            newElementWith(h.elements[1] as ExcalidrawTextElement, {
              // no conflicting updates
              x: h.elements[1].x + 10,
            }),
          ],
          storeAction: StoreAction.UPDATE,
        });

        runTwice(() => {
          Keyboard.redo();
          expect(API.getUndoStack().length).toBe(1);
          expect(API.getRedoStack().length).toBe(0);
          expect(h.elements).toEqual([
            expect.objectContaining({
              id: container.id,
              boundElements: [{ id: text.id, type: "text" }],
              isDeleted: false,
            }),
            expect.objectContaining({
              id: text.id,
              containerId: container.id,
              isDeleted: false,
            }),
          ]);

          Keyboard.undo();
          expect(API.getUndoStack().length).toBe(0);
          expect(API.getRedoStack().length).toBe(1);
          expect(h.elements).toEqual([
            expect.objectContaining({
              id: container.id,
              boundElements: [],
              isDeleted: false,
            }),
            expect.objectContaining({
              id: text.id,
              containerId: null,
              isDeleted: false,
            }),
          ]);
        });
      });

      // TODO: #7348 we do rebind now, when we have bi-directional binding in history, to eliminate potential data-integrity issues, but we should consider not rebinding in the future
      it("should rebind bindings when both are updated through the history and the container got bound to a different text in the meantime", async () => {
        // Initialize the scene
        API.updateScene({
          elements: [container, text],
          storeAction: StoreAction.UPDATE,
        });

        // Simulate local update
        API.updateScene({
          elements: [
            newElementWith(h.elements[0], {
              boundElements: [{ id: text.id, type: "text" }],
            }),
            newElementWith(h.elements[1] as ExcalidrawTextElement, {
              containerId: container.id,
            }),
          ],
          storeAction: StoreAction.CAPTURE,
        });

        Keyboard.undo();
        expect(API.getUndoStack().length).toBe(0);
        expect(API.getRedoStack().length).toBe(1);
        expect(h.elements).toEqual([
          expect.objectContaining({
            id: container.id,
            boundElements: [],
            isDeleted: false,
          }),
          expect.objectContaining({
            id: text.id,
            containerId: null,
            isDeleted: false,
          }),
        ]);

        const remoteText = API.createElement({
          type: "text",
          text: "ola",
          containerId: container.id,
        });

        // Simulate remote update
        API.updateScene({
          elements: [
            newElementWith(h.elements[0], {
              boundElements: [{ id: remoteText.id, type: "text" }],
            }),
            remoteText,
            h.elements[1],
          ],
          storeAction: StoreAction.UPDATE,
        });

        runTwice(() => {
          Keyboard.redo();
          expect(API.getUndoStack().length).toBe(1);
          expect(API.getRedoStack().length).toBe(0);
          expect(h.elements).toEqual([
            expect.objectContaining({
              id: container.id,
              // last added was `text.id`, removing `remoteText.id`
              boundElements: [{ id: text.id, type: "text" }],
              isDeleted: false,
            }),
            expect.objectContaining({
              id: remoteText.id,
              // unbound as `remoteText.id` was removed
              containerId: null,
              isDeleted: false,
            }),
            expect.objectContaining({
              id: text.id,
              // rebound!
              containerId: container.id,
              isDeleted: false,
            }),
          ]);

          Keyboard.undo();
          expect(API.getUndoStack().length).toBe(0);
          expect(API.getRedoStack().length).toBe(1);
          expect(h.elements).toEqual([
            expect.objectContaining({
              id: container.id,
              boundElements: [{ id: remoteText.id, type: "text" }],
              isDeleted: false,
            }),
            expect.objectContaining({
              id: remoteText.id,
              containerId: container.id,
              isDeleted: false,
            }),
            expect.objectContaining({
              id: text.id,
              containerId: null,
              isDeleted: false,
            }),
          ]);
        });
      });

      // TODO: #7348 we do rebind now, when we have bi-directional binding in history, to eliminate potential data-integrity issues, but we should consider not rebinding in the future
      it("should rebind bindings when both are updated through the history and the text got bound to a different container in the meantime", async () => {
        // Initialize the scene
        API.updateScene({
          elements: [container, text],
          storeAction: StoreAction.UPDATE,
        });

        // Simulate local update
        API.updateScene({
          elements: [
            newElementWith(h.elements[0], {
              boundElements: [{ id: text.id, type: "text" }],
            }),
            newElementWith(h.elements[1] as ExcalidrawTextElement, {
              containerId: container.id,
            }),
          ],
          storeAction: StoreAction.CAPTURE,
        });

        Keyboard.undo();
        expect(API.getUndoStack().length).toBe(0);
        expect(API.getRedoStack().length).toBe(1);
        expect(h.elements).toEqual([
          expect.objectContaining({
            id: container.id,
            boundElements: [],
            isDeleted: false,
          }),
          expect.objectContaining({
            id: text.id,
            containerId: null,
            isDeleted: false,
          }),
        ]);

        const remoteContainer = API.createElement({
          type: "rectangle",
          width: 50,
          x: 100,
          boundElements: [{ id: text.id, type: "text" }],
        });

        // Simulate remote update
        API.updateScene({
          elements: [
            h.elements[0],
            newElementWith(remoteContainer, {
              boundElements: [{ id: text.id, type: "text" }],
            }),
            newElementWith(h.elements[1] as ExcalidrawTextElement, {
              containerId: remoteContainer.id,
            }),
          ],
          storeAction: StoreAction.UPDATE,
        });

        runTwice(() => {
          Keyboard.redo();
          expect(API.getUndoStack().length).toBe(1);
          expect(API.getRedoStack().length).toBe(0);
          expect(h.elements).toEqual([
            expect.objectContaining({
              id: container.id,
              // rebound the text as we captured the full bidirectional binding in history!
              boundElements: [{ id: text.id, type: "text" }],
              isDeleted: false,
            }),
            expect.objectContaining({
              id: remoteContainer.id,
              // previous binding got unbound, as text is no longer bound to this element
              boundElements: [],
              isDeleted: false,
            }),
            expect.objectContaining({
              id: text.id,
              // rebound!
              containerId: container.id,
              isDeleted: false,
            }),
          ]);

          Keyboard.undo();
          expect(API.getUndoStack().length).toBe(0);
          expect(API.getRedoStack().length).toBe(1);
          expect(h.elements).toEqual([
            expect.objectContaining({
              id: container.id,
              // deleted binding (already during applyDelta)
              boundElements: [],
              isDeleted: false,
            }),
            expect.objectContaining({
              id: remoteContainer.id,
              // #2 due to restored binding in #1, we could rebind the remote container!
              boundElements: [{ id: text.id, type: "text" }],
              isDeleted: false,
            }),
            expect.objectContaining({
              id: text.id,
              // #1 due to applying latest changes to the history entries, we could restore this binding
              containerId: remoteContainer.id,
              isDeleted: false,
            }),
          ]);
        });
      });

      it("should rebind remotely added bound text when it's container is added through the history", async () => {
        // Simulate local update
        API.updateScene({
          elements: [container],
          storeAction: StoreAction.CAPTURE,
        });

        // Simulate remote update
        API.updateScene({
          elements: [
            newElementWith(h.elements[0], {
              boundElements: [{ id: text.id, type: "text" }],
            }),
            newElementWith(text, { containerId: container.id }),
          ],
          storeAction: StoreAction.UPDATE,
        });

        runTwice(() => {
          Keyboard.undo();
          expect(API.getUndoStack().length).toBe(0);
          expect(API.getRedoStack().length).toBe(1);
          expect(h.elements).toEqual([
            expect.objectContaining({
              ...containerProps,
              id: container.id,
              // binding from deleted to non deleted is correct!
              // so that we could restore the bindings on history actions (subsequent redo in this case)
              boundElements: [{ id: text.id, type: "text" }],
              isDeleted: true,
            }),
            expect.objectContaining({
              ...textProps,
              id: text.id,
              // we trigger unbind - binding from non deleted to deleted cannot exist!
              containerId: null,
              isDeleted: false,
            }),
          ]);

          Keyboard.redo();
          expect(API.getUndoStack().length).toBe(1);
          expect(API.getRedoStack().length).toBe(0);
          expect(h.elements).toEqual([
            expect.objectContaining({
              ...containerProps,
              id: container.id,
              boundElements: [{ id: text.id, type: "text" }],
              isDeleted: false,
            }),
            expect.objectContaining({
              ...textProps,
              id: text.id,
              // we triggered rebind!
              containerId: container.id,
              isDeleted: false,
            }),
          ]);
        });
      });

      it("should rebind remotely added container when it's bound text is added through the history", async () => {
        // Simulate local update
        API.updateScene({
          elements: [text],
          storeAction: StoreAction.CAPTURE,
        });

        // Simulate remote update
        API.updateScene({
          elements: [
            newElementWith(container, {
              boundElements: [{ id: text.id, type: "text" }],
            }),
            newElementWith(text, { containerId: container.id }),
          ],
          storeAction: StoreAction.UPDATE,
        });

        runTwice(() => {
          Keyboard.undo();
          expect(API.getUndoStack().length).toBe(0);
          expect(API.getRedoStack().length).toBe(1);
          expect(h.elements).toEqual([
            expect.objectContaining({
              ...containerProps,
              id: container.id,
              // we trigged unbind - bindings from non deleted to deleted cannot exist!
              boundElements: [],
              isDeleted: false,
            }),
            expect.objectContaining({
              ...textProps,
              // binding from deleted to non deleted is correct, so that we could restore the bindings on history actions
              containerId: container.id,
              id: text.id,
              isDeleted: true,
            }),
          ]);

          Keyboard.redo();
          expect(API.getUndoStack().length).toBe(1);
          expect(API.getRedoStack().length).toBe(0);
          expect(h.elements).toEqual([
            expect.objectContaining({
              ...containerProps,
              id: container.id,
              // we triggered rebind!
              boundElements: [{ id: text.id, type: "text" }],
              isDeleted: false,
            }),
            expect.objectContaining({
              ...textProps,
              containerId: container.id,
              id: text.id,
              isDeleted: false,
            }),
          ]);
        });
      });

      it("should preserve latest remotely added binding and unbind previous one when the container is added through the history", async () => {
        // Simulate local update
        API.updateScene({
          elements: [container],
          storeAction: StoreAction.CAPTURE,
        });

        // Simulate remote update
        API.updateScene({
          elements: [
            newElementWith(h.elements[0], {
              boundElements: [{ id: text.id, type: "text" }],
            }),
            newElementWith(text, {
              containerId: container.id,
            }),
          ],
          storeAction: StoreAction.UPDATE,
        });

        Keyboard.undo();
        expect(API.getUndoStack().length).toBe(0);
        expect(API.getRedoStack().length).toBe(1);
        expect(h.elements).toEqual([
          expect.objectContaining({
            id: container.id,
            boundElements: [{ id: text.id, type: "text" }],
            isDeleted: true,
          }),
          expect.objectContaining({
            id: text.id,
            // unbound!
            containerId: null,
            isDeleted: false,
          }),
        ]);

        const remoteText = API.createElement({
          type: "text",
          text: "ola",
          containerId: container.id,
        });

        // Simulate remote update
        API.updateScene({
          elements: [
            newElementWith(h.elements[0], {
              boundElements: [{ id: remoteText.id, type: "text" }],
              isDeleted: false, // purposefully undeleting, mimicing concurrenct update
            }),
            h.elements[1],
            // rebinding the container with a new text element!
            remoteText,
          ],
          storeAction: StoreAction.UPDATE,
        });

        runTwice(() => {
          Keyboard.redo();
          expect(API.getUndoStack().length).toBe(1);
          expect(API.getRedoStack().length).toBe(0);
          expect(h.elements).toEqual([
            expect.objectContaining({
              id: container.id,
              // previously bound text is preserved
              // text bindings are not duplicated
              boundElements: [{ id: remoteText.id, type: "text" }],
              isDeleted: false,
            }),
            expect.objectContaining({
              id: text.id,
              // unbound
              containerId: null,
              isDeleted: false,
            }),
            expect.objectContaining({
              id: remoteText.id,
              // preserved existing binding!
              containerId: container.id,
              isDeleted: false,
            }),
          ]);

          Keyboard.undo();
          expect(API.getUndoStack().length).toBe(0);
          expect(API.getRedoStack().length).toBe(1);
          expect(h.elements).toEqual([
            expect.objectContaining({
              id: container.id,
              boundElements: [{ id: remoteText.id, type: "text" }],
              isDeleted: false, // isDeleted got remotely updated to false
            }),
            expect.objectContaining({
              id: text.id,
              containerId: null,
              isDeleted: false,
            }),
            expect.objectContaining({
              id: remoteText.id,
              // unbound
              containerId: container.id,
              isDeleted: false,
            }),
          ]);
        });
      });

      it("should preserve latest remotely added binding and unbind previous one when the text is added through history", async () => {
        // Simulate local update
        API.updateScene({
          elements: [text],
          storeAction: StoreAction.CAPTURE,
        });

        // Simulate remote update
        API.updateScene({
          elements: [
            newElementWith(container, {
              boundElements: [{ id: text.id, type: "text" }],
            }),
            newElementWith(h.elements[0] as ExcalidrawTextElement, {
              containerId: container.id,
            }),
          ],
          storeAction: StoreAction.UPDATE,
        });

        Keyboard.undo();
        expect(API.getUndoStack().length).toBe(0);
        expect(API.getRedoStack().length).toBe(1);
        expect(h.elements).toEqual([
          expect.objectContaining({
            id: container.id,
            // unbind affected bindable element
            boundElements: [],
            isDeleted: false,
          }),
          expect.objectContaining({
            id: text.id,
            containerId: container.id,
            isDeleted: true,
          }),
        ]);

        const remoteText = API.createElement({
          type: "text",
          text: "ola",
          containerId: container.id,
        });

        // Simulate remote update
        API.updateScene({
          elements: [
            newElementWith(h.elements[0], {
              boundElements: [{ id: remoteText.id, type: "text" }],
            }),
            h.elements[1],
            newElementWith(remoteText as ExcalidrawTextElement, {
              containerId: container.id,
            }),
          ],
          storeAction: StoreAction.UPDATE,
        });

        runTwice(() => {
          Keyboard.redo();
          expect(API.getUndoStack().length).toBe(1);
          expect(API.getRedoStack().length).toBe(0);
          expect(h.elements).toEqual([
            expect.objectContaining({
              id: container.id,
              // previously bound text is preserved
              // text bindings are not duplicated
              boundElements: [{ id: remoteText.id, type: "text" }],
              isDeleted: false,
            }),
            expect.objectContaining({
              id: text.id,
              // unbound from container!
              containerId: null,
              isDeleted: false,
            }),
            expect.objectContaining({
              id: remoteText.id,
              // preserved existing binding!
              containerId: container.id,
              isDeleted: false,
            }),
          ]);

          Keyboard.undo();
          expect(API.getUndoStack().length).toBe(0);
          expect(API.getRedoStack().length).toBe(1);
          expect(h.elements).toEqual([
            expect.objectContaining({
              id: container.id,
              boundElements: [{ id: remoteText.id, type: "text" }],
              isDeleted: false,
            }),
            expect.objectContaining({
              id: text.id,
              containerId: container.id,
              isDeleted: true,
            }),
            expect.objectContaining({
              id: remoteText.id,
              containerId: container.id,
              isDeleted: false,
            }),
          ]);
        });
      });

      it("should unbind remotely deleted bound text from container when the container is added through the history", async () => {
        // Simulate local update
        API.updateScene({
          elements: [container],
          storeAction: StoreAction.CAPTURE,
        });

        // Simulate remote update
        API.updateScene({
          elements: [
            newElementWith(h.elements[0], {
              boundElements: [{ id: text.id, type: "text" }],
            }),
            newElementWith(text, {
              containerId: container.id,
              isDeleted: true,
            }),
          ],
          storeAction: StoreAction.UPDATE,
        });

        runTwice(() => {
          Keyboard.undo();
          expect(API.getUndoStack().length).toBe(0);
          expect(API.getRedoStack().length).toBe(1);
          expect(h.elements).toEqual([
            expect.objectContaining({
              id: container.id,
              boundElements: [{ id: text.id, type: "text" }],
              isDeleted: true,
            }),
            expect.objectContaining({
              id: text.id,
              containerId: container.id,
              isDeleted: true,
            }),
          ]);

          Keyboard.redo();
          expect(API.getUndoStack().length).toBe(1);
          expect(API.getRedoStack().length).toBe(0);
          expect(h.elements).toEqual([
            expect.objectContaining({
              id: container.id,
              // unbound!
              boundElements: [],
              isDeleted: false,
            }),
            expect.objectContaining({
              id: text.id,
              containerId: container.id,
              isDeleted: true,
            }),
          ]);
        });
      });

      it("should unbind remotely deleted container from bound text when the text is added through the history", async () => {
        // Simulate local update
        API.updateScene({
          elements: [text],
          storeAction: StoreAction.CAPTURE,
        });

        // Simulate remote update
        API.updateScene({
          elements: [
            newElementWith(container, {
              boundElements: [{ id: text.id, type: "text" }],
              isDeleted: true,
            }),
            newElementWith(h.elements[0] as ExcalidrawTextElement, {
              containerId: container.id,
            }),
          ],
          storeAction: StoreAction.UPDATE,
        });

        runTwice(() => {
          Keyboard.undo();
          expect(API.getUndoStack().length).toBe(0);
          expect(API.getRedoStack().length).toBe(1);
          expect(h.elements).toEqual([
            expect.objectContaining({
              id: container.id,
              boundElements: [{ id: text.id, type: "text" }],
              isDeleted: true,
            }),
            expect.objectContaining({
              id: text.id,
              containerId: container.id,
              isDeleted: true,
            }),
          ]);

          Keyboard.redo();
          expect(API.getUndoStack().length).toBe(1);
          expect(API.getRedoStack().length).toBe(0);
          expect(h.elements).toEqual([
            expect.objectContaining({
              id: container.id,
              boundElements: [{ id: text.id, type: "text" }],
              isDeleted: true,
            }),
            expect.objectContaining({
              id: text.id,
              // unbound!
              containerId: null,
              isDeleted: false,
            }),
          ]);
        });
      });

      it("should redraw remotely added bound text when it's container is updated through the history", async () => {
        // Initialize the scene
        API.updateScene({
          elements: [container],
          storeAction: StoreAction.UPDATE,
        });

        // Simulate local update
        API.updateScene({
          elements: [
            newElementWith(h.elements[0], {
              x: 200,
              y: 200,
              angle: 90,
            }),
          ],
          storeAction: StoreAction.CAPTURE,
        });

        Keyboard.undo();

        // Simulate remote update
        API.updateScene({
          elements: [
            newElementWith(h.elements[0], {
              boundElements: [{ id: text.id, type: "text" }],
            }),
            newElementWith(text, { containerId: container.id }),
          ],
          storeAction: StoreAction.UPDATE,
        });

        expect(h.elements).toEqual([
          expect.objectContaining({
            ...containerProps,
            id: container.id,
            boundElements: [{ id: text.id, type: "text" }],
            isDeleted: false,
          }),
          expect.objectContaining({
            ...textProps,
            id: text.id,
            containerId: container.id,
            isDeleted: false,
          }),
        ]);

        Keyboard.redo();
        expect(API.getUndoStack().length).toBe(1);
        expect(API.getRedoStack().length).toBe(0);
        expect(h.elements).toEqual([
          expect.objectContaining({
            ...containerProps,
            x: 200,
            y: 200,
            angle: 90,
            id: container.id,
            boundElements: [{ id: text.id, type: "text" }],
            isDeleted: false,
          }),
          expect.objectContaining({
            ...textProps,
            // text element got redrawn!
            x: 205,
            y: 205,
            angle: 90,
            id: text.id,
            containerId: container.id,
            isDeleted: false,
          }),
        ]);

        Keyboard.undo();
        expect(API.getUndoStack().length).toBe(0);
        expect(API.getRedoStack().length).toBe(1);
        // both elements got redrawn!
        expect(h.elements).toEqual([
          expect.objectContaining({
            ...containerProps,
            id: container.id,
            boundElements: [{ id: text.id, type: "text" }],
            isDeleted: false,
          }),
          expect.objectContaining({
            ...textProps,
            id: text.id,
            containerId: container.id,
            isDeleted: false,
          }),
        ]);

        Keyboard.redo();
        expect(API.getUndoStack().length).toBe(1);
        expect(API.getRedoStack().length).toBe(0);
        // both elements got redrawn!
        expect(h.elements).toEqual([
          expect.objectContaining({
            ...containerProps,
            x: 200,
            y: 200,
            angle: 90,
            id: container.id,
            boundElements: [{ id: text.id, type: "text" }],
            isDeleted: false,
          }),
          expect.objectContaining({
            ...textProps,
            x: 205,
            y: 205,
            angle: 90,
            id: text.id,
            containerId: container.id,
            isDeleted: false,
          }),
        ]);
      });

      // TODO: #7348 this leads to empty undo/redo and could be confusing - instead we might consider redrawing container based on the text dimensions
      it("should redraw bound text to match container dimensions when the bound text is updated through the history", async () => {
        // Initialize the scene
        API.updateScene({
          elements: [text],
          storeAction: StoreAction.UPDATE,
        });

        // Simulate local update
        API.updateScene({
          elements: [
            newElementWith(h.elements[0], {
              x: 205,
              y: 205,
              angle: 90,
            }),
          ],
          storeAction: StoreAction.CAPTURE,
        });

        Keyboard.undo();

        // Simulate remote update
        API.updateScene({
          elements: [
            newElementWith(container, {
              boundElements: [{ id: text.id, type: "text" }],
            }),
            newElementWith(h.elements[0] as ExcalidrawTextElement, {
              containerId: container.id,
            }),
          ],
          storeAction: StoreAction.UPDATE,
        });

        expect(API.getUndoStack().length).toBe(0);
        expect(API.getRedoStack().length).toBe(1);
        expect(h.elements).toEqual([
          expect.objectContaining({
            ...containerProps,
            id: container.id,
            boundElements: [{ id: text.id, type: "text" }],
            isDeleted: false,
          }),
          expect.objectContaining({
            ...textProps,
            id: text.id,
            containerId: container.id,
            isDeleted: false,
          }),
        ]);

        Keyboard.redo();
        expect(API.getUndoStack().length).toBe(1);
        expect(API.getRedoStack().length).toBe(0);
        expect(h.elements).toEqual([
          expect.objectContaining({
            ...containerProps,
            id: container.id,
            boundElements: [{ id: text.id, type: "text" }],
            isDeleted: false,
          }),
          expect.objectContaining({
            ...textProps,
            // bound text got redrawn, as redraw is triggered based on container positon!
            id: text.id,
            containerId: container.id,
            isDeleted: false,
          }),
        ]);

        Keyboard.undo();
        expect(API.getUndoStack().length).toBe(0);
        expect(API.getRedoStack().length).toBe(1);
        // both elements got redrawn!
        expect(h.elements).toEqual([
          expect.objectContaining({
            ...containerProps,
            id: container.id,
            boundElements: [{ id: text.id, type: "text" }],
            isDeleted: false,
          }),
          expect.objectContaining({
            ...textProps,
            id: text.id,
            containerId: container.id,
            isDeleted: false,
          }),
        ]);
      });
    });

    describe("conflicts in arrows and their bindable elements", () => {
      let rect1: ExcalidrawGenericElement;
      let rect2: ExcalidrawGenericElement;

      const rect1Props = {
        type: "rectangle",
        height: 100,
        width: 100,
        x: -100,
        y: -50,
      } as const;

      const rect2Props = {
        type: "rectangle",
        height: 100,
        width: 100,
        x: 100,
        y: -50,
      } as const;

      function roundToNearestHundred(number: number) {
        return Math.round(number / 100) * 100;
      }

      beforeEach(() => {
        rect1 = API.createElement({ ...rect1Props });
        rect2 = API.createElement({ ...rect2Props });

        // Simulate local update
        API.updateScene({
          elements: [rect1, rect2],
          storeAction: StoreAction.CAPTURE,
        });

        mouse.reset();
      });

      it("should rebind bindings when both are updated through the history and there are no conflicting updates in the meantime", async () => {
        // create arrow without bindings
        Keyboard.withModifierKeys({ ctrl: true }, () => {
          UI.clickTool("arrow");
          mouse.down(0, 0);
          mouse.up(100, 0);
        });

        const arrowId = h.elements[2].id;

        // create start binding
        mouse.downAt(0, 0);
        mouse.moveTo(0, 1);
        mouse.moveTo(0, 0);
        mouse.up();

        // create end binding
        mouse.downAt(100, 0);
        mouse.moveTo(100, 1);
        mouse.moveTo(100, 0);
        mouse.up();

        expect(h.elements).toEqual(
          expect.arrayContaining([
            expect.objectContaining({
              id: rect1.id,
              boundElements: [{ id: arrowId, type: "arrow" }],
            }),
            expect.objectContaining({
              id: rect2.id,
              boundElements: [{ id: arrowId, type: "arrow" }],
            }),
            expect.objectContaining({
              id: arrowId,
              startBinding: expect.objectContaining({
                elementId: rect1.id,
                fixedPoint: null,
                focus: expect.toBeNonNaNNumber(),
                gap: expect.toBeNonNaNNumber(),
              }),
              endBinding: expect.objectContaining({
                elementId: rect2.id,
                fixedPoint: null,
                focus: expect.toBeNonNaNNumber(),
                gap: expect.toBeNonNaNNumber(),
              }),
            }),
          ]),
        );

        Keyboard.undo(); // undo start binding
        Keyboard.undo(); // undo end binding
        expect(API.getUndoStack().length).toBe(2);
        expect(API.getRedoStack().length).toBe(2);
        expect(h.elements).toEqual([
          expect.objectContaining({
            id: rect1.id,
            boundElements: [],
          }),
          expect.objectContaining({ id: rect2.id, boundElements: [] }),
          expect.objectContaining({
            id: arrowId,
            startBinding: null,
            endBinding: null,
          }),
        ]);

        // Simulate remote update
        API.updateScene({
          elements: [
            newElementWith(h.elements[0], {
              // no conflicting updates
              x: h.elements[1].x + 50,
            }),
            newElementWith(h.elements[1], {
              // no conflicting updates
              x: h.elements[1].x + 50,
            }),
            newElementWith(h.elements[2], {
              // no conflicting updates
              x: h.elements[1].x + 50,
            }),
          ],
          storeAction: StoreAction.UPDATE,
        });

        runTwice(() => {
          Keyboard.redo();
          Keyboard.redo();
          expect(API.getUndoStack().length).toBe(4);
          expect(API.getRedoStack().length).toBe(0);
          expect(h.elements).toEqual(
            expect.arrayContaining([
              expect.objectContaining({
                id: rect1.id,
                boundElements: expect.arrayContaining([
                  { id: arrowId, type: "arrow" },
                ]),
              }),
              expect.objectContaining({
                id: rect2.id,
                boundElements: [{ id: arrowId, type: "arrow" }],
              }),
              expect.objectContaining({
                id: arrowId,
                startBinding: expect.objectContaining({
                  elementId: rect1.id,
                  fixedPoint: null,
                  focus: expect.toBeNonNaNNumber(),
                  gap: expect.toBeNonNaNNumber(),
                }),
                endBinding: expect.objectContaining({
                  elementId: rect2.id,
                  fixedPoint: null,
                  focus: expect.toBeNonNaNNumber(),
                  gap: expect.toBeNonNaNNumber(),
                }),
              }),
            ]),
          );

          Keyboard.undo();
          Keyboard.undo();
          expect(API.getUndoStack().length).toBe(2);
          expect(API.getRedoStack().length).toBe(2);
          expect(h.elements).toEqual([
            expect.objectContaining({
              id: rect1.id,
              boundElements: [],
            }),
            expect.objectContaining({ id: rect2.id, boundElements: [] }),
            expect.objectContaining({
              id: arrowId,
              startBinding: null,
              endBinding: null,
            }),
          ]);
        });
      });

      it("should rebind bindings when both are updated through the history and the arrow got bound to a different element in the meantime", async () => {
        // create arrow without bindings
        Keyboard.withModifierKeys({ ctrl: true }, () => {
          UI.clickTool("arrow");
          mouse.down(0, 0);
          mouse.up(100, 0);
        });

        const arrowId = h.elements[2].id;

        // create start binding
        mouse.downAt(0, 0);
        mouse.moveTo(0, 1);
        mouse.upAt(0, 0);

        // create end binding
        mouse.downAt(100, 0);
        mouse.moveTo(100, 1);
        mouse.upAt(100, 0);

        expect(h.elements).toEqual(
          expect.arrayContaining([
            expect.objectContaining({
              id: rect1.id,
              boundElements: [{ id: arrowId, type: "arrow" }],
            }),
            expect.objectContaining({
              id: rect2.id,
              boundElements: [{ id: arrowId, type: "arrow" }],
            }),
            expect.objectContaining({
              id: arrowId,
              startBinding: expect.objectContaining({
                elementId: rect1.id,
                fixedPoint: null,
                focus: expect.toBeNonNaNNumber(),
                gap: expect.toBeNonNaNNumber(),
              }),
              endBinding: expect.objectContaining({
                elementId: rect2.id,
                fixedPoint: null,
                focus: expect.toBeNonNaNNumber(),
                gap: expect.toBeNonNaNNumber(),
              }),
            }),
          ]),
        );

        Keyboard.undo();
        Keyboard.undo();
        expect(API.getUndoStack().length).toBe(2);
        expect(API.getRedoStack().length).toBe(2);
        expect(h.elements).toEqual([
          expect.objectContaining({
            id: rect1.id,
            boundElements: [],
          }),
          expect.objectContaining({ id: rect2.id, boundElements: [] }),
          expect.objectContaining({
            id: arrowId,
            startBinding: null,
            endBinding: null,
          }),
        ]);

        const remoteContainer = API.createElement({
          type: "rectangle",
          width: 50,
          x: 100,
          boundElements: [{ id: arrowId, type: "arrow" }],
        });

        // Simulate remote update
        API.updateScene({
          elements: [
            h.elements[0],
            newElementWith(h.elements[1], { boundElements: [] }),
            newElementWith(h.elements[2] as ExcalidrawLinearElement, {
              endBinding: {
                elementId: remoteContainer.id,
                gap: 1,
                focus: 0,
                fixedPoint: [0.5, 1],
              },
            }),
            remoteContainer,
          ],
          storeAction: StoreAction.UPDATE,
        });

        runTwice(() => {
          Keyboard.redo();
          Keyboard.redo();
          expect(API.getUndoStack().length).toBe(4);
          expect(API.getRedoStack().length).toBe(0);
          expect(h.elements).toEqual(
            expect.arrayContaining([
              expect.objectContaining({
                id: rect1.id,
                boundElements: [{ id: arrowId, type: "arrow" }],
              }),
              expect.objectContaining({
                id: rect2.id,
                boundElements: [{ id: arrowId, type: "arrow" }],
              }),
              expect.objectContaining({
                id: arrowId,
                startBinding: expect.objectContaining({
                  elementId: rect1.id,
                  fixedPoint: null,
                  focus: expect.toBeNonNaNNumber(),
                  gap: expect.toBeNonNaNNumber(),
                }),
                // rebound with previous rectangle
                endBinding: expect.objectContaining({
                  elementId: rect2.id,
                  fixedPoint: null,
                  focus: expect.toBeNonNaNNumber(),
                  gap: expect.toBeNonNaNNumber(),
                }),
              }),
              expect.objectContaining({
                id: remoteContainer.id,
                boundElements: [],
              }),
            ]),
          );

          Keyboard.undo();
          Keyboard.undo();
          expect(API.getUndoStack().length).toBe(2);
          expect(API.getRedoStack().length).toBe(2);
          expect(h.elements).toEqual(
            expect.arrayContaining([
              expect.objectContaining({
                id: rect1.id,
                boundElements: [],
              }),
              expect.objectContaining({
                id: rect2.id,
                boundElements: [],
              }),
              expect.objectContaining({
                id: arrowId,
                startBinding: null,
                endBinding: expect.objectContaining({
                  // now we are back in the previous state!
                  elementId: remoteContainer.id,
                  fixedPoint: [
                    expect.toBeNonNaNNumber(),
                    expect.toBeNonNaNNumber(),
                  ],
                  focus: expect.toBeNonNaNNumber(),
                  gap: expect.toBeNonNaNNumber(),
                }),
              }),
              expect.objectContaining({
                id: remoteContainer.id,
                // leaving as bound until we can rebind arrows!
                boundElements: [{ id: arrowId, type: "arrow" }],
              }),
            ]),
          );
        });
      });

      it("should rebind remotely added arrow when it's bindable elements are added through the history", async () => {
        const arrow = API.createElement({
          type: "arrow",
          startBinding: {
            elementId: rect1.id,
            gap: 1,
            focus: 0,
            fixedPoint: [1, 0.5],
          },
          endBinding: {
            elementId: rect2.id,
            gap: 1,
            focus: 0,
            fixedPoint: [0.5, 1],
          },
        });

        // Simulate remote update
        API.updateScene({
          elements: [
            arrow,
            newElementWith(h.elements[0], {
              boundElements: [{ id: arrow.id, type: "arrow" }],
            }),
            newElementWith(h.elements[1], {
              boundElements: [{ id: arrow.id, type: "arrow" }],
            }),
          ],
          storeAction: StoreAction.UPDATE,
        });

        runTwice(() => {
          Keyboard.undo();
          expect(API.getUndoStack().length).toBe(0);
          expect(API.getRedoStack().length).toBe(1);
          expect(h.elements).toEqual([
            expect.objectContaining({
              id: arrow.id,
              startBinding: null,
              endBinding: null,
            }),
            expect.objectContaining({
              id: rect1.id,
              boundElements: [{ id: arrow.id, type: "arrow" }],
              isDeleted: true,
            }),
            expect.objectContaining({
              id: rect2.id,
              boundElements: [{ id: arrow.id, type: "arrow" }],
              isDeleted: true,
            }),
          ]);

          Keyboard.redo();
          expect(API.getUndoStack().length).toBe(1);
          expect(API.getRedoStack().length).toBe(0);
          expect(h.elements).toEqual(
            expect.arrayContaining([
              expect.objectContaining({
                id: arrow.id,
                startBinding: expect.objectContaining({
                  // now we are back in the previous state!
                  elementId: rect1.id,
                  fixedPoint: [
                    expect.toBeNonNaNNumber(),
                    expect.toBeNonNaNNumber(),
                  ],
                  focus: expect.toBeNonNaNNumber(),
                  gap: expect.toBeNonNaNNumber(),
                }),
                endBinding: expect.objectContaining({
                  // now we are back in the previous state!
                  elementId: rect2.id,
                  fixedPoint: [
                    expect.toBeNonNaNNumber(),
                    expect.toBeNonNaNNumber(),
                  ],
                  focus: expect.toBeNonNaNNumber(),
                  gap: expect.toBeNonNaNNumber(),
                }),
              }),
              expect.objectContaining({
                id: rect1.id,
                boundElements: [{ id: arrow.id, type: "arrow" }],
                isDeleted: false,
              }),
              expect.objectContaining({
                id: rect2.id,
                boundElements: [{ id: arrow.id, type: "arrow" }],
                isDeleted: false,
              }),
            ]),
          );
        });
      });

      it("should rebind remotely added bindable elements when it's arrow is added through the history", async () => {
        Keyboard.undo();
        const arrow = API.createElement({
          type: "arrow",
        });

        // Simulate local update
        API.updateScene({
          elements: [arrow],
          storeAction: StoreAction.CAPTURE,
        });

        // Simulate remote update
        API.updateScene({
          elements: [
            newElementWith(h.elements[0] as ExcalidrawLinearElement, {
              startBinding: {
                elementId: rect1.id,
                gap: 1,
                focus: 0,
                fixedPoint: [0.5, 1],
              },
              endBinding: {
                elementId: rect2.id,
                gap: 1,
                focus: 0,
                fixedPoint: [1, 0.5],
              },
            }),
            newElementWith(rect1, {
              boundElements: [{ id: arrow.id, type: "arrow" }],
            }),
            newElementWith(rect2, {
              boundElements: [{ id: arrow.id, type: "arrow" }],
            }),
          ],
          storeAction: StoreAction.UPDATE,
        });

        runTwice(() => {
          Keyboard.undo();
          expect(API.getUndoStack().length).toBe(0);
          expect(API.getRedoStack().length).toBe(1);
          expect(h.elements).toEqual(
            expect.arrayContaining([
              expect.objectContaining({
                id: arrow.id,
                startBinding: expect.objectContaining({
                  elementId: rect1.id,
                  fixedPoint: [
                    expect.toBeNonNaNNumber(),
                    expect.toBeNonNaNNumber(),
                  ],
                  focus: expect.toBeNonNaNNumber(),
                  gap: expect.toBeNonNaNNumber(),
                }),
                endBinding: expect.objectContaining({
                  elementId: rect2.id,
                  fixedPoint: [
                    expect.toBeNonNaNNumber(),
                    expect.toBeNonNaNNumber(),
                  ],
                  focus: expect.toBeNonNaNNumber(),
                  gap: expect.toBeNonNaNNumber(),
                }),
                isDeleted: true,
              }),
              expect.objectContaining({
                id: rect1.id,
                boundElements: [],
                isDeleted: false,
              }),
              expect.objectContaining({
                id: rect2.id,
                boundElements: [],
                isDeleted: false,
              }),
            ]),
          );

          Keyboard.redo();
          expect(API.getUndoStack().length).toBe(1);
          expect(API.getRedoStack().length).toBe(0);
          expect(h.elements).toEqual(
            expect.arrayContaining([
              expect.objectContaining({
                id: arrow.id,
                startBinding: {
                  elementId: rect1.id,
                  fixedPoint: [
                    expect.toBeNonNaNNumber(),
                    expect.toBeNonNaNNumber(),
                  ],
                  focus: expect.toBeNonNaNNumber(),
                  gap: expect.toBeNonNaNNumber(),
                },
                endBinding: expect.objectContaining({
                  elementId: rect2.id,
                  fixedPoint: [
                    expect.toBeNonNaNNumber(),
                    expect.toBeNonNaNNumber(),
                  ],
                  focus: expect.toBeNonNaNNumber(),
                  gap: expect.toBeNonNaNNumber(),
                }),
                isDeleted: false,
              }),
              expect.objectContaining({
                id: rect1.id,
                boundElements: [{ id: arrow.id, type: "arrow" }],
                isDeleted: false,
              }),
              expect.objectContaining({
                id: rect2.id,
                boundElements: [{ id: arrow.id, type: "arrow" }],
                isDeleted: false,
              }),
            ]),
          );
        });
      });

      it("should unbind remotely deleted bindable elements from arrow when the arrow is added through the history", async () => {});

      it("should update bound element points when rectangle was remotely moved and arrow is added back through the history", async () => {
        // bind arrow to rect1 and rect2
        UI.clickTool("arrow");
        mouse.down(0, 0);
        mouse.up(100, 0);

        const arrowId = h.elements[2].id;

        Keyboard.undo();
        expect(API.getUndoStack().length).toBe(1);
        expect(API.getRedoStack().length).toBe(1);
        expect(h.elements).toEqual(
          expect.arrayContaining([
            expect.objectContaining({
              id: rect1.id,
              boundElements: [],
            }),
            expect.objectContaining({ id: rect2.id, boundElements: [] }),
            expect.objectContaining({
              id: arrowId,
              points: [
                [0, 0],
                [100, 0],
              ],
              startBinding: expect.objectContaining({
                elementId: rect1.id,
                fixedPoint: null,
                focus: expect.toBeNonNaNNumber(),
                gap: expect.toBeNonNaNNumber(),
              }),
              endBinding: expect.objectContaining({
                elementId: rect2.id,
                fixedPoint: null,
                focus: expect.toBeNonNaNNumber(),
                gap: expect.toBeNonNaNNumber(),
              }),
              isDeleted: true,
            }),
          ]),
        );

        // Simulate remote update
        API.updateScene({
          elements: [
            h.elements[0],
            newElementWith(h.elements[1], { x: 500, y: -500 }),
            h.elements[2],
          ],
          storeAction: StoreAction.UPDATE,
        });

        Keyboard.redo();
        expect(API.getUndoStack().length).toBe(2);
        expect(API.getRedoStack().length).toBe(0);
        {
          // no need to be strict about points, hence the rounding
          const points = (h.elements[2] as ExcalidrawLinearElement).points[1];
          expect([
            roundToNearestHundred(points[0]),
            roundToNearestHundred(points[1]),
          ]).toEqual([500, -400]);
        }
        expect(h.elements).toEqual(
          expect.arrayContaining([
            expect.objectContaining({
              id: rect1.id,
              boundElements: [{ id: arrowId, type: "arrow" }],
            }),
            expect.objectContaining({
              id: rect2.id,
              boundElements: [{ id: arrowId, type: "arrow" }],
            }),
            expect.objectContaining({
              id: arrowId,
              startBinding: expect.objectContaining({
                elementId: rect1.id,
                fixedPoint: null,
                focus: expect.toBeNonNaNNumber(),
                gap: expect.toBeNonNaNNumber(),
              }),
              endBinding: expect.objectContaining({
                elementId: rect2.id,
                fixedPoint: null,
                focus: expect.toBeNonNaNNumber(),
                gap: expect.toBeNonNaNNumber(),
              }),
              isDeleted: false,
            }),
          ]),
        );
      });
    });

    describe("conflicts in frames and their children", () => {
      let frame: ExcalidrawFrameElement;
      let rect: ExcalidrawGenericElement;

      const frameProps = {
        type: "frame",
        x: 0,
        width: 500,
      } as const;

      const rectProps = {
        type: "rectangle",
        width: 100,
        x: 10,
        y: 10,
        angle: 0,
      } as const;

      beforeEach(() => {
        frame = API.createElement({ ...frameProps });
        rect = API.createElement({ ...rectProps });
      });

      it("should not rebind frame child with frame when frame was remotely deleted and frame child is added back through the history ", async () => {
        // Initialize the scene
        API.updateScene({
          elements: [frame],
          storeAction: StoreAction.UPDATE,
        });

        // Simulate local update
        API.updateScene({
          elements: [rect, h.elements[0]],
          storeAction: StoreAction.CAPTURE,
        });

        // Simulate local update
        API.updateScene({
          elements: [
            newElementWith(h.elements[0], {
              frameId: frame.id,
            }),
            h.elements[1],
          ],
          storeAction: StoreAction.CAPTURE,
        });

        Keyboard.undo();
        expect(API.getUndoStack().length).toBe(1);
        expect(API.getRedoStack().length).toBe(1);
        expect(h.elements).toEqual([
          expect.objectContaining({
            id: rect.id,
            frameId: null,
            isDeleted: false,
          }),
          expect.objectContaining({
            id: frame.id,
            isDeleted: false,
          }),
        ]);

        Keyboard.redo();
        expect(API.getUndoStack().length).toBe(2);
        expect(API.getRedoStack().length).toBe(0);
        expect(h.elements).toEqual([
          expect.objectContaining({
            id: rect.id,
            frameId: frame.id, // double check that the element is rebound
            isDeleted: false,
          }),
          expect.objectContaining({
            id: frame.id,
            isDeleted: false,
          }),
        ]);

        Keyboard.undo();
        Keyboard.undo();

        // Simulate remote update
        API.updateScene({
          elements: [
            h.elements[0],
            newElementWith(h.elements[1], {
              isDeleted: true,
            }),
          ],
          storeAction: StoreAction.UPDATE,
        });

        Keyboard.redo();
        Keyboard.redo();
        expect(API.getUndoStack().length).toBe(2);
        expect(API.getRedoStack().length).toBe(0);
        expect(h.elements).toEqual([
          expect.objectContaining({
            id: rect.id,
            frameId: null, // element is not unbound from
            isDeleted: false,
          }),
          expect.objectContaining({
            id: frame.id,
            isDeleted: true,
          }),
        ]);
      });
    });
  });
});<|MERGE_RESOLUTION|>--- conflicted
+++ resolved
@@ -514,15 +514,9 @@
         expect.objectContaining({ id: "B", isDeleted: false }),
       ]);
 
-<<<<<<< HEAD
       const undoAction = createUndoAction(h.history, h.store, h.scene);
       const redoAction = createRedoAction(h.history, h.store, h.scene);
-      act(() => h.app.actionManager.executeAction(undoAction));
-=======
-      const undoAction = createUndoAction(h.history, h.store);
-      const redoAction = createRedoAction(h.history, h.store);
       API.executeAction(undoAction);
->>>>>>> 232242d2
 
       expect(API.getSnapshot()).toEqual([
         expect.objectContaining({ id: "A", isDeleted: false }),
