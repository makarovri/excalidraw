--- conflicted
+++ resolved
@@ -42,10 +42,6 @@
   detectLineHeight,
   getContainerElement,
   getDefaultLineHeight,
-<<<<<<< HEAD
-  measureTextElement,
-=======
->>>>>>> 1ed53b15
 } from "../element/textElement";
 import { normalizeLink } from "./url";
 import { syncInvalidIndices } from "../fractionalIndex";
@@ -208,10 +204,6 @@
           : // no element height likely means programmatic use, so default
             // to a fixed line height
             getDefaultLineHeight(element.fontFamily));
-<<<<<<< HEAD
-      const baseline = measureTextElement(element, { text }).baseline;
-=======
->>>>>>> 1ed53b15
       element = restoreElementWithProperties(element, {
         fontSize,
         fontFamily,
