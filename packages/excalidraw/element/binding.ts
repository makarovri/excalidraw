import * as GA from "../ga";
import * as GAPoint from "../gapoints";
import * as GADirection from "../gadirections";
import * as GALine from "../galines";
import * as GATransform from "../gatransforms";

import {
  ExcalidrawBindableElement,
  ExcalidrawElement,
  ExcalidrawRectangleElement,
  ExcalidrawDiamondElement,
  ExcalidrawTextElement,
  ExcalidrawEllipseElement,
  ExcalidrawFreeDrawElement,
  ExcalidrawImageElement,
  ExcalidrawFrameLikeElement,
  ExcalidrawIframeLikeElement,
  NonDeleted,
  ExcalidrawLinearElement,
  PointBinding,
  NonDeletedExcalidrawElement,
  ElementsMap,
  NonDeletedSceneElementsMap,
} from "./types";

import { getElementAbsoluteCoords } from "./bounds";
import { AppClassProperties, AppState, Point } from "../types";
import { isPointOnShape } from "../../utils/collision";
import { getElementAtPosition } from "../scene";
import {
  isBindableElement,
  isBindingElement,
  isLinearElement,
} from "./typeChecks";
import { mutateElement } from "./mutateElement";
import Scene from "../scene/Scene";
import { LinearElementEditor } from "./linearElementEditor";
import { arrayToMap, tupleToCoors } from "../utils";
import { KEYS } from "../keys";
import { getBoundTextElement, handleBindTextResize } from "./textElement";

export type SuggestedBinding =
  | NonDeleted<ExcalidrawBindableElement>
  | SuggestedPointBinding;

export type SuggestedPointBinding = [
  NonDeleted<ExcalidrawLinearElement>,
  "start" | "end" | "both",
  NonDeleted<ExcalidrawBindableElement>,
];

export const shouldEnableBindingForPointerEvent = (
  event: React.PointerEvent<HTMLElement>,
) => {
  return !event[KEYS.CTRL_OR_CMD];
};

export const isBindingEnabled = (appState: AppState): boolean => {
  return appState.isBindingEnabled;
};

const getNonDeletedElements = (
  scene: Scene,
  ids: readonly ExcalidrawElement["id"][],
): NonDeleted<ExcalidrawElement>[] => {
  const result: NonDeleted<ExcalidrawElement>[] = [];
  ids.forEach((id) => {
    const element = scene.getNonDeletedElement(id);
    if (element != null) {
      result.push(element);
    }
  });
  return result;
};

export const bindOrUnbindLinearElement = (
  linearElement: NonDeleted<ExcalidrawLinearElement>,
  startBindingElement: ExcalidrawBindableElement | null | "keep",
  endBindingElement: ExcalidrawBindableElement | null | "keep",
  elementsMap: NonDeletedSceneElementsMap,
): void => {
  const boundToElementIds: Set<ExcalidrawBindableElement["id"]> = new Set();
  const unboundFromElementIds: Set<ExcalidrawBindableElement["id"]> = new Set();
  bindOrUnbindLinearElementEdge(
    linearElement,
    startBindingElement,
    endBindingElement,
    "start",
    boundToElementIds,
    unboundFromElementIds,
    elementsMap,
  );
  bindOrUnbindLinearElementEdge(
    linearElement,
    endBindingElement,
    startBindingElement,
    "end",
    boundToElementIds,
    unboundFromElementIds,
    elementsMap,
  );

  const onlyUnbound = Array.from(unboundFromElementIds).filter(
    (id) => !boundToElementIds.has(id),
  );

  getNonDeletedElements(Scene.getScene(linearElement)!, onlyUnbound).forEach(
    (element) => {
      mutateElement(element, {
        boundElements: element.boundElements?.filter(
          (element) =>
            element.type !== "arrow" || element.id !== linearElement.id,
        ),
      });
    },
  );
};

const bindOrUnbindLinearElementEdge = (
  linearElement: NonDeleted<ExcalidrawLinearElement>,
  bindableElement: ExcalidrawBindableElement | null | "keep",
  otherEdgeBindableElement: ExcalidrawBindableElement | null | "keep",
  startOrEnd: "start" | "end",
  // Is mutated
  boundToElementIds: Set<ExcalidrawBindableElement["id"]>,
  // Is mutated
  unboundFromElementIds: Set<ExcalidrawBindableElement["id"]>,
  elementsMap: NonDeletedSceneElementsMap,
): void => {
  if (bindableElement !== "keep") {
    if (bindableElement != null) {
      // Don't bind if we're trying to bind or are already bound to the same
      // element on the other edge already ("start" edge takes precedence).
      if (
        otherEdgeBindableElement == null ||
        (otherEdgeBindableElement === "keep"
          ? !isLinearElementSimpleAndAlreadyBoundOnOppositeEdge(
              linearElement,
              bindableElement,
              startOrEnd,
            )
          : startOrEnd === "start" ||
            otherEdgeBindableElement.id !== bindableElement.id)
      ) {
        bindLinearElement(
          linearElement,
          bindableElement,
          startOrEnd,
          elementsMap,
        );
        boundToElementIds.add(bindableElement.id);
      }
    } else {
      const unbound = unbindLinearElement(linearElement, startOrEnd);
      if (unbound != null) {
        unboundFromElementIds.add(unbound);
      }
    }
  }
};

export const bindOrUnbindSelectedElements = (
  selectedElements: NonDeleted<ExcalidrawElement>[],
<<<<<<< HEAD
  elementsMap: ElementsMap,
  app: AppClassProperties,
=======
  elements: readonly ExcalidrawElement[],
  elementsMap: NonDeletedSceneElementsMap,
>>>>>>> 9013c845
): void => {
  selectedElements.forEach((selectedElement) => {
    if (isBindingElement(selectedElement)) {
      bindOrUnbindLinearElement(
        selectedElement,
        getElligibleElementForBindingElement(
          selectedElement,
          "start",
          elements,
          elementsMap,
          app,
        ),
        getElligibleElementForBindingElement(
          selectedElement,
          "end",
          elements,
          elementsMap,
          app,
        ),
        elementsMap,
      );
    } else if (isBindableElement(selectedElement)) {
      maybeBindBindableElement(selectedElement, elementsMap, app);
    }
  });
};

const maybeBindBindableElement = (
  bindableElement: NonDeleted<ExcalidrawBindableElement>,
<<<<<<< HEAD
  elementsMap: ElementsMap,
  app: AppClassProperties,
): void => {
  getElligibleElementsForBindableElementAndWhere(bindableElement, app).forEach(
    ([linearElement, where]) =>
      bindOrUnbindLinearElement(
        linearElement,
        where === "end" ? "keep" : bindableElement,
        where === "start" ? "keep" : bindableElement,
        elementsMap,
      ),
=======
  elementsMap: NonDeletedSceneElementsMap,
): void => {
  getElligibleElementsForBindableElementAndWhere(
    bindableElement,
    elementsMap,
  ).forEach(([linearElement, where]) =>
    bindOrUnbindLinearElement(
      linearElement,
      where === "end" ? "keep" : bindableElement,
      where === "start" ? "keep" : bindableElement,
      elementsMap,
    ),
>>>>>>> 9013c845
  );
};

export const maybeBindLinearElement = (
  linearElement: NonDeleted<ExcalidrawLinearElement>,
  appState: AppState,
  scene: Scene,
  pointerCoords: { x: number; y: number },
<<<<<<< HEAD
  elementsMap: ElementsMap,
  app: AppClassProperties,
=======
  elementsMap: NonDeletedSceneElementsMap,
>>>>>>> 9013c845
): void => {
  if (appState.startBoundElement != null) {
    bindLinearElement(
      linearElement,
      appState.startBoundElement,
      "start",
      elementsMap,
    );
  }
<<<<<<< HEAD
  const hoveredElement = getHoveredElementForBinding(pointerCoords, scene, app);
=======
  const hoveredElement = getHoveredElementForBinding(
    pointerCoords,
    scene.getNonDeletedElements(),
    elementsMap,
  );
>>>>>>> 9013c845
  if (
    hoveredElement != null &&
    !isLinearElementSimpleAndAlreadyBoundOnOppositeEdge(
      linearElement,
      hoveredElement,
      "end",
    )
  ) {
    bindLinearElement(linearElement, hoveredElement, "end", elementsMap);
  }
};

export const bindLinearElement = (
  linearElement: NonDeleted<ExcalidrawLinearElement>,
  hoveredElement: ExcalidrawBindableElement,
  startOrEnd: "start" | "end",
  elementsMap: NonDeletedSceneElementsMap,
): void => {
  mutateElement(linearElement, {
    [startOrEnd === "start" ? "startBinding" : "endBinding"]: {
      elementId: hoveredElement.id,
      ...calculateFocusAndGap(
        linearElement,
        hoveredElement,
        startOrEnd,
        elementsMap,
      ),
    } as PointBinding,
  });

  const boundElementsMap = arrayToMap(hoveredElement.boundElements || []);
  if (!boundElementsMap.has(linearElement.id)) {
    mutateElement(hoveredElement, {
      boundElements: (hoveredElement.boundElements || []).concat({
        id: linearElement.id,
        type: "arrow",
      }),
    });
  }
};

// Don't bind both ends of a simple segment
const isLinearElementSimpleAndAlreadyBoundOnOppositeEdge = (
  linearElement: NonDeleted<ExcalidrawLinearElement>,
  bindableElement: ExcalidrawBindableElement,
  startOrEnd: "start" | "end",
): boolean => {
  const otherBinding =
    linearElement[startOrEnd === "start" ? "endBinding" : "startBinding"];
  return isLinearElementSimpleAndAlreadyBound(
    linearElement,
    otherBinding?.elementId,
    bindableElement,
  );
};

export const isLinearElementSimpleAndAlreadyBound = (
  linearElement: NonDeleted<ExcalidrawLinearElement>,
  alreadyBoundToId: ExcalidrawBindableElement["id"] | undefined,
  bindableElement: ExcalidrawBindableElement,
): boolean => {
  return (
    alreadyBoundToId === bindableElement.id && linearElement.points.length < 3
  );
};

export const unbindLinearElements = (
  elements: NonDeleted<ExcalidrawElement>[],
  elementsMap: NonDeletedSceneElementsMap,
): void => {
  elements.forEach((element) => {
    if (isBindingElement(element)) {
      bindOrUnbindLinearElement(element, null, null, elementsMap);
    }
  });
};

const unbindLinearElement = (
  linearElement: NonDeleted<ExcalidrawLinearElement>,
  startOrEnd: "start" | "end",
): ExcalidrawBindableElement["id"] | null => {
  const field = startOrEnd === "start" ? "startBinding" : "endBinding";
  const binding = linearElement[field];
  if (binding == null) {
    return null;
  }
  mutateElement(linearElement, { [field]: null });
  return binding.elementId;
};

export const getHoveredElementForBinding = (
  pointerCoords: {
    x: number;
    y: number;
  },
<<<<<<< HEAD
  scene: Scene,
  app: AppClassProperties,
=======
  elements: readonly NonDeletedExcalidrawElement[],
  elementsMap: NonDeletedSceneElementsMap,
>>>>>>> 9013c845
): NonDeleted<ExcalidrawBindableElement> | null => {
  const hoveredElement = getElementAtPosition(
    elements,
    (element) =>
      isBindableElement(element, false) &&
<<<<<<< HEAD
      bindingBorderTest(element, pointerCoords, app),
=======
      bindingBorderTest(element, pointerCoords, elementsMap),
>>>>>>> 9013c845
  );
  return hoveredElement as NonDeleted<ExcalidrawBindableElement> | null;
};

const calculateFocusAndGap = (
  linearElement: NonDeleted<ExcalidrawLinearElement>,
  hoveredElement: ExcalidrawBindableElement,
  startOrEnd: "start" | "end",
  elementsMap: NonDeletedSceneElementsMap,
): { focus: number; gap: number } => {
  const direction = startOrEnd === "start" ? -1 : 1;
  const edgePointIndex = direction === -1 ? 0 : linearElement.points.length - 1;
  const adjacentPointIndex = edgePointIndex - direction;

  const edgePoint = LinearElementEditor.getPointAtIndexGlobalCoordinates(
    linearElement,
    edgePointIndex,
    elementsMap,
  );
  const adjacentPoint = LinearElementEditor.getPointAtIndexGlobalCoordinates(
    linearElement,
    adjacentPointIndex,
    elementsMap,
  );
  return {
    focus: determineFocusDistance(
      hoveredElement,
      adjacentPoint,
      edgePoint,
      elementsMap,
    ),
    gap: Math.max(
      1,
      distanceToBindableElement(hoveredElement, edgePoint, elementsMap),
    ),
  };
};

// Supports translating, rotating and scaling `changedElement` with bound
// linear elements.
// Because scaling involves moving the focus points as well, it is
// done before the `changedElement` is updated, and the `newSize` is passed
// in explicitly.
export const updateBoundElements = (
  changedElement: NonDeletedExcalidrawElement,
  elementsMap: ElementsMap,

  options?: {
    simultaneouslyUpdated?: readonly ExcalidrawElement[];
    newSize?: { width: number; height: number };
  },
) => {
  const boundLinearElements = (changedElement.boundElements ?? []).filter(
    (el) => el.type === "arrow",
  );
  if (boundLinearElements.length === 0) {
    return;
  }
  const { newSize, simultaneouslyUpdated } = options ?? {};
  const simultaneouslyUpdatedElementIds = getSimultaneouslyUpdatedElementIds(
    simultaneouslyUpdated,
  );
  const scene = Scene.getScene(changedElement)!;
  getNonDeletedElements(
    scene,
    boundLinearElements.map((el) => el.id),
  ).forEach((element) => {
    if (!isLinearElement(element)) {
      return;
    }

    const bindableElement = changedElement as ExcalidrawBindableElement;
    // In case the boundElements are stale
    if (!doesNeedUpdate(element, bindableElement)) {
      return;
    }
    const startBinding = maybeCalculateNewGapWhenScaling(
      bindableElement,
      element.startBinding,
      newSize,
    );
    const endBinding = maybeCalculateNewGapWhenScaling(
      bindableElement,
      element.endBinding,
      newSize,
    );
    // `linearElement` is being moved/scaled already, just update the binding
    if (simultaneouslyUpdatedElementIds.has(element.id)) {
      mutateElement(element, { startBinding, endBinding });
      return;
    }
    updateBoundPoint(
      element,
      "start",
      startBinding,
      changedElement as ExcalidrawBindableElement,
      elementsMap,
    );
    updateBoundPoint(
      element,
      "end",
      endBinding,
      changedElement as ExcalidrawBindableElement,
      elementsMap,
    );
    const boundText = getBoundTextElement(
      element,
      scene.getNonDeletedElementsMap(),
    );
    if (boundText) {
      handleBindTextResize(element, scene.getNonDeletedElementsMap(), false);
    }
  });
};

const doesNeedUpdate = (
  boundElement: NonDeleted<ExcalidrawLinearElement>,
  changedElement: ExcalidrawBindableElement,
) => {
  return (
    boundElement.startBinding?.elementId === changedElement.id ||
    boundElement.endBinding?.elementId === changedElement.id
  );
};

const getSimultaneouslyUpdatedElementIds = (
  simultaneouslyUpdated: readonly ExcalidrawElement[] | undefined,
): Set<ExcalidrawElement["id"]> => {
  return new Set((simultaneouslyUpdated || []).map((element) => element.id));
};

const updateBoundPoint = (
  linearElement: NonDeleted<ExcalidrawLinearElement>,
  startOrEnd: "start" | "end",
  binding: PointBinding | null | undefined,
  changedElement: ExcalidrawBindableElement,
  elementsMap: ElementsMap,
): void => {
  if (
    binding == null ||
    // We only need to update the other end if this is a 2 point line element
    (binding.elementId !== changedElement.id && linearElement.points.length > 2)
  ) {
    return;
  }
  const bindingElement = Scene.getScene(linearElement)!.getElement(
    binding.elementId,
  ) as ExcalidrawBindableElement | null;
  if (bindingElement == null) {
    // We're not cleaning up after deleted elements atm., so handle this case
    return;
  }
  const direction = startOrEnd === "start" ? -1 : 1;
  const edgePointIndex = direction === -1 ? 0 : linearElement.points.length - 1;
  const adjacentPointIndex = edgePointIndex - direction;
  const adjacentPoint = LinearElementEditor.getPointAtIndexGlobalCoordinates(
    linearElement,
    adjacentPointIndex,
    elementsMap,
  );
  const focusPointAbsolute = determineFocusPoint(
    bindingElement,
    binding.focus,
    adjacentPoint,
    elementsMap,
  );
  let newEdgePoint;
  // The linear element was not originally pointing inside the bound shape,
  // we can point directly at the focus point
  if (binding.gap === 0) {
    newEdgePoint = focusPointAbsolute;
  } else {
    const intersections = intersectElementWithLine(
      bindingElement,
      adjacentPoint,
      focusPointAbsolute,
      binding.gap,
      elementsMap,
    );
    if (intersections.length === 0) {
      // This should never happen, since focusPoint should always be
      // inside the element, but just in case, bail out
      newEdgePoint = focusPointAbsolute;
    } else {
      // Guaranteed to intersect because focusPoint is always inside the shape
      newEdgePoint = intersections[0];
    }
  }
  LinearElementEditor.movePoints(
    linearElement,
    [
      {
        index: edgePointIndex,
        point: LinearElementEditor.pointFromAbsoluteCoords(
          linearElement,
          newEdgePoint,
          elementsMap,
        ),
      },
    ],
    { [startOrEnd === "start" ? "startBinding" : "endBinding"]: binding },
  );
};

const maybeCalculateNewGapWhenScaling = (
  changedElement: ExcalidrawBindableElement,
  currentBinding: PointBinding | null | undefined,
  newSize: { width: number; height: number } | undefined,
): PointBinding | null | undefined => {
  if (currentBinding == null || newSize == null) {
    return currentBinding;
  }
  const { gap, focus, elementId } = currentBinding;
  const { width: newWidth, height: newHeight } = newSize;
  const { width, height } = changedElement;
  const newGap = Math.max(
    1,
    Math.min(
      maxBindingGap(changedElement, newWidth, newHeight),
      gap * (newWidth < newHeight ? newWidth / width : newHeight / height),
    ),
  );
  return { elementId, gap: newGap, focus };
};

// TODO: this is a bottleneck, optimise
export const getEligibleElementsForBinding = (
<<<<<<< HEAD
  elements: NonDeleted<ExcalidrawElement>[],
  elementsMap: ElementsMap,
  app: AppClassProperties,
=======
  selectedElements: NonDeleted<ExcalidrawElement>[],
  elements: readonly ExcalidrawElement[],
  elementsMap: NonDeletedSceneElementsMap,
>>>>>>> 9013c845
): SuggestedBinding[] => {
  const includedElementIds = new Set(selectedElements.map(({ id }) => id));
  return selectedElements.flatMap((selectedElement) =>
    isBindingElement(selectedElement, false)
      ? (getElligibleElementsForBindingElement(
          selectedElement as NonDeleted<ExcalidrawLinearElement>,
          elements,
          elementsMap,
          app,
        ).filter(
          (element) => !includedElementIds.has(element.id),
        ) as SuggestedBinding[])
<<<<<<< HEAD
      : isBindableElement(element, false)
      ? getElligibleElementsForBindableElementAndWhere(element, app).filter(
          (binding) => !includedElementIds.has(binding[0].id),
        )
=======
      : isBindableElement(selectedElement, false)
      ? getElligibleElementsForBindableElementAndWhere(
          selectedElement,
          elementsMap,
        ).filter((binding) => !includedElementIds.has(binding[0].id))
>>>>>>> 9013c845
      : [],
  );
};

const getElligibleElementsForBindingElement = (
  linearElement: NonDeleted<ExcalidrawLinearElement>,
<<<<<<< HEAD
  elementsMap: ElementsMap,
  app: AppClassProperties,
=======
  elements: readonly ExcalidrawElement[],
  elementsMap: NonDeletedSceneElementsMap,
>>>>>>> 9013c845
): NonDeleted<ExcalidrawBindableElement>[] => {
  return [
    getElligibleElementForBindingElement(
      linearElement,
      "start",
<<<<<<< HEAD
      elementsMap,
      app,
=======
      elements,
      elementsMap,
>>>>>>> 9013c845
    ),
    getElligibleElementForBindingElement(
      linearElement,
      "end",
<<<<<<< HEAD
      elementsMap,
      app,
=======
      elements,
      elementsMap,
>>>>>>> 9013c845
    ),
  ].filter(
    (element): element is NonDeleted<ExcalidrawBindableElement> =>
      element != null,
  );
};

const getElligibleElementForBindingElement = (
  linearElement: NonDeleted<ExcalidrawLinearElement>,
  startOrEnd: "start" | "end",
<<<<<<< HEAD
  elementsMap: ElementsMap,
  app: AppClassProperties,
): NonDeleted<ExcalidrawBindableElement> | null => {
  return getHoveredElementForBinding(
    getLinearElementEdgeCoors(linearElement, startOrEnd, elementsMap),
    Scene.getScene(linearElement)!,
    app,
=======
  elements: readonly ExcalidrawElement[],
  elementsMap: NonDeletedSceneElementsMap,
): NonDeleted<ExcalidrawBindableElement> | null => {
  return getHoveredElementForBinding(
    getLinearElementEdgeCoors(linearElement, startOrEnd, elementsMap),
    elements,
    elementsMap,
>>>>>>> 9013c845
  );
};

const getLinearElementEdgeCoors = (
  linearElement: NonDeleted<ExcalidrawLinearElement>,
  startOrEnd: "start" | "end",
  elementsMap: NonDeletedSceneElementsMap,
): { x: number; y: number } => {
  const index = startOrEnd === "start" ? 0 : -1;
  return tupleToCoors(
    LinearElementEditor.getPointAtIndexGlobalCoordinates(
      linearElement,
      index,
      elementsMap,
    ),
  );
};

const getElligibleElementsForBindableElementAndWhere = (
  bindableElement: NonDeleted<ExcalidrawBindableElement>,
<<<<<<< HEAD
  app: AppClassProperties,
=======
  elementsMap: NonDeletedSceneElementsMap,
>>>>>>> 9013c845
): SuggestedPointBinding[] => {
  const scene = Scene.getScene(bindableElement)!;
  return scene
    .getNonDeletedElements()
    .map((element) => {
      if (!isBindingElement(element, false)) {
        return null;
      }
      const canBindStart = isLinearElementEligibleForNewBindingByBindable(
        element,
        "start",
        bindableElement,
<<<<<<< HEAD
        scene.getNonDeletedElementsMap(),
        app,
=======
        elementsMap,
>>>>>>> 9013c845
      );
      const canBindEnd = isLinearElementEligibleForNewBindingByBindable(
        element,
        "end",
        bindableElement,
<<<<<<< HEAD
        scene.getNonDeletedElementsMap(),
        app,
=======
        elementsMap,
>>>>>>> 9013c845
      );
      if (!canBindStart && !canBindEnd) {
        return null;
      }
      return [
        element,
        canBindStart && canBindEnd ? "both" : canBindStart ? "start" : "end",
        bindableElement,
      ];
    })
    .filter((maybeElement) => maybeElement != null) as SuggestedPointBinding[];
};

const isLinearElementEligibleForNewBindingByBindable = (
  linearElement: NonDeleted<ExcalidrawLinearElement>,
  startOrEnd: "start" | "end",
  bindableElement: NonDeleted<ExcalidrawBindableElement>,
<<<<<<< HEAD
  elementsMap: ElementsMap,
  app: AppClassProperties,
=======
  elementsMap: NonDeletedSceneElementsMap,
>>>>>>> 9013c845
): boolean => {
  const existingBinding =
    linearElement[startOrEnd === "start" ? "startBinding" : "endBinding"];
  return (
    existingBinding == null &&
    !isLinearElementSimpleAndAlreadyBoundOnOppositeEdge(
      linearElement,
      bindableElement,
      startOrEnd,
    ) &&
    bindingBorderTest(
      bindableElement,
      getLinearElementEdgeCoors(linearElement, startOrEnd, elementsMap),
      app,
    )
  );
};

// We need to:
// 1: Update elements not selected to point to duplicated elements
// 2: Update duplicated elements to point to other duplicated elements
export const fixBindingsAfterDuplication = (
  sceneElements: readonly ExcalidrawElement[],
  oldElements: readonly ExcalidrawElement[],
  oldIdToDuplicatedId: Map<ExcalidrawElement["id"], ExcalidrawElement["id"]>,
  // There are three copying mechanisms: Copy-paste, duplication and alt-drag.
  // Only when alt-dragging the new "duplicates" act as the "old", while
  // the "old" elements act as the "new copy" - essentially working reverse
  // to the other two.
  duplicatesServeAsOld?: "duplicatesServeAsOld" | undefined,
): void => {
  // First collect all the binding/bindable elements, so we only update
  // each once, regardless of whether they were duplicated or not.
  const allBoundElementIds: Set<ExcalidrawElement["id"]> = new Set();
  const allBindableElementIds: Set<ExcalidrawElement["id"]> = new Set();
  const shouldReverseRoles = duplicatesServeAsOld === "duplicatesServeAsOld";
  oldElements.forEach((oldElement) => {
    const { boundElements } = oldElement;
    if (boundElements != null && boundElements.length > 0) {
      boundElements.forEach((boundElement) => {
        if (shouldReverseRoles && !oldIdToDuplicatedId.has(boundElement.id)) {
          allBoundElementIds.add(boundElement.id);
        }
      });
      allBindableElementIds.add(oldIdToDuplicatedId.get(oldElement.id)!);
    }
    if (isBindingElement(oldElement)) {
      if (oldElement.startBinding != null) {
        const { elementId } = oldElement.startBinding;
        if (shouldReverseRoles && !oldIdToDuplicatedId.has(elementId)) {
          allBindableElementIds.add(elementId);
        }
      }
      if (oldElement.endBinding != null) {
        const { elementId } = oldElement.endBinding;
        if (shouldReverseRoles && !oldIdToDuplicatedId.has(elementId)) {
          allBindableElementIds.add(elementId);
        }
      }
      if (oldElement.startBinding != null || oldElement.endBinding != null) {
        allBoundElementIds.add(oldIdToDuplicatedId.get(oldElement.id)!);
      }
    }
  });

  // Update the linear elements
  (
    sceneElements.filter(({ id }) =>
      allBoundElementIds.has(id),
    ) as ExcalidrawLinearElement[]
  ).forEach((element) => {
    const { startBinding, endBinding } = element;
    mutateElement(element, {
      startBinding: newBindingAfterDuplication(
        startBinding,
        oldIdToDuplicatedId,
      ),
      endBinding: newBindingAfterDuplication(endBinding, oldIdToDuplicatedId),
    });
  });

  // Update the bindable shapes
  sceneElements
    .filter(({ id }) => allBindableElementIds.has(id))
    .forEach((bindableElement) => {
      const { boundElements } = bindableElement;
      if (boundElements != null && boundElements.length > 0) {
        mutateElement(bindableElement, {
          boundElements: boundElements.map((boundElement) =>
            oldIdToDuplicatedId.has(boundElement.id)
              ? {
                  id: oldIdToDuplicatedId.get(boundElement.id)!,
                  type: boundElement.type,
                }
              : boundElement,
          ),
        });
      }
    });
};

const newBindingAfterDuplication = (
  binding: PointBinding | null,
  oldIdToDuplicatedId: Map<ExcalidrawElement["id"], ExcalidrawElement["id"]>,
): PointBinding | null => {
  if (binding == null) {
    return null;
  }
  const { elementId, focus, gap } = binding;
  return {
    focus,
    gap,
    elementId: oldIdToDuplicatedId.get(elementId) ?? elementId,
  };
};

export const fixBindingsAfterDeletion = (
  sceneElements: readonly ExcalidrawElement[],
  deletedElements: readonly ExcalidrawElement[],
): void => {
  const deletedElementIds = new Set(
    deletedElements.map((element) => element.id),
  );
  // non-deleted which bindings need to be updated
  const affectedElements: Set<ExcalidrawElement["id"]> = new Set();
  deletedElements.forEach((deletedElement) => {
    if (isBindableElement(deletedElement)) {
      deletedElement.boundElements?.forEach((element) => {
        if (!deletedElementIds.has(element.id)) {
          affectedElements.add(element.id);
        }
      });
    } else if (isBindingElement(deletedElement)) {
      if (deletedElement.startBinding) {
        affectedElements.add(deletedElement.startBinding.elementId);
      }
      if (deletedElement.endBinding) {
        affectedElements.add(deletedElement.endBinding.elementId);
      }
    }
  });
  sceneElements
    .filter(({ id }) => affectedElements.has(id))
    .forEach((element) => {
      if (isBindableElement(element)) {
        mutateElement(element, {
          boundElements: newBoundElementsAfterDeletion(
            element.boundElements,
            deletedElementIds,
          ),
        });
      } else if (isBindingElement(element)) {
        mutateElement(element, {
          startBinding: newBindingAfterDeletion(
            element.startBinding,
            deletedElementIds,
          ),
          endBinding: newBindingAfterDeletion(
            element.endBinding,
            deletedElementIds,
          ),
        });
      }
    });
};

const newBindingAfterDeletion = (
  binding: PointBinding | null,
  deletedElementIds: Set<ExcalidrawElement["id"]>,
): PointBinding | null => {
  if (binding == null || deletedElementIds.has(binding.elementId)) {
    return null;
  }
  return binding;
};

const newBoundElementsAfterDeletion = (
  boundElements: ExcalidrawElement["boundElements"],
  deletedElementIds: Set<ExcalidrawElement["id"]>,
) => {
  if (!boundElements) {
    return null;
  }
  return boundElements.filter((ele) => !deletedElementIds.has(ele.id));
};

export const bindingBorderTest = (
  element: NonDeleted<ExcalidrawBindableElement>,
  { x, y }: { x: number; y: number },
  app: AppClassProperties,
): boolean => {
  const threshold = maxBindingGap(element, element.width, element.height);
  const shape = app.getElementShape(element);
  return isPointOnShape([x, y], shape, threshold);
};

export const maxBindingGap = (
  element: ExcalidrawElement,
  elementWidth: number,
  elementHeight: number,
): number => {
  // Aligns diamonds with rectangles
  const shapeRatio = element.type === "diamond" ? 1 / Math.sqrt(2) : 1;
  const smallerDimension = shapeRatio * Math.min(elementWidth, elementHeight);
  // We make the bindable boundary bigger for bigger elements
  return Math.max(16, Math.min(0.25 * smallerDimension, 32));
};

export const distanceToBindableElement = (
  element: ExcalidrawBindableElement,
  point: Point,
  elementsMap: ElementsMap,
): number => {
  switch (element.type) {
    case "rectangle":
    case "image":
    case "text":
    case "iframe":
    case "embeddable":
    case "frame":
    case "magicframe":
      return distanceToRectangle(element, point, elementsMap);
    case "diamond":
      return distanceToDiamond(element, point, elementsMap);
    case "ellipse":
      return distanceToEllipse(element, point, elementsMap);
  }
};

const distanceToRectangle = (
  element:
    | ExcalidrawRectangleElement
    | ExcalidrawTextElement
    | ExcalidrawFreeDrawElement
    | ExcalidrawImageElement
    | ExcalidrawIframeLikeElement
    | ExcalidrawFrameLikeElement,
  point: Point,
  elementsMap: ElementsMap,
): number => {
  const [, pointRel, hwidth, hheight] = pointRelativeToElement(
    element,
    point,
    elementsMap,
  );
  return Math.max(
    GAPoint.distanceToLine(pointRel, GALine.equation(0, 1, -hheight)),
    GAPoint.distanceToLine(pointRel, GALine.equation(1, 0, -hwidth)),
  );
};

const distanceToDiamond = (
  element: ExcalidrawDiamondElement,
  point: Point,
  elementsMap: ElementsMap,
): number => {
  const [, pointRel, hwidth, hheight] = pointRelativeToElement(
    element,
    point,
    elementsMap,
  );
  const side = GALine.equation(hheight, hwidth, -hheight * hwidth);
  return GAPoint.distanceToLine(pointRel, side);
};

export const distanceToEllipse = (
  element: ExcalidrawEllipseElement,
  point: Point,
  elementsMap: ElementsMap,
): number => {
  const [pointRel, tangent] = ellipseParamsForTest(element, point, elementsMap);
  return -GALine.sign(tangent) * GAPoint.distanceToLine(pointRel, tangent);
};

const ellipseParamsForTest = (
  element: ExcalidrawEllipseElement,
  point: Point,
  elementsMap: ElementsMap,
): [GA.Point, GA.Line] => {
  const [, pointRel, hwidth, hheight] = pointRelativeToElement(
    element,
    point,
    elementsMap,
  );
  const [px, py] = GAPoint.toTuple(pointRel);

  // We're working in positive quadrant, so start with `t = 45deg`, `tx=cos(t)`
  let tx = 0.707;
  let ty = 0.707;

  const a = hwidth;
  const b = hheight;

  // This is a numerical method to find the params tx, ty at which
  // the ellipse has the closest point to the given point
  [0, 1, 2, 3].forEach((_) => {
    const xx = a * tx;
    const yy = b * ty;

    const ex = ((a * a - b * b) * tx ** 3) / a;
    const ey = ((b * b - a * a) * ty ** 3) / b;

    const rx = xx - ex;
    const ry = yy - ey;

    const qx = px - ex;
    const qy = py - ey;

    const r = Math.hypot(ry, rx);
    const q = Math.hypot(qy, qx);

    tx = Math.min(1, Math.max(0, ((qx * r) / q + ex) / a));
    ty = Math.min(1, Math.max(0, ((qy * r) / q + ey) / b));
    const t = Math.hypot(ty, tx);
    tx /= t;
    ty /= t;
  });

  const closestPoint = GA.point(a * tx, b * ty);

  const tangent = GALine.orthogonalThrough(pointRel, closestPoint);
  return [pointRel, tangent];
};

// Returns:
//   1. the point relative to the elements (x, y) position
//   2. the point relative to the element's center with positive (x, y)
//   3. half element width
//   4. half element height
//
// Note that for linear elements the (x, y) position is not at the
// top right corner of their boundary.
//
// Rectangles, diamonds and ellipses are symmetrical over axes,
// and other elements have a rectangular boundary,
// so we only need to perform hit tests for the positive quadrant.
const pointRelativeToElement = (
  element: ExcalidrawElement,
  pointTuple: Point,
  elementsMap: ElementsMap,
): [GA.Point, GA.Point, number, number] => {
  const point = GAPoint.from(pointTuple);
  const [x1, y1, x2, y2] = getElementAbsoluteCoords(element, elementsMap);
  const center = coordsCenter(x1, y1, x2, y2);
  // GA has angle orientation opposite to `rotate`
  const rotate = GATransform.rotation(center, element.angle);
  const pointRotated = GATransform.apply(rotate, point);
  const pointRelToCenter = GA.sub(pointRotated, GADirection.from(center));
  const pointRelToCenterAbs = GAPoint.abs(pointRelToCenter);
  const elementPos = GA.offset(element.x, element.y);
  const pointRelToPos = GA.sub(pointRotated, elementPos);
  const halfWidth = (x2 - x1) / 2;
  const halfHeight = (y2 - y1) / 2;
  return [pointRelToPos, pointRelToCenterAbs, halfWidth, halfHeight];
};

const relativizationToElementCenter = (
  element: ExcalidrawElement,
  elementsMap: ElementsMap,
): GA.Transform => {
  const [x1, y1, x2, y2] = getElementAbsoluteCoords(element, elementsMap);
  const center = coordsCenter(x1, y1, x2, y2);
  // GA has angle orientation opposite to `rotate`
  const rotate = GATransform.rotation(center, element.angle);
  const translate = GA.reverse(
    GATransform.translation(GADirection.from(center)),
  );
  return GATransform.compose(rotate, translate);
};

const coordsCenter = (
  x1: number,
  y1: number,
  x2: number,
  y2: number,
): GA.Point => {
  return GA.point((x1 + x2) / 2, (y1 + y2) / 2);
};

// The focus distance is the oriented ratio between the size of
// the `element` and the "focus image" of the element on which
// all focus points lie, so it's a number between -1 and 1.
// The line going through `a` and `b` is a tangent to the "focus image"
// of the element.
export const determineFocusDistance = (
  element: ExcalidrawBindableElement,
  // Point on the line, in absolute coordinates
  a: Point,
  // Another point on the line, in absolute coordinates (closer to element)
  b: Point,
  elementsMap: ElementsMap,
): number => {
  const relateToCenter = relativizationToElementCenter(element, elementsMap);
  const aRel = GATransform.apply(relateToCenter, GAPoint.from(a));
  const bRel = GATransform.apply(relateToCenter, GAPoint.from(b));
  const line = GALine.through(aRel, bRel);
  const q = element.height / element.width;
  const hwidth = element.width / 2;
  const hheight = element.height / 2;
  const n = line[2];
  const m = line[3];
  const c = line[1];
  const mabs = Math.abs(m);
  const nabs = Math.abs(n);
  let ret;
  switch (element.type) {
    case "rectangle":
    case "image":
    case "text":
    case "iframe":
    case "embeddable":
    case "frame":
    case "magicframe":
      ret = c / (hwidth * (nabs + q * mabs));
      break;
    case "diamond":
      ret = mabs < nabs ? c / (nabs * hwidth) : c / (mabs * hheight);
      break;
    case "ellipse":
      ret = c / (hwidth * Math.sqrt(n ** 2 + q ** 2 * m ** 2));
      break;
  }
  return ret || 0;
};

export const determineFocusPoint = (
  element: ExcalidrawBindableElement,
  // The oriented, relative distance from the center of `element` of the
  // returned focusPoint
  focus: number,
  adjecentPoint: Point,
  elementsMap: ElementsMap,
): Point => {
  if (focus === 0) {
    const [x1, y1, x2, y2] = getElementAbsoluteCoords(element, elementsMap);
    const center = coordsCenter(x1, y1, x2, y2);
    return GAPoint.toTuple(center);
  }
  const relateToCenter = relativizationToElementCenter(element, elementsMap);
  const adjecentPointRel = GATransform.apply(
    relateToCenter,
    GAPoint.from(adjecentPoint),
  );
  const reverseRelateToCenter = GA.reverse(relateToCenter);
  let point;
  switch (element.type) {
    case "rectangle":
    case "image":
    case "text":
    case "diamond":
    case "iframe":
    case "embeddable":
    case "frame":
    case "magicframe":
      point = findFocusPointForRectangulars(element, focus, adjecentPointRel);
      break;
    case "ellipse":
      point = findFocusPointForEllipse(element, focus, adjecentPointRel);
      break;
  }
  return GAPoint.toTuple(GATransform.apply(reverseRelateToCenter, point));
};

// Returns 2 or 0 intersection points between line going through `a` and `b`
// and the `element`, in ascending order of distance from `a`.
export const intersectElementWithLine = (
  element: ExcalidrawBindableElement,
  // Point on the line, in absolute coordinates
  a: Point,
  // Another point on the line, in absolute coordinates
  b: Point,
  // If given, the element is inflated by this value
  gap: number = 0,
  elementsMap: ElementsMap,
): Point[] => {
  const relateToCenter = relativizationToElementCenter(element, elementsMap);
  const aRel = GATransform.apply(relateToCenter, GAPoint.from(a));
  const bRel = GATransform.apply(relateToCenter, GAPoint.from(b));
  const line = GALine.through(aRel, bRel);
  const reverseRelateToCenter = GA.reverse(relateToCenter);
  const intersections = getSortedElementLineIntersections(
    element,
    line,
    aRel,
    gap,
  );
  return intersections.map((point) =>
    GAPoint.toTuple(GATransform.apply(reverseRelateToCenter, point)),
  );
};

const getSortedElementLineIntersections = (
  element: ExcalidrawBindableElement,
  // Relative to element center
  line: GA.Line,
  // Relative to element center
  nearPoint: GA.Point,
  gap: number = 0,
): GA.Point[] => {
  let intersections: GA.Point[];
  switch (element.type) {
    case "rectangle":
    case "image":
    case "text":
    case "diamond":
    case "iframe":
    case "embeddable":
    case "frame":
    case "magicframe":
      const corners = getCorners(element);
      intersections = corners
        .flatMap((point, i) => {
          const edge: [GA.Point, GA.Point] = [point, corners[(i + 1) % 4]];
          return intersectSegment(line, offsetSegment(edge, gap));
        })
        .concat(
          corners.flatMap((point) => getCircleIntersections(point, gap, line)),
        );
      break;
    case "ellipse":
      intersections = getEllipseIntersections(element, gap, line);
      break;
  }
  if (intersections.length < 2) {
    // Ignore the "edge" case of only intersecting with a single corner
    return [];
  }
  const sortedIntersections = intersections.sort(
    (i1, i2) =>
      GAPoint.distance(i1, nearPoint) - GAPoint.distance(i2, nearPoint),
  );
  return [
    sortedIntersections[0],
    sortedIntersections[sortedIntersections.length - 1],
  ];
};

const getCorners = (
  element:
    | ExcalidrawRectangleElement
    | ExcalidrawImageElement
    | ExcalidrawDiamondElement
    | ExcalidrawTextElement
    | ExcalidrawIframeLikeElement
    | ExcalidrawFrameLikeElement,
  scale: number = 1,
): GA.Point[] => {
  const hx = (scale * element.width) / 2;
  const hy = (scale * element.height) / 2;
  switch (element.type) {
    case "rectangle":
    case "image":
    case "text":
    case "iframe":
    case "embeddable":
    case "frame":
    case "magicframe":
      return [
        GA.point(hx, hy),
        GA.point(hx, -hy),
        GA.point(-hx, -hy),
        GA.point(-hx, hy),
      ];
    case "diamond":
      return [
        GA.point(0, hy),
        GA.point(hx, 0),
        GA.point(0, -hy),
        GA.point(-hx, 0),
      ];
  }
};

// Returns intersection of `line` with `segment`, with `segment` moved by
// `gap` in its polar direction.
// If intersection coincides with second segment point returns empty array.
const intersectSegment = (
  line: GA.Line,
  segment: [GA.Point, GA.Point],
): GA.Point[] => {
  const [a, b] = segment;
  const aDist = GAPoint.distanceToLine(a, line);
  const bDist = GAPoint.distanceToLine(b, line);
  if (aDist * bDist >= 0) {
    // The intersection is outside segment `(a, b)`
    return [];
  }
  return [GAPoint.intersect(line, GALine.through(a, b))];
};

const offsetSegment = (
  segment: [GA.Point, GA.Point],
  distance: number,
): [GA.Point, GA.Point] => {
  const [a, b] = segment;
  const offset = GATransform.translationOrthogonal(
    GADirection.fromTo(a, b),
    distance,
  );
  return [GATransform.apply(offset, a), GATransform.apply(offset, b)];
};

const getEllipseIntersections = (
  element: ExcalidrawEllipseElement,
  gap: number,
  line: GA.Line,
): GA.Point[] => {
  const a = element.width / 2 + gap;
  const b = element.height / 2 + gap;
  const m = line[2];
  const n = line[3];
  const c = line[1];
  const squares = a * a * m * m + b * b * n * n;
  const discr = squares - c * c;
  if (squares === 0 || discr <= 0) {
    return [];
  }
  const discrRoot = Math.sqrt(discr);
  const xn = -a * a * m * c;
  const yn = -b * b * n * c;
  return [
    GA.point(
      (xn + a * b * n * discrRoot) / squares,
      (yn - a * b * m * discrRoot) / squares,
    ),
    GA.point(
      (xn - a * b * n * discrRoot) / squares,
      (yn + a * b * m * discrRoot) / squares,
    ),
  ];
};

export const getCircleIntersections = (
  center: GA.Point,
  radius: number,
  line: GA.Line,
): GA.Point[] => {
  if (radius === 0) {
    return GAPoint.distanceToLine(line, center) === 0 ? [center] : [];
  }
  const m = line[2];
  const n = line[3];
  const c = line[1];
  const [a, b] = GAPoint.toTuple(center);
  const r = radius;
  const squares = m * m + n * n;
  const discr = r * r * squares - (m * a + n * b + c) ** 2;
  if (squares === 0 || discr <= 0) {
    return [];
  }
  const discrRoot = Math.sqrt(discr);
  const xn = a * n * n - b * m * n - m * c;
  const yn = b * m * m - a * m * n - n * c;

  return [
    GA.point((xn + n * discrRoot) / squares, (yn - m * discrRoot) / squares),
    GA.point((xn - n * discrRoot) / squares, (yn + m * discrRoot) / squares),
  ];
};

// The focus point is the tangent point of the "focus image" of the
// `element`, where the tangent goes through `point`.
export const findFocusPointForEllipse = (
  ellipse: ExcalidrawEllipseElement,
  // Between -1 and 1 (not 0) the relative size of the "focus image" of
  // the element on which the focus point lies
  relativeDistance: number,
  // The point for which we're trying to find the focus point, relative
  // to the ellipse center.
  point: GA.Point,
): GA.Point => {
  const relativeDistanceAbs = Math.abs(relativeDistance);
  const a = (ellipse.width * relativeDistanceAbs) / 2;
  const b = (ellipse.height * relativeDistanceAbs) / 2;

  const orientation = Math.sign(relativeDistance);
  const [px, pyo] = GAPoint.toTuple(point);

  // The calculation below can't handle py = 0
  const py = pyo === 0 ? 0.0001 : pyo;

  const squares = px ** 2 * b ** 2 + py ** 2 * a ** 2;
  // Tangent mx + ny + 1 = 0
  const m =
    (-px * b ** 2 +
      orientation * py * Math.sqrt(Math.max(0, squares - a ** 2 * b ** 2))) /
    squares;

  let n = (-m * px - 1) / py;

  if (n === 0) {
    // if zero {-0, 0}, fall back to a same-sign value in the similar range
    n = (Object.is(n, -0) ? -1 : 1) * 0.01;
  }

  const x = -(a ** 2 * m) / (n ** 2 * b ** 2 + m ** 2 * a ** 2);
  return GA.point(x, (-m * x - 1) / n);
};

export const findFocusPointForRectangulars = (
  element:
    | ExcalidrawRectangleElement
    | ExcalidrawImageElement
    | ExcalidrawDiamondElement
    | ExcalidrawTextElement
    | ExcalidrawIframeLikeElement
    | ExcalidrawFrameLikeElement,
  // Between -1 and 1 for how far away should the focus point be relative
  // to the size of the element. Sign determines orientation.
  relativeDistance: number,
  // The point for which we're trying to find the focus point, relative
  // to the element center.
  point: GA.Point,
): GA.Point => {
  const relativeDistanceAbs = Math.abs(relativeDistance);
  const orientation = Math.sign(relativeDistance);
  const corners = getCorners(element, relativeDistanceAbs);

  let maxDistance = 0;
  let tangentPoint: null | GA.Point = null;
  corners.forEach((corner) => {
    const distance = orientation * GALine.through(point, corner)[1];
    if (distance > maxDistance) {
      maxDistance = distance;
      tangentPoint = corner;
    }
  });
  return tangentPoint!;
};<|MERGE_RESOLUTION|>--- conflicted
+++ resolved
@@ -161,44 +161,29 @@
 
 export const bindOrUnbindSelectedElements = (
   selectedElements: NonDeleted<ExcalidrawElement>[],
-<<<<<<< HEAD
-  elementsMap: ElementsMap,
   app: AppClassProperties,
-=======
-  elements: readonly ExcalidrawElement[],
-  elementsMap: NonDeletedSceneElementsMap,
->>>>>>> 9013c845
 ): void => {
   selectedElements.forEach((selectedElement) => {
     if (isBindingElement(selectedElement)) {
       bindOrUnbindLinearElement(
         selectedElement,
-        getElligibleElementForBindingElement(
-          selectedElement,
-          "start",
-          elements,
-          elementsMap,
-          app,
-        ),
-        getElligibleElementForBindingElement(
-          selectedElement,
-          "end",
-          elements,
-          elementsMap,
-          app,
-        ),
-        elementsMap,
+        getElligibleElementForBindingElement(selectedElement, "start", app),
+        getElligibleElementForBindingElement(selectedElement, "end", app),
+        app.scene.getNonDeletedElementsMap(),
       );
     } else if (isBindableElement(selectedElement)) {
-      maybeBindBindableElement(selectedElement, elementsMap, app);
+      maybeBindBindableElement(
+        selectedElement,
+        app.scene.getNonDeletedElementsMap(),
+        app,
+      );
     }
   });
 };
 
 const maybeBindBindableElement = (
   bindableElement: NonDeleted<ExcalidrawBindableElement>,
-<<<<<<< HEAD
-  elementsMap: ElementsMap,
+  elementsMap: NonDeletedSceneElementsMap,
   app: AppClassProperties,
 ): void => {
   getElligibleElementsForBindableElementAndWhere(bindableElement, app).forEach(
@@ -209,52 +194,24 @@
         where === "start" ? "keep" : bindableElement,
         elementsMap,
       ),
-=======
-  elementsMap: NonDeletedSceneElementsMap,
-): void => {
-  getElligibleElementsForBindableElementAndWhere(
-    bindableElement,
-    elementsMap,
-  ).forEach(([linearElement, where]) =>
-    bindOrUnbindLinearElement(
-      linearElement,
-      where === "end" ? "keep" : bindableElement,
-      where === "start" ? "keep" : bindableElement,
-      elementsMap,
-    ),
->>>>>>> 9013c845
   );
 };
 
 export const maybeBindLinearElement = (
   linearElement: NonDeleted<ExcalidrawLinearElement>,
   appState: AppState,
-  scene: Scene,
   pointerCoords: { x: number; y: number },
-<<<<<<< HEAD
-  elementsMap: ElementsMap,
   app: AppClassProperties,
-=======
-  elementsMap: NonDeletedSceneElementsMap,
->>>>>>> 9013c845
 ): void => {
   if (appState.startBoundElement != null) {
     bindLinearElement(
       linearElement,
       appState.startBoundElement,
       "start",
-      elementsMap,
+      app.scene.getNonDeletedElementsMap(),
     );
   }
-<<<<<<< HEAD
-  const hoveredElement = getHoveredElementForBinding(pointerCoords, scene, app);
-=======
-  const hoveredElement = getHoveredElementForBinding(
-    pointerCoords,
-    scene.getNonDeletedElements(),
-    elementsMap,
-  );
->>>>>>> 9013c845
+  const hoveredElement = getHoveredElementForBinding(pointerCoords, app);
   if (
     hoveredElement != null &&
     !isLinearElementSimpleAndAlreadyBoundOnOppositeEdge(
@@ -263,7 +220,12 @@
       "end",
     )
   ) {
-    bindLinearElement(linearElement, hoveredElement, "end", elementsMap);
+    bindLinearElement(
+      linearElement,
+      hoveredElement,
+      "end",
+      app.scene.getNonDeletedElementsMap(),
+    );
   }
 };
 
@@ -322,7 +284,7 @@
 };
 
 export const unbindLinearElements = (
-  elements: NonDeleted<ExcalidrawElement>[],
+  elements: readonly NonDeleted<ExcalidrawElement>[],
   elementsMap: NonDeletedSceneElementsMap,
 ): void => {
   elements.forEach((element) => {
@@ -350,23 +312,13 @@
     x: number;
     y: number;
   },
-<<<<<<< HEAD
-  scene: Scene,
   app: AppClassProperties,
-=======
-  elements: readonly NonDeletedExcalidrawElement[],
-  elementsMap: NonDeletedSceneElementsMap,
->>>>>>> 9013c845
 ): NonDeleted<ExcalidrawBindableElement> | null => {
   const hoveredElement = getElementAtPosition(
-    elements,
+    app.scene.getNonDeletedElements(),
     (element) =>
       isBindableElement(element, false) &&
-<<<<<<< HEAD
       bindingBorderTest(element, pointerCoords, app),
-=======
-      bindingBorderTest(element, pointerCoords, elementsMap),
->>>>>>> 9013c845
   );
   return hoveredElement as NonDeleted<ExcalidrawBindableElement> | null;
 };
@@ -594,76 +546,34 @@
 
 // TODO: this is a bottleneck, optimise
 export const getEligibleElementsForBinding = (
-<<<<<<< HEAD
-  elements: NonDeleted<ExcalidrawElement>[],
-  elementsMap: ElementsMap,
+  selectedElements: NonDeleted<ExcalidrawElement>[],
   app: AppClassProperties,
-=======
-  selectedElements: NonDeleted<ExcalidrawElement>[],
-  elements: readonly ExcalidrawElement[],
-  elementsMap: NonDeletedSceneElementsMap,
->>>>>>> 9013c845
 ): SuggestedBinding[] => {
   const includedElementIds = new Set(selectedElements.map(({ id }) => id));
   return selectedElements.flatMap((selectedElement) =>
     isBindingElement(selectedElement, false)
       ? (getElligibleElementsForBindingElement(
           selectedElement as NonDeleted<ExcalidrawLinearElement>,
-          elements,
-          elementsMap,
           app,
         ).filter(
           (element) => !includedElementIds.has(element.id),
         ) as SuggestedBinding[])
-<<<<<<< HEAD
-      : isBindableElement(element, false)
-      ? getElligibleElementsForBindableElementAndWhere(element, app).filter(
-          (binding) => !includedElementIds.has(binding[0].id),
-        )
-=======
       : isBindableElement(selectedElement, false)
       ? getElligibleElementsForBindableElementAndWhere(
           selectedElement,
-          elementsMap,
+          app,
         ).filter((binding) => !includedElementIds.has(binding[0].id))
->>>>>>> 9013c845
       : [],
   );
 };
 
 const getElligibleElementsForBindingElement = (
   linearElement: NonDeleted<ExcalidrawLinearElement>,
-<<<<<<< HEAD
-  elementsMap: ElementsMap,
   app: AppClassProperties,
-=======
-  elements: readonly ExcalidrawElement[],
-  elementsMap: NonDeletedSceneElementsMap,
->>>>>>> 9013c845
 ): NonDeleted<ExcalidrawBindableElement>[] => {
   return [
-    getElligibleElementForBindingElement(
-      linearElement,
-      "start",
-<<<<<<< HEAD
-      elementsMap,
-      app,
-=======
-      elements,
-      elementsMap,
->>>>>>> 9013c845
-    ),
-    getElligibleElementForBindingElement(
-      linearElement,
-      "end",
-<<<<<<< HEAD
-      elementsMap,
-      app,
-=======
-      elements,
-      elementsMap,
->>>>>>> 9013c845
-    ),
+    getElligibleElementForBindingElement(linearElement, "start", app),
+    getElligibleElementForBindingElement(linearElement, "end", app),
   ].filter(
     (element): element is NonDeleted<ExcalidrawBindableElement> =>
       element != null,
@@ -673,23 +583,15 @@
 const getElligibleElementForBindingElement = (
   linearElement: NonDeleted<ExcalidrawLinearElement>,
   startOrEnd: "start" | "end",
-<<<<<<< HEAD
-  elementsMap: ElementsMap,
   app: AppClassProperties,
 ): NonDeleted<ExcalidrawBindableElement> | null => {
   return getHoveredElementForBinding(
-    getLinearElementEdgeCoors(linearElement, startOrEnd, elementsMap),
-    Scene.getScene(linearElement)!,
+    getLinearElementEdgeCoors(
+      linearElement,
+      startOrEnd,
+      app.scene.getNonDeletedElementsMap(),
+    ),
     app,
-=======
-  elements: readonly ExcalidrawElement[],
-  elementsMap: NonDeletedSceneElementsMap,
-): NonDeleted<ExcalidrawBindableElement> | null => {
-  return getHoveredElementForBinding(
-    getLinearElementEdgeCoors(linearElement, startOrEnd, elementsMap),
-    elements,
-    elementsMap,
->>>>>>> 9013c845
   );
 };
 
@@ -710,11 +612,7 @@
 
 const getElligibleElementsForBindableElementAndWhere = (
   bindableElement: NonDeleted<ExcalidrawBindableElement>,
-<<<<<<< HEAD
   app: AppClassProperties,
-=======
-  elementsMap: NonDeletedSceneElementsMap,
->>>>>>> 9013c845
 ): SuggestedPointBinding[] => {
   const scene = Scene.getScene(bindableElement)!;
   return scene
@@ -727,23 +625,15 @@
         element,
         "start",
         bindableElement,
-<<<<<<< HEAD
         scene.getNonDeletedElementsMap(),
         app,
-=======
-        elementsMap,
->>>>>>> 9013c845
       );
       const canBindEnd = isLinearElementEligibleForNewBindingByBindable(
         element,
         "end",
         bindableElement,
-<<<<<<< HEAD
         scene.getNonDeletedElementsMap(),
         app,
-=======
-        elementsMap,
->>>>>>> 9013c845
       );
       if (!canBindStart && !canBindEnd) {
         return null;
@@ -761,12 +651,8 @@
   linearElement: NonDeleted<ExcalidrawLinearElement>,
   startOrEnd: "start" | "end",
   bindableElement: NonDeleted<ExcalidrawBindableElement>,
-<<<<<<< HEAD
-  elementsMap: ElementsMap,
+  elementsMap: NonDeletedSceneElementsMap,
   app: AppClassProperties,
-=======
-  elementsMap: NonDeletedSceneElementsMap,
->>>>>>> 9013c845
 ): boolean => {
   const existingBinding =
     linearElement[startOrEnd === "start" ? "startBinding" : "endBinding"];
