--- conflicted
+++ resolved
@@ -2241,7 +2241,19 @@
   ];
 };
 
-<<<<<<< HEAD
+export const normalizeFixedPoint = <T extends FixedPoint | null>(
+  fixedPoint: T,
+): T extends null ? null : FixedPoint => {
+  // Do not allow a precise 0.5 for fixed point ratio
+  // to avoid jumping arrow heading due to floating point imprecision
+  if (fixedPoint && (fixedPoint[0] === 0.5 || fixedPoint[1] === 0.5)) {
+    return fixedPoint.map((ratio) =>
+      ratio === 0.5 ? 0.5001 : ratio,
+    ) as T extends null ? null : FixedPoint;
+  }
+  return fixedPoint as any as T extends null ? null : FixedPoint;
+};
+
 /**
  * During flipping, mirroring and resizing when sides change relation to each
  * other the `fixedPoint` in ExcalidrawArrowElement bindings associated with the
@@ -2356,17 +2368,4 @@
     ...(endElement &&
       getFlippedFixedPointBindings(arrow, endElement, flipX, flipY)),
   };
-=======
-export const normalizeFixedPoint = <T extends FixedPoint | null>(
-  fixedPoint: T,
-): T extends null ? null : FixedPoint => {
-  // Do not allow a precise 0.5 for fixed point ratio
-  // to avoid jumping arrow heading due to floating point imprecision
-  if (fixedPoint && (fixedPoint[0] === 0.5 || fixedPoint[1] === 0.5)) {
-    return fixedPoint.map((ratio) =>
-      ratio === 0.5 ? 0.5001 : ratio,
-    ) as T extends null ? null : FixedPoint;
-  }
-  return fixedPoint as any as T extends null ? null : FixedPoint;
->>>>>>> 87a94308
 };