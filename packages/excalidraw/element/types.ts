import type { Point } from "../types";
import type {
  FONT_FAMILY,
  ROUNDNESS,
  TEXT_ALIGN,
  THEME,
  VERTICAL_ALIGN,
} from "../constants";
<<<<<<< HEAD
import type { MakeBrand, MarkNonNullable, ValueOf } from "../utility-types";
=======
import type {
  MakeBrand,
  MarkNonNullable,
  Merge,
  ValueOf,
} from "../utility-types";
import type { MagicCacheData } from "../data/magic";
>>>>>>> fb4bb29a

export type ChartType = "bar" | "line";
export type FillStyle = "hachure" | "cross-hatch" | "solid" | "zigzag";
export type FontFamilyKeys = keyof typeof FONT_FAMILY;
export type FontFamilyValues = typeof FONT_FAMILY[FontFamilyKeys];
export type Theme = typeof THEME[keyof typeof THEME];
export type FontString = string & { _brand: "fontString" };
export type GroupId = string;
export type PointerType = "mouse" | "pen" | "touch";
export type StrokeRoundness = "round" | "sharp";
export type RoundnessType = ValueOf<typeof ROUNDNESS>;
export type StrokeStyle = "solid" | "dashed" | "dotted";
export type TextAlign = typeof TEXT_ALIGN[keyof typeof TEXT_ALIGN];

type VerticalAlignKeys = keyof typeof VERTICAL_ALIGN;
export type VerticalAlign = typeof VERTICAL_ALIGN[VerticalAlignKeys];
export type FractionalIndex = string & { _brand: "franctionalIndex" };

export type BoundElement = Readonly<{
  id: ExcalidrawLinearElement["id"];
  type: "arrow" | "text";
}>;

type _ExcalidrawElementBase = Readonly<{
  id: string;
  x: number;
  y: number;
  strokeColor: string;
  backgroundColor: string;
  fillStyle: FillStyle;
  strokeWidth: number;
  strokeStyle: StrokeStyle;
  roundness: null | { type: RoundnessType; value?: number };
  roughness: number;
  opacity: number;
  width: number;
  height: number;
  angle: number;
  /** Random integer used to seed shape generation so that the roughjs shape
      doesn't differ across renders. */
  seed: number;
  /** Integer that is sequentially incremented on each change. Used to reconcile
      elements during collaboration or when saving to server. */
  version: number;
  /** Random integer that is regenerated on each change.
      Used for deterministic reconciliation of updates during collaboration,
      in case the versions (see above) are identical. */
  versionNonce: number;
  /** String in a fractional form defined by https://github.com/rocicorp/fractional-indexing.
      Used for ordering in multiplayer scenarios, such as during reconciliation or undo / redo.
      Always kept in sync with the array order by `syncMovedIndices` and `syncInvalidIndices`.
      Could be null, i.e. for new elements which were not yet assigned to the scene. */
  index: FractionalIndex | null;
  isDeleted: boolean;
  /** List of groups the element belongs to.
      Ordered from deepest to shallowest. */
  groupIds: readonly GroupId[];
  frameId: string | null;
  /** other elements that are bound to this element */
  boundElements: readonly BoundElement[] | null;
  /** epoch (ms) timestamp of last element update */
  updated: number;
  link: string | null;
  locked: boolean;
  customData?: Record<string, any>;
}>;

export type ExcalidrawSelectionElement = _ExcalidrawElementBase & {
  type: "selection";
};

export type ExcalidrawRectangleElement = _ExcalidrawElementBase & {
  type: "rectangle";
};

export type ExcalidrawDiamondElement = _ExcalidrawElementBase & {
  type: "diamond";
};

export type ExcalidrawEllipseElement = _ExcalidrawElementBase & {
  type: "ellipse";
};

export type ExcalidrawEmbeddableElement = _ExcalidrawElementBase &
  Readonly<{
    type: "embeddable";
  }>;

export type MagicGenerationData =
  | {
      status: "pending";
    }
  | { status: "done"; html: string }
  | {
      status: "error";
      message?: string;
      code: "ERR_GENERATION_INTERRUPTED" | string;
    };

export type ExcalidrawIframeElement = _ExcalidrawElementBase &
  Readonly<{
    type: "iframe";
    // TODO move later to AI-specific frame
    customData?: { generationData?: MagicGenerationData };
  }>;

export type ExcalidrawIframeLikeElement =
  | ExcalidrawIframeElement
  | ExcalidrawEmbeddableElement;

export type IframeData =
  | {
      intrinsicSize: { w: number; h: number };
      error?: Error;
      sandbox?: { allowSameOrigin?: boolean };
    } & (
      | { type: "video" | "generic"; link: string }
      | { type: "document"; srcdoc: (theme: Theme) => string }
    );

export type ExcalidrawImageElement = _ExcalidrawElementBase &
  Readonly<{
    type: "image";
    fileId: FileId | null;
    /** whether respective file is persisted */
    status: "pending" | "saved" | "error";
    /** X and Y scale factors <-1, 1>, used for image axis flipping */
    scale: [number, number];
  }>;

export type InitializedExcalidrawImageElement = MarkNonNullable<
  ExcalidrawImageElement,
  "fileId"
>;

export type ExcalidrawFrameElement = _ExcalidrawElementBase & {
  type: "frame";
  name: string | null;
};

export type ExcalidrawMagicFrameElement = _ExcalidrawElementBase & {
  type: "magicframe";
  name: string | null;
};

export type ExcalidrawFrameLikeElement =
  | ExcalidrawFrameElement
  | ExcalidrawMagicFrameElement;

/**
 * These are elements that don't have any additional properties.
 */
export type ExcalidrawGenericElement =
  | ExcalidrawSelectionElement
  | ExcalidrawRectangleElement
  | ExcalidrawDiamondElement
  | ExcalidrawEllipseElement;

export type ExcalidrawFlowchartNodeElement =
  | ExcalidrawRectangleElement
  | ExcalidrawDiamondElement
  | ExcalidrawEllipseElement;

/**
 * ExcalidrawElement should be JSON serializable and (eventually) contain
 * no computed data. The list of all ExcalidrawElements should be shareable
 * between peers and contain no state local to the peer.
 */
export type ExcalidrawElement =
  | ExcalidrawGenericElement
  | ExcalidrawTextElement
  | ExcalidrawLinearElement
  | ExcalidrawFreeDrawElement
  | ExcalidrawImageElement
  | ExcalidrawFrameElement
  | ExcalidrawMagicFrameElement
  | ExcalidrawIframeElement
  | ExcalidrawEmbeddableElement;

export type ExcalidrawNonSelectionElement = Exclude<
  ExcalidrawElement,
  ExcalidrawSelectionElement
>;

export type Ordered<TElement extends ExcalidrawElement> = TElement & {
  index: FractionalIndex;
};

export type OrderedExcalidrawElement = Ordered<ExcalidrawElement>;

export type NonDeleted<TElement extends ExcalidrawElement> = TElement & {
  isDeleted: boolean;
};

export type NonDeletedExcalidrawElement = NonDeleted<ExcalidrawElement>;

export type ExcalidrawTextElement = _ExcalidrawElementBase &
  Readonly<{
    type: "text";
    fontSize: number;
    fontFamily: FontFamilyValues;
    text: string;
    textAlign: TextAlign;
    verticalAlign: VerticalAlign;
    containerId: ExcalidrawGenericElement["id"] | null;
    originalText: string;
    /**
     * If `true` the width will fit the text. If `false`, the text will
     * wrap to fit the width.
     *
     * @default true
     */
    autoResize: boolean;
    /**
     * Unitless line height (aligned to W3C). To get line height in px, multiply
     *  with font size (using `getLineHeightInPx` helper).
     */
    lineHeight: number & { _brand: "unitlessLineHeight" };
  }>;

export type ExcalidrawBindableElement =
  | ExcalidrawRectangleElement
  | ExcalidrawDiamondElement
  | ExcalidrawEllipseElement
  | ExcalidrawTextElement
  | ExcalidrawImageElement
  | ExcalidrawIframeElement
  | ExcalidrawEmbeddableElement
  | ExcalidrawFrameElement
  | ExcalidrawMagicFrameElement;

export type ExcalidrawTextContainer =
  | ExcalidrawRectangleElement
  | ExcalidrawDiamondElement
  | ExcalidrawEllipseElement
  | ExcalidrawArrowElement;

export type ExcalidrawTextElementWithContainer = {
  containerId: ExcalidrawTextContainer["id"];
} & ExcalidrawTextElement;

export type FixedPoint = [number, number];

export type PointBinding = {
  elementId: ExcalidrawBindableElement["id"];
  focus: number;
  gap: number;
  // Represents the fixed point binding information in form of a vertical and
  // horizontal ratio (i.e. a percentage value in the 0.0-1.0 range). This ratio
  // gives the user selected fixed point by multiplying the bound element width
  // with fixedPoint[0] and the bound element height with fixedPoint[1] to get the
  // bound element-local point coordinate.
  fixedPoint: FixedPoint | null;
};

export type FixedPointBinding = Merge<PointBinding, { fixedPoint: FixedPoint }>;

export type Arrowhead =
  | "arrow"
  | "bar"
  | "dot" // legacy. Do not use for new elements.
  | "circle"
  | "circle_outline"
  | "triangle"
  | "triangle_outline"
  | "diamond"
  | "diamond_outline";

export type ExcalidrawLinearElement = _ExcalidrawElementBase &
  Readonly<{
    type: "line" | "arrow";
    points: readonly Point[];
    lastCommittedPoint: Point | null;
    startBinding: PointBinding | null;
    endBinding: PointBinding | null;
    startArrowhead: Arrowhead | null;
    endArrowhead: Arrowhead | null;
  }>;

export type ExcalidrawArrowElement = ExcalidrawLinearElement &
  Readonly<{
    type: "arrow";
    elbowed: boolean;
  }>;

export type ExcalidrawElbowArrowElement = Merge<
  ExcalidrawArrowElement,
  {
    elbowed: true;
    startBinding: FixedPointBinding | null;
    endBinding: FixedPointBinding | null;
  }
>;

export type ExcalidrawFreeDrawElement = _ExcalidrawElementBase &
  Readonly<{
    type: "freedraw";
    points: readonly Point[];
    pressures: readonly number[];
    simulatePressure: boolean;
    lastCommittedPoint: Point | null;
  }>;

export type FileId = string & { _brand: "FileId" };

export type ExcalidrawElementType = ExcalidrawElement["type"];

/**
 * Map of excalidraw elements.
 * Unspecified whether deleted or non-deleted.
 * Can be a subset of Scene elements.
 */
export type ElementsMap = Map<ExcalidrawElement["id"], ExcalidrawElement>;

/**
 * Map of non-deleted elements.
 * Can be a subset of Scene elements.
 */
export type NonDeletedElementsMap = Map<
  ExcalidrawElement["id"],
  NonDeletedExcalidrawElement
> &
  MakeBrand<"NonDeletedElementsMap">;

/**
 * Map of all excalidraw Scene elements, including deleted.
 * Not a subset. Use this type when you need access to current Scene elements.
 */
export type SceneElementsMap = Map<
  ExcalidrawElement["id"],
  Ordered<ExcalidrawElement>
> &
  MakeBrand<"SceneElementsMap">;

/**
 * Map of all non-deleted Scene elements.
 * Not a subset. Use this type when you need access to current Scene elements.
 */
export type NonDeletedSceneElementsMap = Map<
  ExcalidrawElement["id"],
  Ordered<NonDeletedExcalidrawElement>
> &
  MakeBrand<"NonDeletedSceneElementsMap">;

export type ElementsMapOrArray =
  | readonly ExcalidrawElement[]
  | Readonly<ElementsMap>;<|MERGE_RESOLUTION|>--- conflicted
+++ resolved
@@ -6,17 +6,12 @@
   THEME,
   VERTICAL_ALIGN,
 } from "../constants";
-<<<<<<< HEAD
-import type { MakeBrand, MarkNonNullable, ValueOf } from "../utility-types";
-=======
 import type {
   MakeBrand,
   MarkNonNullable,
   Merge,
   ValueOf,
 } from "../utility-types";
-import type { MagicCacheData } from "../data/magic";
->>>>>>> fb4bb29a
 
 export type ChartType = "bar" | "line";
 export type FillStyle = "hachure" | "cross-hatch" | "solid" | "zigzag";
