import {
  NonDeleted,
  ExcalidrawLinearElement,
  ExcalidrawElement,
  PointBinding,
  ExcalidrawBindableElement,
  ExcalidrawTextElementWithContainer,
  ElementsMap,
} from "./types";
import {
  distance2d,
  rotate,
  isPathALoop,
  getGridPoint,
  rotatePoint,
  centerPoint,
  getControlPointsForBezierCurve,
  getBezierXY,
  getBezierCurveLength,
  mapIntervalToBezierT,
  arePointsEqual,
} from "../math";
import { getElementAbsoluteCoords, getLockedLinearCursorAlignSize } from ".";
import {
  Bounds,
  getCurvePathOps,
  getElementPointsCoords,
  getMinMaxXYFromCurvePathOps,
} from "./bounds";
import {
  Point,
  AppState,
  PointerCoords,
  InteractiveCanvasAppState,
  AppClassProperties,
} from "../types";
import { mutateElement } from "./mutateElement";
import History from "../history";

import Scene from "../scene/Scene";
import {
  bindOrUnbindLinearElement,
  getHoveredElementForBinding,
  isBindingEnabled,
} from "./binding";
import { tupleToCoors } from "../utils";
import { isBindingElement } from "./typeChecks";
import { KEYS, shouldRotateWithDiscreteAngle } from "../keys";
import { getBoundTextElement, handleBindTextResize } from "./textElement";
import { DRAGGING_THRESHOLD } from "../constants";
import { Mutable } from "../utility-types";
import { ShapeCache } from "../scene/ShapeCache";

const editorMidPointsCache: {
  version: number | null;
  points: (Point | null)[];
  zoom: number | null;
} = { version: null, points: [], zoom: null };
export class LinearElementEditor {
  public readonly elementId: ExcalidrawElement["id"] & {
    _brand: "excalidrawLinearElementId";
  };
  /** indices */
  public readonly selectedPointsIndices: readonly number[] | null;

  public readonly pointerDownState: Readonly<{
    prevSelectedPointsIndices: readonly number[] | null;
    /** index */
    lastClickedPoint: number;
    origin: Readonly<{ x: number; y: number }> | null;
    segmentMidpoint: {
      value: Point | null;
      index: number | null;
      added: boolean;
    };
  }>;

  /** whether you're dragging a point */
  public readonly isDragging: boolean;
  public readonly lastUncommittedPoint: Point | null;
  public readonly pointerOffset: Readonly<{ x: number; y: number }>;
  public readonly startBindingElement:
    | ExcalidrawBindableElement
    | null
    | "keep";
  public readonly endBindingElement: ExcalidrawBindableElement | null | "keep";
  public readonly hoverPointIndex: number;
  public readonly segmentMidPointHoveredCoords: Point | null;

  constructor(element: NonDeleted<ExcalidrawLinearElement>, scene: Scene) {
    this.elementId = element.id as string & {
      _brand: "excalidrawLinearElementId";
    };
    Scene.mapElementToScene(this.elementId, scene);
    LinearElementEditor.normalizePoints(element);

    this.selectedPointsIndices = null;
    this.lastUncommittedPoint = null;
    this.isDragging = false;
    this.pointerOffset = { x: 0, y: 0 };
    this.startBindingElement = "keep";
    this.endBindingElement = "keep";
    this.pointerDownState = {
      prevSelectedPointsIndices: null,
      lastClickedPoint: -1,
      origin: null,

      segmentMidpoint: {
        value: null,
        index: null,
        added: false,
      },
    };
    this.hoverPointIndex = -1;
    this.segmentMidPointHoveredCoords = null;
  }

  // ---------------------------------------------------------------------------
  // static methods
  // ---------------------------------------------------------------------------

  static POINT_HANDLE_SIZE = 10;
  /**
   * @param id the `elementId` from the instance of this class (so that we can
   *  statically guarantee this method returns an ExcalidrawLinearElement)
   */
  static getElement(id: InstanceType<typeof LinearElementEditor>["elementId"]) {
    const element = Scene.getScene(id)?.getNonDeletedElement(id);
    if (element) {
      return element as NonDeleted<ExcalidrawLinearElement>;
    }
    return null;
  }

  static handleBoxSelection(
    event: PointerEvent,
    appState: AppState,
    setState: React.Component<any, AppState>["setState"],
    elementsMap: ElementsMap,
  ) {
    if (
      !appState.editingLinearElement ||
      appState.draggingElement?.type !== "selection"
    ) {
      return false;
    }
    const { editingLinearElement } = appState;
    const { selectedPointsIndices, elementId } = editingLinearElement;

    const element = LinearElementEditor.getElement(elementId);
    if (!element) {
      return false;
    }

    const [selectionX1, selectionY1, selectionX2, selectionY2] =
      getElementAbsoluteCoords(appState.draggingElement, elementsMap);

    const pointsSceneCoords = LinearElementEditor.getPointsGlobalCoordinates(
      element,
      elementsMap,
    );

    const nextSelectedPoints = pointsSceneCoords.reduce(
      (acc: number[], point, index) => {
        if (
          (point[0] >= selectionX1 &&
            point[0] <= selectionX2 &&
            point[1] >= selectionY1 &&
            point[1] <= selectionY2) ||
          (event.shiftKey && selectedPointsIndices?.includes(index))
        ) {
          acc.push(index);
        }

        return acc;
      },
      [],
    );

    setState({
      editingLinearElement: {
        ...editingLinearElement,
        selectedPointsIndices: nextSelectedPoints.length
          ? nextSelectedPoints
          : null,
      },
    });
  }

  /** @returns whether point was dragged */
  static handlePointDragging(
    event: PointerEvent,
    appState: AppState,
    scenePointerX: number,
    scenePointerY: number,
    maybeSuggestBinding: (
      element: NonDeleted<ExcalidrawLinearElement>,
      pointSceneCoords: { x: number; y: number }[],
    ) => void,
    linearElementEditor: LinearElementEditor,
    elementsMap: ElementsMap,
  ): boolean {
    if (!linearElementEditor) {
      return false;
    }
    const { selectedPointsIndices, elementId } = linearElementEditor;
    const element = LinearElementEditor.getElement(elementId);
    if (!element) {
      return false;
    }

    // point that's being dragged (out of all selected points)
    const draggingPoint = element.points[
      linearElementEditor.pointerDownState.lastClickedPoint
    ] as [number, number] | undefined;

    if (selectedPointsIndices && draggingPoint) {
      if (
        shouldRotateWithDiscreteAngle(event) &&
        selectedPointsIndices.length === 1 &&
        element.points.length > 1
      ) {
        const selectedIndex = selectedPointsIndices[0];
        const referencePoint =
          element.points[selectedIndex === 0 ? 1 : selectedIndex - 1];

        const [width, height] = LinearElementEditor._getShiftLockedDelta(
          element,
          elementsMap,
          referencePoint,
          [scenePointerX, scenePointerY],
          event[KEYS.CTRL_OR_CMD] ? null : appState.gridSize,
        );

        LinearElementEditor.movePoints(element, [
          {
            index: selectedIndex,
            point: [width + referencePoint[0], height + referencePoint[1]],
            isDragging:
              selectedIndex ===
              linearElementEditor.pointerDownState.lastClickedPoint,
          },
        ]);
      } else {
        const newDraggingPointPosition = LinearElementEditor.createPointAt(
          element,
          elementsMap,
          scenePointerX - linearElementEditor.pointerOffset.x,
          scenePointerY - linearElementEditor.pointerOffset.y,
          event[KEYS.CTRL_OR_CMD] ? null : appState.gridSize,
        );

        const deltaX = newDraggingPointPosition[0] - draggingPoint[0];
        const deltaY = newDraggingPointPosition[1] - draggingPoint[1];

        LinearElementEditor.movePoints(
          element,
          selectedPointsIndices.map((pointIndex) => {
            const newPointPosition =
              pointIndex ===
              linearElementEditor.pointerDownState.lastClickedPoint
                ? LinearElementEditor.createPointAt(
                    element,
                    elementsMap,
                    scenePointerX - linearElementEditor.pointerOffset.x,
                    scenePointerY - linearElementEditor.pointerOffset.y,
                    event[KEYS.CTRL_OR_CMD] ? null : appState.gridSize,
                  )
                : ([
                    element.points[pointIndex][0] + deltaX,
                    element.points[pointIndex][1] + deltaY,
                  ] as const);
            return {
              index: pointIndex,
              point: newPointPosition,
              isDragging:
                pointIndex ===
                linearElementEditor.pointerDownState.lastClickedPoint,
            };
          }),
        );
      }

      const boundTextElement = getBoundTextElement(element, elementsMap);
      if (boundTextElement) {
        handleBindTextResize(element, elementsMap, false);
      }

      // suggest bindings for first and last point if selected
      if (isBindingElement(element, false)) {
        const coords: { x: number; y: number }[] = [];

        const firstSelectedIndex = selectedPointsIndices[0];
        if (firstSelectedIndex === 0) {
          coords.push(
            tupleToCoors(
              LinearElementEditor.getPointGlobalCoordinates(
                element,
                element.points[0],
                elementsMap,
              ),
            ),
          );
        }

        const lastSelectedIndex =
          selectedPointsIndices[selectedPointsIndices.length - 1];
        if (lastSelectedIndex === element.points.length - 1) {
          coords.push(
            tupleToCoors(
              LinearElementEditor.getPointGlobalCoordinates(
                element,
                element.points[lastSelectedIndex],
                elementsMap,
              ),
            ),
          );
        }

        if (coords.length) {
          maybeSuggestBinding(element, coords);
        }
      }

      return true;
    }

    return false;
  }

  static handlePointerUp(
    event: PointerEvent,
    editingLinearElement: LinearElementEditor,
    appState: AppState,
<<<<<<< HEAD
    app: AppClassProperties,
=======
    elementsMap: ElementsMap,
>>>>>>> 47f87f4e
  ): LinearElementEditor {
    const { elementId, selectedPointsIndices, isDragging, pointerDownState } =
      editingLinearElement;
    const element = LinearElementEditor.getElement(elementId);
    if (!element) {
      return editingLinearElement;
    }

    const bindings: Mutable<
      Partial<
        Pick<
          InstanceType<typeof LinearElementEditor>,
          "startBindingElement" | "endBindingElement"
        >
      >
    > = {};

    if (isDragging && selectedPointsIndices) {
      for (const selectedPoint of selectedPointsIndices) {
        if (
          selectedPoint === 0 ||
          selectedPoint === element.points.length - 1
        ) {
          if (isPathALoop(element.points, appState.zoom.value)) {
            LinearElementEditor.movePoints(element, [
              {
                index: selectedPoint,
                point:
                  selectedPoint === 0
                    ? element.points[element.points.length - 1]
                    : element.points[0],
              },
            ]);
          }

          const bindingElement = isBindingEnabled(appState)
            ? getHoveredElementForBinding(
                tupleToCoors(
                  LinearElementEditor.getPointAtIndexGlobalCoordinates(
                    element,
                    selectedPoint!,
                    elementsMap,
                  ),
                ),
                Scene.getScene(element)!,
                app,
              )
            : null;

          bindings[
            selectedPoint === 0 ? "startBindingElement" : "endBindingElement"
          ] = bindingElement;
        }
      }
    }

    return {
      ...editingLinearElement,
      ...bindings,
      // if clicking without previously dragging a point(s), and not holding
      // shift, deselect all points except the one clicked. If holding shift,
      // toggle the point.
      selectedPointsIndices:
        isDragging || event.shiftKey
          ? !isDragging &&
            event.shiftKey &&
            pointerDownState.prevSelectedPointsIndices?.includes(
              pointerDownState.lastClickedPoint,
            )
            ? selectedPointsIndices &&
              selectedPointsIndices.filter(
                (pointIndex) =>
                  pointIndex !== pointerDownState.lastClickedPoint,
              )
            : selectedPointsIndices
          : selectedPointsIndices?.includes(pointerDownState.lastClickedPoint)
          ? [pointerDownState.lastClickedPoint]
          : selectedPointsIndices,
      isDragging: false,
      pointerOffset: { x: 0, y: 0 },
    };
  }

  static getEditorMidPoints = (
    element: NonDeleted<ExcalidrawLinearElement>,
    elementsMap: ElementsMap,
    appState: InteractiveCanvasAppState,
  ): typeof editorMidPointsCache["points"] => {
    const boundText = getBoundTextElement(element, elementsMap);

    // Since its not needed outside editor unless 2 pointer lines or bound text
    if (
      !appState.editingLinearElement &&
      element.points.length > 2 &&
      !boundText
    ) {
      return [];
    }
    if (
      editorMidPointsCache.version === element.version &&
      editorMidPointsCache.zoom === appState.zoom.value
    ) {
      return editorMidPointsCache.points;
    }
    LinearElementEditor.updateEditorMidPointsCache(
      element,
      elementsMap,
      appState,
    );
    return editorMidPointsCache.points!;
  };

  static updateEditorMidPointsCache = (
    element: NonDeleted<ExcalidrawLinearElement>,
    elementsMap: ElementsMap,
    appState: InteractiveCanvasAppState,
  ) => {
    const points = LinearElementEditor.getPointsGlobalCoordinates(
      element,
      elementsMap,
    );

    let index = 0;
    const midpoints: (Point | null)[] = [];
    while (index < points.length - 1) {
      if (
        LinearElementEditor.isSegmentTooShort(
          element,
          element.points[index],
          element.points[index + 1],
          appState.zoom,
        )
      ) {
        midpoints.push(null);
        index++;
        continue;
      }
      const segmentMidPoint = LinearElementEditor.getSegmentMidPoint(
        element,
        points[index],
        points[index + 1],
        index + 1,
        elementsMap,
      );
      midpoints.push(segmentMidPoint);
      index++;
    }
    editorMidPointsCache.points = midpoints;
    editorMidPointsCache.version = element.version;
    editorMidPointsCache.zoom = appState.zoom.value;
  };

  static getSegmentMidpointHitCoords = (
    linearElementEditor: LinearElementEditor,
    scenePointer: { x: number; y: number },
    appState: AppState,
    elementsMap: ElementsMap,
  ) => {
    const { elementId } = linearElementEditor;
    const element = LinearElementEditor.getElement(elementId);
    if (!element) {
      return null;
    }
    const clickedPointIndex = LinearElementEditor.getPointIndexUnderCursor(
      element,
      elementsMap,
      appState.zoom,
      scenePointer.x,
      scenePointer.y,
    );
    if (clickedPointIndex >= 0) {
      return null;
    }
    const points = LinearElementEditor.getPointsGlobalCoordinates(
      element,
      elementsMap,
    );
    if (points.length >= 3 && !appState.editingLinearElement) {
      return null;
    }

    const threshold =
      LinearElementEditor.POINT_HANDLE_SIZE / appState.zoom.value;

    const existingSegmentMidpointHitCoords =
      linearElementEditor.segmentMidPointHoveredCoords;
    if (existingSegmentMidpointHitCoords) {
      const distance = distance2d(
        existingSegmentMidpointHitCoords[0],
        existingSegmentMidpointHitCoords[1],
        scenePointer.x,
        scenePointer.y,
      );
      if (distance <= threshold) {
        return existingSegmentMidpointHitCoords;
      }
    }
    let index = 0;
    const midPoints: typeof editorMidPointsCache["points"] =
      LinearElementEditor.getEditorMidPoints(element, elementsMap, appState);
    while (index < midPoints.length) {
      if (midPoints[index] !== null) {
        const distance = distance2d(
          midPoints[index]![0],
          midPoints[index]![1],
          scenePointer.x,
          scenePointer.y,
        );
        if (distance <= threshold) {
          return midPoints[index];
        }
      }

      index++;
    }
    return null;
  };

  static isSegmentTooShort(
    element: NonDeleted<ExcalidrawLinearElement>,
    startPoint: Point,
    endPoint: Point,
    zoom: AppState["zoom"],
  ) {
    let distance = distance2d(
      startPoint[0],
      startPoint[1],
      endPoint[0],
      endPoint[1],
    );
    if (element.points.length > 2 && element.roundness) {
      distance = getBezierCurveLength(element, endPoint);
    }

    return distance * zoom.value < LinearElementEditor.POINT_HANDLE_SIZE * 4;
  }

  static getSegmentMidPoint(
    element: NonDeleted<ExcalidrawLinearElement>,
    startPoint: Point,
    endPoint: Point,
    endPointIndex: number,
    elementsMap: ElementsMap,
  ) {
    let segmentMidPoint = centerPoint(startPoint, endPoint);
    if (element.points.length > 2 && element.roundness) {
      const controlPoints = getControlPointsForBezierCurve(
        element,
        element.points[endPointIndex],
      );
      if (controlPoints) {
        const t = mapIntervalToBezierT(
          element,
          element.points[endPointIndex],
          0.5,
        );

        const [tx, ty] = getBezierXY(
          controlPoints[0],
          controlPoints[1],
          controlPoints[2],
          controlPoints[3],
          t,
        );
        segmentMidPoint = LinearElementEditor.getPointGlobalCoordinates(
          element,
          [tx, ty],
          elementsMap,
        );
      }
    }

    return segmentMidPoint;
  }

  static getSegmentMidPointIndex(
    linearElementEditor: LinearElementEditor,
    appState: AppState,
    midPoint: Point,
    elementsMap: ElementsMap,
  ) {
    const element = LinearElementEditor.getElement(
      linearElementEditor.elementId,
    );
    if (!element) {
      return -1;
    }
    const midPoints = LinearElementEditor.getEditorMidPoints(
      element,
      elementsMap,
      appState,
    );
    let index = 0;
    while (index < midPoints.length) {
      if (LinearElementEditor.arePointsEqual(midPoint, midPoints[index])) {
        return index + 1;
      }
      index++;
    }
    return -1;
  }

  static handlePointerDown(
    event: React.PointerEvent<HTMLElement>,
    appState: AppState,
    history: History,
    scenePointer: { x: number; y: number },
    linearElementEditor: LinearElementEditor,
    elementsMap: ElementsMap,
    app: AppClassProperties,
  ): {
    didAddPoint: boolean;
    hitElement: NonDeleted<ExcalidrawElement> | null;
    linearElementEditor: LinearElementEditor | null;
  } {
    const ret: ReturnType<typeof LinearElementEditor["handlePointerDown"]> = {
      didAddPoint: false,
      hitElement: null,
      linearElementEditor: null,
    };

    if (!linearElementEditor) {
      return ret;
    }

    const { elementId } = linearElementEditor;
    const element = LinearElementEditor.getElement(elementId);

    if (!element) {
      return ret;
    }
    const segmentMidpoint = LinearElementEditor.getSegmentMidpointHitCoords(
      linearElementEditor,
      scenePointer,
      appState,
      elementsMap,
    );
    let segmentMidpointIndex = null;
    if (segmentMidpoint) {
      segmentMidpointIndex = LinearElementEditor.getSegmentMidPointIndex(
        linearElementEditor,
        appState,
        segmentMidpoint,
        elementsMap,
      );
    }
    if (event.altKey && appState.editingLinearElement) {
      if (linearElementEditor.lastUncommittedPoint == null) {
        mutateElement(element, {
          points: [
            ...element.points,
            LinearElementEditor.createPointAt(
              element,
              elementsMap,
              scenePointer.x,
              scenePointer.y,
              event[KEYS.CTRL_OR_CMD] ? null : appState.gridSize,
            ),
          ],
        });
        ret.didAddPoint = true;
      }
      history.resumeRecording();
      ret.linearElementEditor = {
        ...linearElementEditor,
        pointerDownState: {
          prevSelectedPointsIndices: linearElementEditor.selectedPointsIndices,
          lastClickedPoint: -1,
          origin: { x: scenePointer.x, y: scenePointer.y },
          segmentMidpoint: {
            value: segmentMidpoint,
            index: segmentMidpointIndex,
            added: false,
          },
        },
        selectedPointsIndices: [element.points.length - 1],
        lastUncommittedPoint: null,
        endBindingElement: getHoveredElementForBinding(
          scenePointer,
          Scene.getScene(element)!,
          app,
        ),
      };

      ret.didAddPoint = true;
      return ret;
    }

    const clickedPointIndex = LinearElementEditor.getPointIndexUnderCursor(
      element,
      elementsMap,
      appState.zoom,
      scenePointer.x,
      scenePointer.y,
    );
    // if we clicked on a point, set the element as hitElement otherwise
    // it would get deselected if the point is outside the hitbox area
    if (clickedPointIndex >= 0 || segmentMidpoint) {
      ret.hitElement = element;
    } else {
      // You might be wandering why we are storing the binding elements on
      // LinearElementEditor and passing them in, instead of calculating them
      // from the end points of the `linearElement` - this is to allow disabling
      // binding (which needs to happen at the point the user finishes moving
      // the point).
      const { startBindingElement, endBindingElement } = linearElementEditor;
      if (isBindingEnabled(appState) && isBindingElement(element)) {
        bindOrUnbindLinearElement(
          element,
          startBindingElement,
          endBindingElement,
          elementsMap,
        );
      }
    }

    const [x1, y1, x2, y2] = getElementAbsoluteCoords(element, elementsMap);
    const cx = (x1 + x2) / 2;
    const cy = (y1 + y2) / 2;
    const targetPoint =
      clickedPointIndex > -1 &&
      rotate(
        element.x + element.points[clickedPointIndex][0],
        element.y + element.points[clickedPointIndex][1],
        cx,
        cy,
        element.angle,
      );

    const nextSelectedPointsIndices =
      clickedPointIndex > -1 || event.shiftKey
        ? event.shiftKey ||
          linearElementEditor.selectedPointsIndices?.includes(clickedPointIndex)
          ? normalizeSelectedPoints([
              ...(linearElementEditor.selectedPointsIndices || []),
              clickedPointIndex,
            ])
          : [clickedPointIndex]
        : null;
    ret.linearElementEditor = {
      ...linearElementEditor,
      pointerDownState: {
        prevSelectedPointsIndices: linearElementEditor.selectedPointsIndices,
        lastClickedPoint: clickedPointIndex,
        origin: { x: scenePointer.x, y: scenePointer.y },
        segmentMidpoint: {
          value: segmentMidpoint,
          index: segmentMidpointIndex,
          added: false,
        },
      },
      selectedPointsIndices: nextSelectedPointsIndices,
      pointerOffset: targetPoint
        ? {
            x: scenePointer.x - targetPoint[0],
            y: scenePointer.y - targetPoint[1],
          }
        : { x: 0, y: 0 },
    };

    return ret;
  }

  static arePointsEqual(point1: Point | null, point2: Point | null) {
    if (!point1 && !point2) {
      return true;
    }
    if (!point1 || !point2) {
      return false;
    }
    return arePointsEqual(point1, point2);
  }

  static handlePointerMove(
    event: React.PointerEvent<HTMLCanvasElement>,
    scenePointerX: number,
    scenePointerY: number,
    appState: AppState,
    elementsMap: ElementsMap,
  ): LinearElementEditor | null {
    if (!appState.editingLinearElement) {
      return null;
    }
    const { elementId, lastUncommittedPoint } = appState.editingLinearElement;
    const element = LinearElementEditor.getElement(elementId);
    if (!element) {
      return appState.editingLinearElement;
    }

    const { points } = element;
    const lastPoint = points[points.length - 1];

    if (!event.altKey) {
      if (lastPoint === lastUncommittedPoint) {
        LinearElementEditor.deletePoints(element, [points.length - 1]);
      }
      return {
        ...appState.editingLinearElement,
        lastUncommittedPoint: null,
      };
    }

    let newPoint: Point;

    if (shouldRotateWithDiscreteAngle(event) && points.length >= 2) {
      const lastCommittedPoint = points[points.length - 2];

      const [width, height] = LinearElementEditor._getShiftLockedDelta(
        element,
        elementsMap,
        lastCommittedPoint,
        [scenePointerX, scenePointerY],
        event[KEYS.CTRL_OR_CMD] ? null : appState.gridSize,
      );

      newPoint = [
        width + lastCommittedPoint[0],
        height + lastCommittedPoint[1],
      ];
    } else {
      newPoint = LinearElementEditor.createPointAt(
        element,
        elementsMap,
        scenePointerX - appState.editingLinearElement.pointerOffset.x,
        scenePointerY - appState.editingLinearElement.pointerOffset.y,
        event[KEYS.CTRL_OR_CMD] ? null : appState.gridSize,
      );
    }

    if (lastPoint === lastUncommittedPoint) {
      LinearElementEditor.movePoints(element, [
        {
          index: element.points.length - 1,
          point: newPoint,
        },
      ]);
    } else {
      LinearElementEditor.addPoints(element, appState, [{ point: newPoint }]);
    }
    return {
      ...appState.editingLinearElement,
      lastUncommittedPoint: element.points[element.points.length - 1],
    };
  }

  /** scene coords */
  static getPointGlobalCoordinates(
    element: NonDeleted<ExcalidrawLinearElement>,
    point: Point,
    elementsMap: ElementsMap,
  ) {
    const [x1, y1, x2, y2] = getElementAbsoluteCoords(element, elementsMap);
    const cx = (x1 + x2) / 2;
    const cy = (y1 + y2) / 2;

    let { x, y } = element;
    [x, y] = rotate(x + point[0], y + point[1], cx, cy, element.angle);
    return [x, y] as const;
  }

  /** scene coords */
  static getPointsGlobalCoordinates(
    element: NonDeleted<ExcalidrawLinearElement>,
    elementsMap: ElementsMap,
  ): Point[] {
    const [x1, y1, x2, y2] = getElementAbsoluteCoords(element, elementsMap);
    const cx = (x1 + x2) / 2;
    const cy = (y1 + y2) / 2;
    return element.points.map((point) => {
      let { x, y } = element;
      [x, y] = rotate(x + point[0], y + point[1], cx, cy, element.angle);
      return [x, y] as const;
    });
  }

  static getPointAtIndexGlobalCoordinates(
    element: NonDeleted<ExcalidrawLinearElement>,

    indexMaybeFromEnd: number, // -1 for last element
    elementsMap: ElementsMap,
  ): Point {
    const index =
      indexMaybeFromEnd < 0
        ? element.points.length + indexMaybeFromEnd
        : indexMaybeFromEnd;
    const [x1, y1, x2, y2] = getElementAbsoluteCoords(element, elementsMap);
    const cx = (x1 + x2) / 2;
    const cy = (y1 + y2) / 2;

    const point = element.points[index];
    const { x, y } = element;
    return point
      ? rotate(x + point[0], y + point[1], cx, cy, element.angle)
      : rotate(x, y, cx, cy, element.angle);
  }

  static pointFromAbsoluteCoords(
    element: NonDeleted<ExcalidrawLinearElement>,
    absoluteCoords: Point,
    elementsMap: ElementsMap,
  ): Point {
    const [x1, y1, x2, y2] = getElementAbsoluteCoords(element, elementsMap);
    const cx = (x1 + x2) / 2;
    const cy = (y1 + y2) / 2;
    const [x, y] = rotate(
      absoluteCoords[0],
      absoluteCoords[1],
      cx,
      cy,
      -element.angle,
    );
    return [x - element.x, y - element.y];
  }

  static getPointIndexUnderCursor(
    element: NonDeleted<ExcalidrawLinearElement>,
    elementsMap: ElementsMap,
    zoom: AppState["zoom"],
    x: number,
    y: number,
  ) {
    const pointHandles = LinearElementEditor.getPointsGlobalCoordinates(
      element,
      elementsMap,
    );
    let idx = pointHandles.length;
    // loop from right to left because points on the right are rendered over
    // points on the left, thus should take precedence when clicking, if they
    // overlap
    while (--idx > -1) {
      const point = pointHandles[idx];
      if (
        distance2d(x, y, point[0], point[1]) * zoom.value <
        // +1px to account for outline stroke
        LinearElementEditor.POINT_HANDLE_SIZE + 1
      ) {
        return idx;
      }
    }
    return -1;
  }

  static createPointAt(
    element: NonDeleted<ExcalidrawLinearElement>,
    elementsMap: ElementsMap,
    scenePointerX: number,
    scenePointerY: number,
    gridSize: number | null,
  ): Point {
    const pointerOnGrid = getGridPoint(scenePointerX, scenePointerY, gridSize);
    const [x1, y1, x2, y2] = getElementAbsoluteCoords(element, elementsMap);
    const cx = (x1 + x2) / 2;
    const cy = (y1 + y2) / 2;
    const [rotatedX, rotatedY] = rotate(
      pointerOnGrid[0],
      pointerOnGrid[1],
      cx,
      cy,
      -element.angle,
    );

    return [rotatedX - element.x, rotatedY - element.y];
  }

  /**
   * Normalizes line points so that the start point is at [0,0]. This is
   * expected in various parts of the codebase. Also returns new x/y to account
   * for the potential normalization.
   */
  static getNormalizedPoints(element: ExcalidrawLinearElement) {
    const { points } = element;

    const offsetX = points[0][0];
    const offsetY = points[0][1];

    return {
      points: points.map((point, _idx) => {
        return [point[0] - offsetX, point[1] - offsetY] as const;
      }),
      x: element.x + offsetX,
      y: element.y + offsetY,
    };
  }

  // element-mutating methods
  // ---------------------------------------------------------------------------

  static normalizePoints(element: NonDeleted<ExcalidrawLinearElement>) {
    mutateElement(element, LinearElementEditor.getNormalizedPoints(element));
  }

  static duplicateSelectedPoints(appState: AppState) {
    if (!appState.editingLinearElement) {
      return false;
    }

    const { selectedPointsIndices, elementId } = appState.editingLinearElement;

    const element = LinearElementEditor.getElement(elementId);

    if (!element || selectedPointsIndices === null) {
      return false;
    }

    const { points } = element;

    const nextSelectedIndices: number[] = [];

    let pointAddedToEnd = false;
    let indexCursor = -1;
    const nextPoints = points.reduce((acc: Point[], point, index) => {
      ++indexCursor;
      acc.push(point);

      const isSelected = selectedPointsIndices.includes(index);
      if (isSelected) {
        const nextPoint = points[index + 1];

        if (!nextPoint) {
          pointAddedToEnd = true;
        }
        acc.push(
          nextPoint
            ? [(point[0] + nextPoint[0]) / 2, (point[1] + nextPoint[1]) / 2]
            : [point[0], point[1]],
        );

        nextSelectedIndices.push(indexCursor + 1);
        ++indexCursor;
      }

      return acc;
    }, []);

    mutateElement(element, { points: nextPoints });

    // temp hack to ensure the line doesn't move when adding point to the end,
    // potentially expanding the bounding box
    if (pointAddedToEnd) {
      const lastPoint = element.points[element.points.length - 1];
      LinearElementEditor.movePoints(element, [
        {
          index: element.points.length - 1,
          point: [lastPoint[0] + 30, lastPoint[1] + 30],
        },
      ]);
    }

    return {
      appState: {
        ...appState,
        editingLinearElement: {
          ...appState.editingLinearElement,
          selectedPointsIndices: nextSelectedIndices,
        },
      },
    };
  }

  static deletePoints(
    element: NonDeleted<ExcalidrawLinearElement>,
    pointIndices: readonly number[],
  ) {
    let offsetX = 0;
    let offsetY = 0;

    const isDeletingOriginPoint = pointIndices.includes(0);

    // if deleting first point, make the next to be [0,0] and recalculate
    // positions of the rest with respect to it
    if (isDeletingOriginPoint) {
      const firstNonDeletedPoint = element.points.find((point, idx) => {
        return !pointIndices.includes(idx);
      });
      if (firstNonDeletedPoint) {
        offsetX = firstNonDeletedPoint[0];
        offsetY = firstNonDeletedPoint[1];
      }
    }

    const nextPoints = element.points.reduce((acc: Point[], point, idx) => {
      if (!pointIndices.includes(idx)) {
        acc.push(
          !acc.length ? [0, 0] : [point[0] - offsetX, point[1] - offsetY],
        );
      }
      return acc;
    }, []);

    LinearElementEditor._updatePoints(element, nextPoints, offsetX, offsetY);
  }

  static addPoints(
    element: NonDeleted<ExcalidrawLinearElement>,
    appState: AppState,
    targetPoints: { point: Point }[],
  ) {
    const offsetX = 0;
    const offsetY = 0;

    const nextPoints = [...element.points, ...targetPoints.map((x) => x.point)];
    LinearElementEditor._updatePoints(element, nextPoints, offsetX, offsetY);
  }

  static movePoints(
    element: NonDeleted<ExcalidrawLinearElement>,
    targetPoints: { index: number; point: Point; isDragging?: boolean }[],
    otherUpdates?: { startBinding?: PointBinding; endBinding?: PointBinding },
  ) {
    const { points } = element;

    // in case we're moving start point, instead of modifying its position
    // which would break the invariant of it being at [0,0], we move
    // all the other points in the opposite direction by delta to
    // offset it. We do the same with actual element.x/y position, so
    // this hacks are completely transparent to the user.
    let offsetX = 0;
    let offsetY = 0;

    const selectedOriginPoint = targetPoints.find(({ index }) => index === 0);

    if (selectedOriginPoint) {
      offsetX =
        selectedOriginPoint.point[0] + points[selectedOriginPoint.index][0];
      offsetY =
        selectedOriginPoint.point[1] + points[selectedOriginPoint.index][1];
    }

    const nextPoints = points.map((point, idx) => {
      const selectedPointData = targetPoints.find((p) => p.index === idx);
      if (selectedPointData) {
        if (selectedOriginPoint) {
          return point;
        }

        const deltaX =
          selectedPointData.point[0] - points[selectedPointData.index][0];
        const deltaY =
          selectedPointData.point[1] - points[selectedPointData.index][1];

        return [point[0] + deltaX, point[1] + deltaY] as const;
      }
      return offsetX || offsetY
        ? ([point[0] - offsetX, point[1] - offsetY] as const)
        : point;
    });

    LinearElementEditor._updatePoints(
      element,
      nextPoints,
      offsetX,
      offsetY,
      otherUpdates,
    );
  }

  static shouldAddMidpoint(
    linearElementEditor: LinearElementEditor,
    pointerCoords: PointerCoords,
    appState: AppState,
  ) {
    const element = LinearElementEditor.getElement(
      linearElementEditor.elementId,
    );

    if (!element) {
      return false;
    }

    const { segmentMidpoint } = linearElementEditor.pointerDownState;

    if (
      segmentMidpoint.added ||
      segmentMidpoint.value === null ||
      segmentMidpoint.index === null ||
      linearElementEditor.pointerDownState.origin === null
    ) {
      return false;
    }

    const origin = linearElementEditor.pointerDownState.origin!;
    const dist = distance2d(
      origin.x,
      origin.y,
      pointerCoords.x,
      pointerCoords.y,
    );
    if (
      !appState.editingLinearElement &&
      dist < DRAGGING_THRESHOLD / appState.zoom.value
    ) {
      return false;
    }
    return true;
  }

  static addMidpoint(
    linearElementEditor: LinearElementEditor,
    pointerCoords: PointerCoords,
    appState: AppState,
    snapToGrid: boolean,
    elementsMap: ElementsMap,
  ) {
    const element = LinearElementEditor.getElement(
      linearElementEditor.elementId,
    );
    if (!element) {
      return;
    }
    const { segmentMidpoint } = linearElementEditor.pointerDownState;
    const ret: {
      pointerDownState: LinearElementEditor["pointerDownState"];
      selectedPointsIndices: LinearElementEditor["selectedPointsIndices"];
    } = {
      pointerDownState: linearElementEditor.pointerDownState,
      selectedPointsIndices: linearElementEditor.selectedPointsIndices,
    };

    const midpoint = LinearElementEditor.createPointAt(
      element,
      elementsMap,
      pointerCoords.x,
      pointerCoords.y,
      snapToGrid ? appState.gridSize : null,
    );
    const points = [
      ...element.points.slice(0, segmentMidpoint.index!),
      midpoint,
      ...element.points.slice(segmentMidpoint.index!),
    ];

    mutateElement(element, {
      points,
    });

    ret.pointerDownState = {
      ...linearElementEditor.pointerDownState,
      segmentMidpoint: {
        ...linearElementEditor.pointerDownState.segmentMidpoint,
        added: true,
      },
      lastClickedPoint: segmentMidpoint.index!,
    };
    ret.selectedPointsIndices = [segmentMidpoint.index!];
    return ret;
  }

  private static _updatePoints(
    element: NonDeleted<ExcalidrawLinearElement>,
    nextPoints: readonly Point[],
    offsetX: number,
    offsetY: number,
    otherUpdates?: { startBinding?: PointBinding; endBinding?: PointBinding },
  ) {
    const nextCoords = getElementPointsCoords(element, nextPoints);
    const prevCoords = getElementPointsCoords(element, element.points);
    const nextCenterX = (nextCoords[0] + nextCoords[2]) / 2;
    const nextCenterY = (nextCoords[1] + nextCoords[3]) / 2;
    const prevCenterX = (prevCoords[0] + prevCoords[2]) / 2;
    const prevCenterY = (prevCoords[1] + prevCoords[3]) / 2;
    const dX = prevCenterX - nextCenterX;
    const dY = prevCenterY - nextCenterY;
    const rotated = rotate(offsetX, offsetY, dX, dY, element.angle);
    mutateElement(element, {
      ...otherUpdates,
      points: nextPoints,
      x: element.x + rotated[0],
      y: element.y + rotated[1],
    });
  }

  private static _getShiftLockedDelta(
    element: NonDeleted<ExcalidrawLinearElement>,
    elementsMap: ElementsMap,
    referencePoint: Point,
    scenePointer: Point,
    gridSize: number | null,
  ) {
    const referencePointCoords = LinearElementEditor.getPointGlobalCoordinates(
      element,
      referencePoint,
      elementsMap,
    );

    const [gridX, gridY] = getGridPoint(
      scenePointer[0],
      scenePointer[1],
      gridSize,
    );

    const { width, height } = getLockedLinearCursorAlignSize(
      referencePointCoords[0],
      referencePointCoords[1],
      gridX,
      gridY,
    );

    return rotatePoint([width, height], [0, 0], -element.angle);
  }

  static getBoundTextElementPosition = (
    element: ExcalidrawLinearElement,
    boundTextElement: ExcalidrawTextElementWithContainer,
    elementsMap: ElementsMap,
  ): { x: number; y: number } => {
    const points = LinearElementEditor.getPointsGlobalCoordinates(
      element,
      elementsMap,
    );
    if (points.length < 2) {
      mutateElement(boundTextElement, { isDeleted: true });
    }
    let x = 0;
    let y = 0;
    if (element.points.length % 2 === 1) {
      const index = Math.floor(element.points.length / 2);
      const midPoint = LinearElementEditor.getPointGlobalCoordinates(
        element,
        element.points[index],
        elementsMap,
      );
      x = midPoint[0] - boundTextElement.width / 2;
      y = midPoint[1] - boundTextElement.height / 2;
    } else {
      const index = element.points.length / 2 - 1;

      let midSegmentMidpoint = editorMidPointsCache.points[index];
      if (element.points.length === 2) {
        midSegmentMidpoint = centerPoint(points[0], points[1]);
      }
      if (
        !midSegmentMidpoint ||
        editorMidPointsCache.version !== element.version
      ) {
        midSegmentMidpoint = LinearElementEditor.getSegmentMidPoint(
          element,
          points[index],
          points[index + 1],
          index + 1,
          elementsMap,
        );
      }
      x = midSegmentMidpoint[0] - boundTextElement.width / 2;
      y = midSegmentMidpoint[1] - boundTextElement.height / 2;
    }
    return { x, y };
  };

  static getMinMaxXYWithBoundText = (
    element: ExcalidrawLinearElement,
    elementsMap: ElementsMap,
    elementBounds: Bounds,
    boundTextElement: ExcalidrawTextElementWithContainer,
  ): [number, number, number, number, number, number] => {
    let [x1, y1, x2, y2] = elementBounds;
    const cx = (x1 + x2) / 2;
    const cy = (y1 + y2) / 2;
    const { x: boundTextX1, y: boundTextY1 } =
      LinearElementEditor.getBoundTextElementPosition(
        element,
        boundTextElement,
        elementsMap,
      );
    const boundTextX2 = boundTextX1 + boundTextElement.width;
    const boundTextY2 = boundTextY1 + boundTextElement.height;

    const topLeftRotatedPoint = rotatePoint([x1, y1], [cx, cy], element.angle);
    const topRightRotatedPoint = rotatePoint([x2, y1], [cx, cy], element.angle);

    const counterRotateBoundTextTopLeft = rotatePoint(
      [boundTextX1, boundTextY1],

      [cx, cy],

      -element.angle,
    );
    const counterRotateBoundTextTopRight = rotatePoint(
      [boundTextX2, boundTextY1],

      [cx, cy],

      -element.angle,
    );
    const counterRotateBoundTextBottomLeft = rotatePoint(
      [boundTextX1, boundTextY2],

      [cx, cy],

      -element.angle,
    );
    const counterRotateBoundTextBottomRight = rotatePoint(
      [boundTextX2, boundTextY2],

      [cx, cy],

      -element.angle,
    );

    if (
      topLeftRotatedPoint[0] < topRightRotatedPoint[0] &&
      topLeftRotatedPoint[1] >= topRightRotatedPoint[1]
    ) {
      x1 = Math.min(x1, counterRotateBoundTextBottomLeft[0]);
      x2 = Math.max(
        x2,
        Math.max(
          counterRotateBoundTextTopRight[0],
          counterRotateBoundTextBottomRight[0],
        ),
      );
      y1 = Math.min(y1, counterRotateBoundTextTopLeft[1]);

      y2 = Math.max(y2, counterRotateBoundTextBottomRight[1]);
    } else if (
      topLeftRotatedPoint[0] >= topRightRotatedPoint[0] &&
      topLeftRotatedPoint[1] > topRightRotatedPoint[1]
    ) {
      x1 = Math.min(x1, counterRotateBoundTextBottomRight[0]);
      x2 = Math.max(
        x2,
        Math.max(
          counterRotateBoundTextTopLeft[0],
          counterRotateBoundTextTopRight[0],
        ),
      );
      y1 = Math.min(y1, counterRotateBoundTextBottomLeft[1]);

      y2 = Math.max(y2, counterRotateBoundTextTopRight[1]);
    } else if (topLeftRotatedPoint[0] >= topRightRotatedPoint[0]) {
      x1 = Math.min(x1, counterRotateBoundTextTopRight[0]);
      x2 = Math.max(x2, counterRotateBoundTextBottomLeft[0]);
      y1 = Math.min(y1, counterRotateBoundTextBottomRight[1]);

      y2 = Math.max(y2, counterRotateBoundTextTopLeft[1]);
    } else if (topLeftRotatedPoint[1] <= topRightRotatedPoint[1]) {
      x1 = Math.min(
        x1,
        Math.min(
          counterRotateBoundTextTopRight[0],
          counterRotateBoundTextTopLeft[0],
        ),
      );

      x2 = Math.max(x2, counterRotateBoundTextBottomRight[0]);
      y1 = Math.min(y1, counterRotateBoundTextTopRight[1]);
      y2 = Math.max(y2, counterRotateBoundTextBottomLeft[1]);
    }

    return [x1, y1, x2, y2, cx, cy];
  };

  static getElementAbsoluteCoords = (
    element: ExcalidrawLinearElement,
    elementsMap: ElementsMap,
    includeBoundText: boolean = false,
  ): [number, number, number, number, number, number] => {
    let coords: [number, number, number, number, number, number];
    let x1;
    let y1;
    let x2;
    let y2;
    if (element.points.length < 2 || !ShapeCache.get(element)) {
      // XXX this is just a poor estimate and not very useful
      const { minX, minY, maxX, maxY } = element.points.reduce(
        (limits, [x, y]) => {
          limits.minY = Math.min(limits.minY, y);
          limits.minX = Math.min(limits.minX, x);

          limits.maxX = Math.max(limits.maxX, x);
          limits.maxY = Math.max(limits.maxY, y);

          return limits;
        },
        { minX: Infinity, minY: Infinity, maxX: -Infinity, maxY: -Infinity },
      );
      x1 = minX + element.x;
      y1 = minY + element.y;
      x2 = maxX + element.x;
      y2 = maxY + element.y;
    } else {
      const shape = ShapeCache.generateElementShape(element, null);

      // first element is always the curve
      const ops = getCurvePathOps(shape[0]);

      const [minX, minY, maxX, maxY] = getMinMaxXYFromCurvePathOps(ops);
      x1 = minX + element.x;
      y1 = minY + element.y;
      x2 = maxX + element.x;
      y2 = maxY + element.y;
    }
    const cx = (x1 + x2) / 2;
    const cy = (y1 + y2) / 2;
    coords = [x1, y1, x2, y2, cx, cy];

    if (!includeBoundText) {
      return coords;
    }
    const boundTextElement = getBoundTextElement(element, elementsMap);
    if (boundTextElement) {
      coords = LinearElementEditor.getMinMaxXYWithBoundText(
        element,
        elementsMap,
        [x1, y1, x2, y2],
        boundTextElement,
      );
    }

    return coords;
  };
}

const normalizeSelectedPoints = (
  points: (number | null)[],
): number[] | null => {
  let nextPoints = [
    ...new Set(points.filter((p) => p !== null && p !== -1)),
  ] as number[];
  nextPoints = nextPoints.sort((a, b) => a - b);
  return nextPoints.length ? nextPoints : null;
};<|MERGE_RESOLUTION|>--- conflicted
+++ resolved
@@ -332,11 +332,8 @@
     event: PointerEvent,
     editingLinearElement: LinearElementEditor,
     appState: AppState,
-<<<<<<< HEAD
+    elementsMap: ElementsMap,
     app: AppClassProperties,
-=======
-    elementsMap: ElementsMap,
->>>>>>> 47f87f4e
   ): LinearElementEditor {
     const { elementId, selectedPointsIndices, isDragging, pointerDownState } =
       editingLinearElement;
