import type {
  NonDeleted,
  ExcalidrawLinearElement,
  ExcalidrawElement,
  PointBinding,
  ExcalidrawBindableElement,
  ExcalidrawTextElementWithContainer,
  ElementsMap,
  NonDeletedSceneElementsMap,
  OrderedExcalidrawElement,
  FixedPointBinding,
  SceneElementsMap,
} from "./types";
import { getElementAbsoluteCoords, getLockedLinearCursorAlignSize } from ".";
import type { Bounds } from "./bounds";
import {
  getCurvePathOps,
  getElementPointsCoords,
  getMinMaxXYFromCurvePathOps,
} from "./bounds";
import type {
  AppState,
  PointerCoords,
  InteractiveCanvasAppState,
  AppClassProperties,
  NullableGridSize,
} from "../types";
import { mutateElement } from "./mutateElement";

import {
  bindOrUnbindLinearElement,
  getHoveredElementForBinding,
  isBindingEnabled,
} from "./binding";
import { invariant, toBrandedType, tupleToCoors } from "../utils";
import {
  isBindingElement,
  isElbowArrow,
  isFixedPointBinding,
} from "./typeChecks";
import { KEYS, shouldRotateWithDiscreteAngle } from "../keys";
import { getBoundTextElement, handleBindTextResize } from "./textElement";
import { DRAGGING_THRESHOLD } from "../constants";
import type { Mutable } from "../utility-types";
import { ShapeCache } from "../scene/ShapeCache";
import type { Store } from "../store";
import { mutateElbowArrow } from "./routing";
import type Scene from "../scene/Scene";
import type { Radians } from "../../math";
import {
  pointCenter,
  point,
  pointRotateRads,
  pointsEqual,
  vector,
  type GlobalPoint,
  type LocalPoint,
  pointDistance,
} from "../../math";
import {
  getBezierCurveLength,
  getBezierXY,
  getControlPointsForBezierCurve,
  isPathALoop,
  mapIntervalToBezierT,
} from "../shapes";
import { getGridPoint } from "../snapping";

const editorMidPointsCache: {
  version: number | null;
  points: (GlobalPoint | null)[];
  zoom: number | null;
} = { version: null, points: [], zoom: null };
export class LinearElementEditor {
  public readonly elementId: ExcalidrawElement["id"] & {
    _brand: "excalidrawLinearElementId";
  };
  /** indices */
  public readonly selectedPointsIndices: readonly number[] | null;

  public readonly pointerDownState: Readonly<{
    prevSelectedPointsIndices: readonly number[] | null;
    /** index */
    lastClickedPoint: number;
    lastClickedIsEndPoint: boolean;
    origin: Readonly<{ x: number; y: number }> | null;
    segmentMidpoint: {
      value: GlobalPoint | null;
      index: number | null;
      added: boolean;
    };
  }>;

  /** whether you're dragging a point */
  public readonly isDragging: boolean;
  public readonly lastUncommittedPoint: LocalPoint | null;
  public readonly pointerOffset: Readonly<{ x: number; y: number }>;
  public readonly startBindingElement:
    | ExcalidrawBindableElement
    | null
    | "keep";
  public readonly endBindingElement: ExcalidrawBindableElement | null | "keep";
  public readonly hoverPointIndex: number;
<<<<<<< HEAD
  public readonly segmentMidPointHoveredCoords: Point | null;
  public readonly elbowed: boolean;
=======
  public readonly segmentMidPointHoveredCoords: GlobalPoint | null;
>>>>>>> 508f16dc

  constructor(element: NonDeleted<ExcalidrawLinearElement>) {
    this.elementId = element.id as string & {
      _brand: "excalidrawLinearElementId";
    };
    if (!pointsEqual(element.points[0], point(0, 0))) {
      console.error("Linear element is not normalized", Error().stack);
    }

    this.selectedPointsIndices = null;
    this.lastUncommittedPoint = null;
    this.isDragging = false;
    this.pointerOffset = { x: 0, y: 0 };
    this.startBindingElement = "keep";
    this.endBindingElement = "keep";
    this.pointerDownState = {
      prevSelectedPointsIndices: null,
      lastClickedPoint: -1,
      lastClickedIsEndPoint: false,
      origin: null,

      segmentMidpoint: {
        value: null,
        index: null,
        added: false,
      },
    };
    this.hoverPointIndex = -1;
    this.segmentMidPointHoveredCoords = null;
    this.elbowed = isElbowArrow(element) && element.elbowed;
  }

  // ---------------------------------------------------------------------------
  // static methods
  // ---------------------------------------------------------------------------

  static POINT_HANDLE_SIZE = 10;
  /**
   * @param id the `elementId` from the instance of this class (so that we can
   *  statically guarantee this method returns an ExcalidrawLinearElement)
   */
  static getElement(
    id: InstanceType<typeof LinearElementEditor>["elementId"],
    elementsMap: ElementsMap,
  ) {
    const element = elementsMap.get(id);
    if (element) {
      return element as NonDeleted<ExcalidrawLinearElement>;
    }
    return null;
  }

  static handleBoxSelection(
    event: PointerEvent,
    appState: AppState,
    setState: React.Component<any, AppState>["setState"],
    elementsMap: NonDeletedSceneElementsMap,
  ) {
    if (!appState.editingLinearElement || !appState.selectionElement) {
      return false;
    }
    const { editingLinearElement } = appState;
    const { selectedPointsIndices, elementId } = editingLinearElement;

    const element = LinearElementEditor.getElement(elementId, elementsMap);
    if (!element) {
      return false;
    }

    const [selectionX1, selectionY1, selectionX2, selectionY2] =
      getElementAbsoluteCoords(appState.selectionElement, elementsMap);

    const pointsSceneCoords = LinearElementEditor.getPointsGlobalCoordinates(
      element,
      elementsMap,
    );

    const nextSelectedPoints = pointsSceneCoords
      .reduce((acc: number[], point, index) => {
        if (
          (point[0] >= selectionX1 &&
            point[0] <= selectionX2 &&
            point[1] >= selectionY1 &&
            point[1] <= selectionY2) ||
          (event.shiftKey && selectedPointsIndices?.includes(index))
        ) {
          acc.push(index);
        }

        return acc;
      }, [])
      .filter((index) => {
        if (
          isElbowArrow(element) &&
          index !== 0 &&
          index !== element.points.length - 1
        ) {
          return false;
        }
        return true;
      });

    setState({
      editingLinearElement: {
        ...editingLinearElement,
        selectedPointsIndices: nextSelectedPoints.length
          ? nextSelectedPoints
          : null,
      },
    });
  }

  /** @returns whether point was dragged */
  static handlePointDragging(
    event: PointerEvent,
    app: AppClassProperties,
    scenePointerX: number,
    scenePointerY: number,
    maybeSuggestBinding: (
      element: NonDeleted<ExcalidrawLinearElement>,
      pointSceneCoords: { x: number; y: number }[],
    ) => void,
    linearElementEditor: LinearElementEditor,
    scene: Scene,
  ): boolean {
    if (!linearElementEditor) {
      return false;
    }
    const { elementId } = linearElementEditor;
    const elementsMap = scene.getNonDeletedElementsMap();
    const element = LinearElementEditor.getElement(elementId, elementsMap);
    if (!element) {
      return false;
    }

    if (
      isElbowArrow(element) &&
      !linearElementEditor.pointerDownState.lastClickedIsEndPoint &&
      linearElementEditor.pointerDownState.lastClickedPoint !== 0
    ) {
      return false;
    }

    const selectedPointsIndices = isElbowArrow(element)
      ? linearElementEditor.selectedPointsIndices
          ?.reduce(
            (startEnd, index) =>
              (index === 0
                ? [0, startEnd[1]]
                : [startEnd[0], element.points.length - 1]) as [
                boolean | number,
                boolean | number,
              ],
            [false, false] as [number | boolean, number | boolean],
          )
          .filter(
            (idx: number | boolean): idx is number => typeof idx === "number",
          )
      : linearElementEditor.selectedPointsIndices;
    const lastClickedPoint = isElbowArrow(element)
      ? linearElementEditor.pointerDownState.lastClickedPoint > 0
        ? element.points.length - 1
        : 0
      : linearElementEditor.pointerDownState.lastClickedPoint;

    // point that's being dragged (out of all selected points)
    const draggingPoint = element.points[lastClickedPoint] as
      | [number, number]
      | undefined;

    if (selectedPointsIndices && draggingPoint) {
      if (
        shouldRotateWithDiscreteAngle(event) &&
        selectedPointsIndices.length === 1 &&
        element.points.length > 1
      ) {
        const selectedIndex = selectedPointsIndices[0];
        const referencePoint =
          element.points[selectedIndex === 0 ? 1 : selectedIndex - 1];

        const [width, height] = LinearElementEditor._getShiftLockedDelta(
          element,
          elementsMap,
          referencePoint,
          point(scenePointerX, scenePointerY),
          event[KEYS.CTRL_OR_CMD] ? null : app.getEffectiveGridSize(),
        );

        LinearElementEditor.movePoints(
          element,
          [
            {
              index: selectedIndex,
              point: point(
                width + referencePoint[0],
                height + referencePoint[1],
              ),
              isDragging: selectedIndex === lastClickedPoint,
            },
          ],
          elementsMap,
        );
      } else {
        const newDraggingPointPosition = LinearElementEditor.createPointAt(
          element,
          elementsMap,
          scenePointerX - linearElementEditor.pointerOffset.x,
          scenePointerY - linearElementEditor.pointerOffset.y,
          event[KEYS.CTRL_OR_CMD] ? null : app.getEffectiveGridSize(),
        );

        const deltaX = newDraggingPointPosition[0] - draggingPoint[0];
        const deltaY = newDraggingPointPosition[1] - draggingPoint[1];

        LinearElementEditor.movePoints(
          element,
          selectedPointsIndices.map((pointIndex) => {
            const newPointPosition: LocalPoint =
              pointIndex === lastClickedPoint
                ? LinearElementEditor.createPointAt(
                    element,
                    elementsMap,
                    scenePointerX - linearElementEditor.pointerOffset.x,
                    scenePointerY - linearElementEditor.pointerOffset.y,
                    event[KEYS.CTRL_OR_CMD] ? null : app.getEffectiveGridSize(),
                  )
                : point(
                    element.points[pointIndex][0] + deltaX,
                    element.points[pointIndex][1] + deltaY,
                  );
            return {
              index: pointIndex,
              point: newPointPosition,
              isDragging: pointIndex === lastClickedPoint,
            };
          }),
          elementsMap,
        );
      }

      const boundTextElement = getBoundTextElement(element, elementsMap);
      if (boundTextElement) {
        handleBindTextResize(element, elementsMap, false);
      }

      // suggest bindings for first and last point if selected
      if (isBindingElement(element, false)) {
        const coords: { x: number; y: number }[] = [];

        const firstSelectedIndex = selectedPointsIndices[0];
        if (firstSelectedIndex === 0) {
          coords.push(
            tupleToCoors(
              LinearElementEditor.getPointGlobalCoordinates(
                element,
                element.points[0],
                elementsMap,
              ),
            ),
          );
        }

        const lastSelectedIndex =
          selectedPointsIndices[selectedPointsIndices.length - 1];
        if (lastSelectedIndex === element.points.length - 1) {
          coords.push(
            tupleToCoors(
              LinearElementEditor.getPointGlobalCoordinates(
                element,
                element.points[lastSelectedIndex],
                elementsMap,
              ),
            ),
          );
        }

        if (coords.length) {
          maybeSuggestBinding(element, coords);
        }
      }

      return true;
    }

    return false;
  }

  static handlePointerUp(
    event: PointerEvent,
    editingLinearElement: LinearElementEditor,
    appState: AppState,
    scene: Scene,
  ): LinearElementEditor {
    const elementsMap = scene.getNonDeletedElementsMap();
    const elements = scene.getNonDeletedElements();

    const { elementId, selectedPointsIndices, isDragging, pointerDownState } =
      editingLinearElement;
    const element = LinearElementEditor.getElement(elementId, elementsMap);
    if (!element) {
      return editingLinearElement;
    }

    const bindings: Mutable<
      Partial<
        Pick<
          InstanceType<typeof LinearElementEditor>,
          "startBindingElement" | "endBindingElement"
        >
      >
    > = {};

    if (isDragging && selectedPointsIndices) {
      for (const selectedPoint of selectedPointsIndices) {
        if (
          selectedPoint === 0 ||
          selectedPoint === element.points.length - 1
        ) {
          if (isPathALoop(element.points, appState.zoom.value)) {
            LinearElementEditor.movePoints(
              element,
              [
                {
                  index: selectedPoint,
                  point:
                    selectedPoint === 0
                      ? element.points[element.points.length - 1]
                      : element.points[0],
                },
              ],
              elementsMap,
            );
          }

          const bindingElement = isBindingEnabled(appState)
            ? getHoveredElementForBinding(
                tupleToCoors(
                  LinearElementEditor.getPointAtIndexGlobalCoordinates(
                    element,
                    selectedPoint!,
                    elementsMap,
                  ),
                ),
                elements,
                elementsMap,
              )
            : null;

          bindings[
            selectedPoint === 0 ? "startBindingElement" : "endBindingElement"
          ] = bindingElement;
        }
      }
    }

    return {
      ...editingLinearElement,
      ...bindings,
      // if clicking without previously dragging a point(s), and not holding
      // shift, deselect all points except the one clicked. If holding shift,
      // toggle the point.
      selectedPointsIndices:
        isDragging || event.shiftKey
          ? !isDragging &&
            event.shiftKey &&
            pointerDownState.prevSelectedPointsIndices?.includes(
              pointerDownState.lastClickedPoint,
            )
            ? selectedPointsIndices &&
              selectedPointsIndices.filter(
                (pointIndex) =>
                  pointIndex !== pointerDownState.lastClickedPoint,
              )
            : selectedPointsIndices
          : selectedPointsIndices?.includes(pointerDownState.lastClickedPoint)
          ? [pointerDownState.lastClickedPoint]
          : selectedPointsIndices,
      isDragging: false,
      pointerOffset: { x: 0, y: 0 },
    };
  }

  static getEditorMidPoints = (
    element: NonDeleted<ExcalidrawLinearElement>,
    elementsMap: ElementsMap,
    appState: InteractiveCanvasAppState,
  ): typeof editorMidPointsCache["points"] => {
    const boundText = getBoundTextElement(element, elementsMap);

    // Since its not needed outside editor unless 2 pointer lines or bound text
    if (
      !appState.editingLinearElement &&
      element.points.length > 2 &&
      !boundText
    ) {
      return [];
    }
    if (
      editorMidPointsCache.version === element.version &&
      editorMidPointsCache.zoom === appState.zoom.value
    ) {
      return editorMidPointsCache.points;
    }
    LinearElementEditor.updateEditorMidPointsCache(
      element,
      elementsMap,
      appState,
    );
    return editorMidPointsCache.points!;
  };

  static updateEditorMidPointsCache = (
    element: NonDeleted<ExcalidrawLinearElement>,
    elementsMap: ElementsMap,
    appState: InteractiveCanvasAppState,
  ) => {
    const points = LinearElementEditor.getPointsGlobalCoordinates(
      element,
      elementsMap,
    );

    let index = 0;
    const midpoints: (GlobalPoint | null)[] = [];
    while (index < points.length - 1) {
      if (
        LinearElementEditor.isSegmentTooShort(
          element,
          element.points[index],
          element.points[index + 1],
          appState.zoom,
        )
      ) {
        midpoints.push(null);
        index++;
        continue;
      }
      const segmentMidPoint = LinearElementEditor.getSegmentMidPoint(
        element,
        points[index],
        points[index + 1],
        index + 1,
        elementsMap,
      );
      midpoints.push(segmentMidPoint);
      index++;
    }
    editorMidPointsCache.points = midpoints;
    editorMidPointsCache.version = element.version;
    editorMidPointsCache.zoom = appState.zoom.value;
  };

  static getSegmentMidpointHitCoords = (
    linearElementEditor: LinearElementEditor,
    scenePointer: { x: number; y: number },
    appState: AppState,
    elementsMap: ElementsMap,
  ): GlobalPoint | null => {
    const { elementId } = linearElementEditor;
    const element = LinearElementEditor.getElement(elementId, elementsMap);
    if (!element) {
      return null;
    }
    const clickedPointIndex = LinearElementEditor.getPointIndexUnderCursor(
      element,
      elementsMap,
      appState.zoom,
      scenePointer.x,
      scenePointer.y,
    );
    if (clickedPointIndex >= 0) {
      return null;
    }
    const points = LinearElementEditor.getPointsGlobalCoordinates(
      element,
      elementsMap,
    );
    if (points.length >= 3 && !appState.editingLinearElement) {
      return null;
    }

    const threshold =
      LinearElementEditor.POINT_HANDLE_SIZE / appState.zoom.value;

    const existingSegmentMidpointHitCoords =
      linearElementEditor.segmentMidPointHoveredCoords;
    if (existingSegmentMidpointHitCoords) {
      const distance = pointDistance(
        point(
          existingSegmentMidpointHitCoords[0],
          existingSegmentMidpointHitCoords[1],
        ),
        point(scenePointer.x, scenePointer.y),
      );
      if (distance <= threshold) {
        return existingSegmentMidpointHitCoords;
      }
    }
    let index = 0;
    const midPoints: typeof editorMidPointsCache["points"] =
      LinearElementEditor.getEditorMidPoints(element, elementsMap, appState);
    while (index < midPoints.length) {
      if (midPoints[index] !== null) {
        const distance = pointDistance(
          point(midPoints[index]![0], midPoints[index]![1]),
          point(scenePointer.x, scenePointer.y),
        );
        if (distance <= threshold) {
          return midPoints[index];
        }
      }

      index++;
    }
    return null;
  };

  static isSegmentTooShort(
    element: NonDeleted<ExcalidrawLinearElement>,
    startPoint: GlobalPoint | LocalPoint,
    endPoint: GlobalPoint | LocalPoint,
    zoom: AppState["zoom"],
  ) {
    let distance = pointDistance(
      point(startPoint[0], startPoint[1]),
      point(endPoint[0], endPoint[1]),
    );
    if (element.points.length > 2 && element.roundness) {
      distance = getBezierCurveLength(element, endPoint);
    }

    return distance * zoom.value < LinearElementEditor.POINT_HANDLE_SIZE * 4;
  }

  static getSegmentMidPoint(
    element: NonDeleted<ExcalidrawLinearElement>,
    startPoint: GlobalPoint,
    endPoint: GlobalPoint,
    endPointIndex: number,
    elementsMap: ElementsMap,
  ): GlobalPoint {
    let segmentMidPoint = pointCenter(startPoint, endPoint);
    if (element.points.length > 2 && element.roundness) {
      const controlPoints = getControlPointsForBezierCurve(
        element,
        element.points[endPointIndex],
      );
      if (controlPoints) {
        const t = mapIntervalToBezierT(
          element,
          element.points[endPointIndex],
          0.5,
        );

        segmentMidPoint = LinearElementEditor.getPointGlobalCoordinates(
          element,
          getBezierXY(
            controlPoints[0],
            controlPoints[1],
            controlPoints[2],
            controlPoints[3],
            t,
          ),
          elementsMap,
        );
      }
    }

    return segmentMidPoint;
  }

  static getSegmentMidPointIndex(
    linearElementEditor: LinearElementEditor,
    appState: AppState,
    midPoint: GlobalPoint,
    elementsMap: ElementsMap,
  ) {
    const element = LinearElementEditor.getElement(
      linearElementEditor.elementId,
      elementsMap,
    );
    if (!element) {
      return -1;
    }
    const midPoints = LinearElementEditor.getEditorMidPoints(
      element,
      elementsMap,
      appState,
    );
    let index = 0;
    while (index < midPoints.length) {
      if (LinearElementEditor.arePointsEqual(midPoint, midPoints[index])) {
        return index + 1;
      }
      index++;
    }
    return -1;
  }

  static handlePointerDown(
    event: React.PointerEvent<HTMLElement>,
    app: AppClassProperties,
    store: Store,
    scenePointer: { x: number; y: number },
    linearElementEditor: LinearElementEditor,
    scene: Scene,
  ): {
    didAddPoint: boolean;
    hitElement: NonDeleted<ExcalidrawElement> | null;
    linearElementEditor: LinearElementEditor | null;
  } {
    const appState = app.state;
    const elementsMap = scene.getNonDeletedElementsMap();
    const elements = scene.getNonDeletedElements();

    const ret: ReturnType<typeof LinearElementEditor["handlePointerDown"]> = {
      didAddPoint: false,
      hitElement: null,
      linearElementEditor: null,
    };

    if (!linearElementEditor) {
      return ret;
    }

    const { elementId } = linearElementEditor;
    const element = LinearElementEditor.getElement(elementId, elementsMap);

    if (!element) {
      return ret;
    }
    const segmentMidpoint = LinearElementEditor.getSegmentMidpointHitCoords(
      linearElementEditor,
      scenePointer,
      appState,
      elementsMap,
    );
    let segmentMidpointIndex = null;
    if (segmentMidpoint) {
      segmentMidpointIndex = LinearElementEditor.getSegmentMidPointIndex(
        linearElementEditor,
        appState,
        segmentMidpoint,
        elementsMap,
      );
    }
    if (event.altKey && appState.editingLinearElement) {
      if (
        linearElementEditor.lastUncommittedPoint == null &&
        !isElbowArrow(element)
      ) {
        mutateElement(element, {
          points: [
            ...element.points,
            LinearElementEditor.createPointAt(
              element,
              elementsMap,
              scenePointer.x,
              scenePointer.y,
              event[KEYS.CTRL_OR_CMD] ? null : app.getEffectiveGridSize(),
            ),
          ],
        });
        ret.didAddPoint = true;
      }
      store.shouldCaptureIncrement();
      ret.linearElementEditor = {
        ...linearElementEditor,
        pointerDownState: {
          prevSelectedPointsIndices: linearElementEditor.selectedPointsIndices,
          lastClickedPoint: -1,
          lastClickedIsEndPoint: false,
          origin: { x: scenePointer.x, y: scenePointer.y },
          segmentMidpoint: {
            value: segmentMidpoint,
            index: segmentMidpointIndex,
            added: false,
          },
        },
        selectedPointsIndices: [element.points.length - 1],
        lastUncommittedPoint: null,
        endBindingElement: getHoveredElementForBinding(
          scenePointer,
          elements,
          elementsMap,
        ),
      };

      ret.didAddPoint = true;
      return ret;
    }

    const clickedPointIndex = LinearElementEditor.getPointIndexUnderCursor(
      element,
      elementsMap,
      appState.zoom,
      scenePointer.x,
      scenePointer.y,
    );
    // if we clicked on a point, set the element as hitElement otherwise
    // it would get deselected if the point is outside the hitbox area
    if (clickedPointIndex >= 0 || segmentMidpoint) {
      ret.hitElement = element;
    } else {
      // You might be wandering why we are storing the binding elements on
      // LinearElementEditor and passing them in, instead of calculating them
      // from the end points of the `linearElement` - this is to allow disabling
      // binding (which needs to happen at the point the user finishes moving
      // the point).
      const { startBindingElement, endBindingElement } = linearElementEditor;
      if (isBindingEnabled(appState) && isBindingElement(element)) {
        bindOrUnbindLinearElement(
          element,
          startBindingElement,
          endBindingElement,
          elementsMap,
          scene,
        );
      }
    }

    const [x1, y1, x2, y2] = getElementAbsoluteCoords(element, elementsMap);
    const cx = (x1 + x2) / 2;
    const cy = (y1 + y2) / 2;
    const targetPoint =
      clickedPointIndex > -1 &&
      pointRotateRads(
        point(
          element.x + element.points[clickedPointIndex][0],
          element.y + element.points[clickedPointIndex][1],
        ),
        point(cx, cy),
        element.angle,
      );

    const nextSelectedPointsIndices =
      clickedPointIndex > -1 || event.shiftKey
        ? event.shiftKey ||
          linearElementEditor.selectedPointsIndices?.includes(clickedPointIndex)
          ? normalizeSelectedPoints([
              ...(linearElementEditor.selectedPointsIndices || []),
              clickedPointIndex,
            ])
          : [clickedPointIndex]
        : null;
    ret.linearElementEditor = {
      ...linearElementEditor,
      pointerDownState: {
        prevSelectedPointsIndices: linearElementEditor.selectedPointsIndices,
        lastClickedPoint: clickedPointIndex,
        lastClickedIsEndPoint: clickedPointIndex === element.points.length - 1,
        origin: { x: scenePointer.x, y: scenePointer.y },
        segmentMidpoint: {
          value: segmentMidpoint,
          index: segmentMidpointIndex,
          added: false,
        },
      },
      selectedPointsIndices: nextSelectedPointsIndices,
      pointerOffset: targetPoint
        ? {
            x: scenePointer.x - targetPoint[0],
            y: scenePointer.y - targetPoint[1],
          }
        : { x: 0, y: 0 },
    };

    return ret;
  }

  static arePointsEqual<Point extends LocalPoint | GlobalPoint>(
    point1: Point | null,
    point2: Point | null,
  ) {
    if (!point1 && !point2) {
      return true;
    }
    if (!point1 || !point2) {
      return false;
    }
    return pointsEqual(point1, point2);
  }

  static handlePointerMove(
    event: React.PointerEvent<HTMLCanvasElement>,
    scenePointerX: number,
    scenePointerY: number,
    app: AppClassProperties,
    elementsMap: NonDeletedSceneElementsMap | SceneElementsMap,
  ): LinearElementEditor | null {
    const appState = app.state;
    if (!appState.editingLinearElement) {
      return null;
    }
    const { elementId, lastUncommittedPoint } = appState.editingLinearElement;
    const element = LinearElementEditor.getElement(elementId, elementsMap);
    if (!element) {
      return appState.editingLinearElement;
    }

    const { points } = element;
    const lastPoint = points[points.length - 1];

    if (!event.altKey) {
      if (lastPoint === lastUncommittedPoint) {
        LinearElementEditor.deletePoints(
          element,
          [points.length - 1],
          elementsMap,
        );
      }
      return {
        ...appState.editingLinearElement,
        lastUncommittedPoint: null,
      };
    }

    let newPoint: LocalPoint;

    if (shouldRotateWithDiscreteAngle(event) && points.length >= 2) {
      const lastCommittedPoint = points[points.length - 2];

      const [width, height] = LinearElementEditor._getShiftLockedDelta(
        element,
        elementsMap,
        lastCommittedPoint,
        point(scenePointerX, scenePointerY),
        event[KEYS.CTRL_OR_CMD] ? null : app.getEffectiveGridSize(),
      );

      newPoint = point(
        width + lastCommittedPoint[0],
        height + lastCommittedPoint[1],
      );
    } else {
      newPoint = LinearElementEditor.createPointAt(
        element,
        elementsMap,
        scenePointerX - appState.editingLinearElement.pointerOffset.x,
        scenePointerY - appState.editingLinearElement.pointerOffset.y,
        event[KEYS.CTRL_OR_CMD] || isElbowArrow(element)
          ? null
          : app.getEffectiveGridSize(),
      );
    }

    if (lastPoint === lastUncommittedPoint) {
      LinearElementEditor.movePoints(
        element,
        [
          {
            index: element.points.length - 1,
            point: newPoint,
          },
        ],
        elementsMap,
      );
    } else {
      LinearElementEditor.addPoints(
        element,
        [{ point: newPoint }],
        elementsMap,
      );
    }
    return {
      ...appState.editingLinearElement,
      lastUncommittedPoint: element.points[element.points.length - 1],
    };
  }

  /** scene coords */
  static getPointGlobalCoordinates(
    element: NonDeleted<ExcalidrawLinearElement>,
    p: LocalPoint,
    elementsMap: ElementsMap,
  ): GlobalPoint {
    const [x1, y1, x2, y2] = getElementAbsoluteCoords(element, elementsMap);
    const cx = (x1 + x2) / 2;
    const cy = (y1 + y2) / 2;

    const { x, y } = element;
    return pointRotateRads(
      point(x + p[0], y + p[1]),
      point(cx, cy),
      element.angle,
    );
  }

  /** scene coords */
  static getPointsGlobalCoordinates(
    element: NonDeleted<ExcalidrawLinearElement>,
    elementsMap: ElementsMap,
  ): GlobalPoint[] {
    const [x1, y1, x2, y2] = getElementAbsoluteCoords(element, elementsMap);
    const cx = (x1 + x2) / 2;
    const cy = (y1 + y2) / 2;
    return element.points.map((p) => {
      const { x, y } = element;
      return pointRotateRads(
        point(x + p[0], y + p[1]),
        point(cx, cy),
        element.angle,
      );
    });
  }

  static getPointAtIndexGlobalCoordinates(
    element: NonDeleted<ExcalidrawLinearElement>,

    indexMaybeFromEnd: number, // -1 for last element
    elementsMap: ElementsMap,
  ): GlobalPoint {
    const index =
      indexMaybeFromEnd < 0
        ? element.points.length + indexMaybeFromEnd
        : indexMaybeFromEnd;
    const [x1, y1, x2, y2] = getElementAbsoluteCoords(element, elementsMap);
    const cx = (x1 + x2) / 2;
    const cy = (y1 + y2) / 2;
    const p = element.points[index];
    const { x, y } = element;

    return p
      ? pointRotateRads(point(x + p[0], y + p[1]), point(cx, cy), element.angle)
      : pointRotateRads(point(x, y), point(cx, cy), element.angle);
  }

  static pointFromAbsoluteCoords(
    element: NonDeleted<ExcalidrawLinearElement>,
    absoluteCoords: GlobalPoint,
    elementsMap: ElementsMap,
  ): LocalPoint {
    if (isElbowArrow(element)) {
      // No rotation for elbow arrows
      return point(
        absoluteCoords[0] - element.x,
        absoluteCoords[1] - element.y,
      );
    }

    const [x1, y1, x2, y2] = getElementAbsoluteCoords(element, elementsMap);
    const cx = (x1 + x2) / 2;
    const cy = (y1 + y2) / 2;
    const [x, y] = pointRotateRads(
      point(absoluteCoords[0], absoluteCoords[1]),
      point(cx, cy),
      -element.angle as Radians,
    );
    return point(x - element.x, y - element.y);
  }

  static getPointIndexUnderCursor(
    element: NonDeleted<ExcalidrawLinearElement>,
    elementsMap: ElementsMap,
    zoom: AppState["zoom"],
    x: number,
    y: number,
  ) {
    const pointHandles = LinearElementEditor.getPointsGlobalCoordinates(
      element,
      elementsMap,
    );
    let idx = pointHandles.length;
    // loop from right to left because points on the right are rendered over
    // points on the left, thus should take precedence when clicking, if they
    // overlap
    while (--idx > -1) {
      const p = pointHandles[idx];
      if (
        pointDistance(point(x, y), point(p[0], p[1])) * zoom.value <
        // +1px to account for outline stroke
        LinearElementEditor.POINT_HANDLE_SIZE + 1
      ) {
        return idx;
      }
    }
    return -1;
  }

  static createPointAt(
    element: NonDeleted<ExcalidrawLinearElement>,
    elementsMap: ElementsMap,
    scenePointerX: number,
    scenePointerY: number,
    gridSize: NullableGridSize,
  ): LocalPoint {
    const pointerOnGrid = getGridPoint(scenePointerX, scenePointerY, gridSize);
    const [x1, y1, x2, y2] = getElementAbsoluteCoords(element, elementsMap);
    const cx = (x1 + x2) / 2;
    const cy = (y1 + y2) / 2;
    const [rotatedX, rotatedY] = pointRotateRads(
      point(pointerOnGrid[0], pointerOnGrid[1]),
      point(cx, cy),
      -element.angle as Radians,
    );

    return point(rotatedX - element.x, rotatedY - element.y);
  }

  /**
   * Normalizes line points so that the start point is at [0,0]. This is
   * expected in various parts of the codebase. Also returns new x/y to account
   * for the potential normalization.
   */
  static getNormalizedPoints(element: ExcalidrawLinearElement): {
    points: LocalPoint[];
    x: number;
    y: number;
  } {
    const { points } = element;

    const offsetX = points[0][0];
    const offsetY = points[0][1];

    return {
      points: points.map((p) => {
        return point(p[0] - offsetX, p[1] - offsetY);
      }),
      x: element.x + offsetX,
      y: element.y + offsetY,
    };
  }

  // element-mutating methods
  // ---------------------------------------------------------------------------

  static normalizePoints(element: NonDeleted<ExcalidrawLinearElement>) {
    mutateElement(element, LinearElementEditor.getNormalizedPoints(element));
  }

  static duplicateSelectedPoints(
    appState: AppState,
    elementsMap: NonDeletedSceneElementsMap | SceneElementsMap,
  ): AppState {
    invariant(
      appState.editingLinearElement,
      "Not currently editing a linear element",
    );

    const { selectedPointsIndices, elementId } = appState.editingLinearElement;
    const element = LinearElementEditor.getElement(elementId, elementsMap);

    invariant(
      element,
      "The linear element does not exist in the provided Scene",
    );
    invariant(
      selectedPointsIndices != null,
      "There are no selected points to duplicate",
    );

    const { points } = element;

    const nextSelectedIndices: number[] = [];

    let pointAddedToEnd = false;
    let indexCursor = -1;
    const nextPoints = points.reduce((acc: LocalPoint[], p, index) => {
      ++indexCursor;
      acc.push(p);

      const isSelected = selectedPointsIndices.includes(index);
      if (isSelected) {
        const nextPoint = points[index + 1];

        if (!nextPoint) {
          pointAddedToEnd = true;
        }
        acc.push(
          nextPoint
            ? point((p[0] + nextPoint[0]) / 2, (p[1] + nextPoint[1]) / 2)
            : point(p[0], p[1]),
        );

        nextSelectedIndices.push(indexCursor + 1);
        ++indexCursor;
      }

      return acc;
    }, []);

    mutateElement(element, { points: nextPoints });

    // temp hack to ensure the line doesn't move when adding point to the end,
    // potentially expanding the bounding box
    if (pointAddedToEnd) {
      const lastPoint = element.points[element.points.length - 1];
      LinearElementEditor.movePoints(
        element,
        [
          {
            index: element.points.length - 1,
            point: point(lastPoint[0] + 30, lastPoint[1] + 30),
          },
        ],
        elementsMap,
      );
    }

    return {
      ...appState,
      editingLinearElement: {
        ...appState.editingLinearElement,
        selectedPointsIndices: nextSelectedIndices,
      },
    };
  }

  static deletePoints(
    element: NonDeleted<ExcalidrawLinearElement>,
    pointIndices: readonly number[],
    elementsMap: NonDeletedSceneElementsMap | SceneElementsMap,
  ) {
    let offsetX = 0;
    let offsetY = 0;

    const isDeletingOriginPoint = pointIndices.includes(0);

    // if deleting first point, make the next to be [0,0] and recalculate
    // positions of the rest with respect to it
    if (isDeletingOriginPoint) {
      const firstNonDeletedPoint = element.points.find((point, idx) => {
        return !pointIndices.includes(idx);
      });
      if (firstNonDeletedPoint) {
        offsetX = firstNonDeletedPoint[0];
        offsetY = firstNonDeletedPoint[1];
      }
    }

    const nextPoints = element.points.reduce((acc: LocalPoint[], p, idx) => {
      if (!pointIndices.includes(idx)) {
        acc.push(
          !acc.length ? point(0, 0) : point(p[0] - offsetX, p[1] - offsetY),
        );
      }
      return acc;
    }, []);

    LinearElementEditor._updatePoints(
      element,
      nextPoints,
      offsetX,
      offsetY,
      elementsMap,
    );
  }

  static addPoints(
    element: NonDeleted<ExcalidrawLinearElement>,
    targetPoints: { point: LocalPoint }[],
    elementsMap: NonDeletedSceneElementsMap | SceneElementsMap,
  ) {
    const offsetX = 0;
    const offsetY = 0;

    const nextPoints = [...element.points, ...targetPoints.map((x) => x.point)];
    LinearElementEditor._updatePoints(
      element,
      nextPoints,
      offsetX,
      offsetY,
      elementsMap,
    );
  }

  static movePoints(
    element: NonDeleted<ExcalidrawLinearElement>,
    targetPoints: { index: number; point: LocalPoint; isDragging?: boolean }[],
    elementsMap: NonDeletedSceneElementsMap | SceneElementsMap,
    otherUpdates?: {
      startBinding?: PointBinding | null;
      endBinding?: PointBinding | null;
    },
    options?: {
      changedElements?: Map<string, OrderedExcalidrawElement>;
      isDragging?: boolean;
    },
  ) {
    const { points } = element;

    // in case we're moving start point, instead of modifying its position
    // which would break the invariant of it being at [0,0], we move
    // all the other points in the opposite direction by delta to
    // offset it. We do the same with actual element.x/y position, so
    // this hacks are completely transparent to the user.
    let offsetX = 0;
    let offsetY = 0;

    const selectedOriginPoint = targetPoints.find(({ index }) => index === 0);

    if (selectedOriginPoint) {
      offsetX =
        selectedOriginPoint.point[0] + points[selectedOriginPoint.index][0];
      offsetY =
        selectedOriginPoint.point[1] + points[selectedOriginPoint.index][1];
    }

    const nextPoints: LocalPoint[] = points.map((p, idx) => {
      const selectedPointData = targetPoints.find((t) => t.index === idx);
      if (selectedPointData) {
        if (selectedPointData.index === 0) {
          return p;
        }

        const deltaX =
          selectedPointData.point[0] - points[selectedPointData.index][0];
        const deltaY =
          selectedPointData.point[1] - points[selectedPointData.index][1];

        return point(p[0] + deltaX - offsetX, p[1] + deltaY - offsetY);
      }
      return offsetX || offsetY ? point(p[0] - offsetX, p[1] - offsetY) : p;
    });

    LinearElementEditor._updatePoints(
      element,
      nextPoints,
      offsetX,
      offsetY,
      elementsMap,
      otherUpdates,
      {
        isDragging: targetPoints.reduce(
          (dragging, targetPoint): boolean =>
            dragging || targetPoint.isDragging === true,
          false,
        ),
        changedElements: options?.changedElements,
      },
    );
  }

  static shouldAddMidpoint(
    linearElementEditor: LinearElementEditor,
    pointerCoords: PointerCoords,
    appState: AppState,
    elementsMap: ElementsMap,
  ) {
    const element = LinearElementEditor.getElement(
      linearElementEditor.elementId,
      elementsMap,
    );

    // Elbow arrows don't allow midpoints
    if (element && isElbowArrow(element)) {
      return false;
    }

    if (!element) {
      return false;
    }

    const { segmentMidpoint } = linearElementEditor.pointerDownState;

    if (
      segmentMidpoint.added ||
      segmentMidpoint.value === null ||
      segmentMidpoint.index === null ||
      linearElementEditor.pointerDownState.origin === null
    ) {
      return false;
    }

    const origin = linearElementEditor.pointerDownState.origin!;
    const dist = pointDistance(
      point(origin.x, origin.y),
      point(pointerCoords.x, pointerCoords.y),
    );
    if (
      !appState.editingLinearElement &&
      dist < DRAGGING_THRESHOLD / appState.zoom.value
    ) {
      return false;
    }
    return true;
  }

  static addMidpoint(
    linearElementEditor: LinearElementEditor,
    pointerCoords: PointerCoords,
    app: AppClassProperties,
    snapToGrid: boolean,
    elementsMap: ElementsMap,
  ) {
    const element = LinearElementEditor.getElement(
      linearElementEditor.elementId,
      elementsMap,
    );
    if (!element) {
      return;
    }
    const { segmentMidpoint } = linearElementEditor.pointerDownState;
    const ret: {
      pointerDownState: LinearElementEditor["pointerDownState"];
      selectedPointsIndices: LinearElementEditor["selectedPointsIndices"];
    } = {
      pointerDownState: linearElementEditor.pointerDownState,
      selectedPointsIndices: linearElementEditor.selectedPointsIndices,
    };

    const midpoint = LinearElementEditor.createPointAt(
      element,
      elementsMap,
      pointerCoords.x,
      pointerCoords.y,
      snapToGrid && !isElbowArrow(element) ? app.getEffectiveGridSize() : null,
    );
    const points = [
      ...element.points.slice(0, segmentMidpoint.index!),
      midpoint,
      ...element.points.slice(segmentMidpoint.index!),
    ];

    mutateElement(element, {
      points,
    });

    ret.pointerDownState = {
      ...linearElementEditor.pointerDownState,
      segmentMidpoint: {
        ...linearElementEditor.pointerDownState.segmentMidpoint,
        added: true,
      },
      lastClickedPoint: segmentMidpoint.index!,
    };
    ret.selectedPointsIndices = [segmentMidpoint.index!];
    return ret;
  }

  private static _updatePoints(
    element: NonDeleted<ExcalidrawLinearElement>,
    nextPoints: readonly LocalPoint[],
    offsetX: number,
    offsetY: number,
    elementsMap: NonDeletedSceneElementsMap | SceneElementsMap,
    otherUpdates?: {
      startBinding?: PointBinding | null;
      endBinding?: PointBinding | null;
    },
    options?: {
      changedElements?: Map<string, OrderedExcalidrawElement>;
      isDragging?: boolean;
    },
  ) {
    if (isElbowArrow(element)) {
      const bindings: {
        startBinding?: FixedPointBinding | null;
        endBinding?: FixedPointBinding | null;
      } = {};
      if (otherUpdates?.startBinding !== undefined) {
        bindings.startBinding =
          otherUpdates.startBinding !== null &&
          isFixedPointBinding(otherUpdates.startBinding)
            ? otherUpdates.startBinding
            : null;
      }
      if (otherUpdates?.endBinding !== undefined) {
        bindings.endBinding =
          otherUpdates.endBinding !== null &&
          isFixedPointBinding(otherUpdates.endBinding)
            ? otherUpdates.endBinding
            : null;
      }

      const mergedElementsMap = options?.changedElements
        ? toBrandedType<SceneElementsMap>(
            new Map([...elementsMap, ...options.changedElements]),
          )
        : elementsMap;

      mutateElbowArrow(
        element,
        mergedElementsMap,
        nextPoints,
        vector(offsetX, offsetY),
        bindings,
        options,
      );
    } else {
      const nextCoords = getElementPointsCoords(element, nextPoints);
      const prevCoords = getElementPointsCoords(element, element.points);
      const nextCenterX = (nextCoords[0] + nextCoords[2]) / 2;
      const nextCenterY = (nextCoords[1] + nextCoords[3]) / 2;
      const prevCenterX = (prevCoords[0] + prevCoords[2]) / 2;
      const prevCenterY = (prevCoords[1] + prevCoords[3]) / 2;
      const dX = prevCenterX - nextCenterX;
      const dY = prevCenterY - nextCenterY;
      const rotated = pointRotateRads(
        point(offsetX, offsetY),
        point(dX, dY),
        element.angle,
      );
      mutateElement(element, {
        ...otherUpdates,
        points: nextPoints,
        x: element.x + rotated[0],
        y: element.y + rotated[1],
      });
    }
  }

  private static _getShiftLockedDelta(
    element: NonDeleted<ExcalidrawLinearElement>,
    elementsMap: ElementsMap,
    referencePoint: LocalPoint,
    scenePointer: GlobalPoint,
    gridSize: NullableGridSize,
  ) {
    const referencePointCoords = LinearElementEditor.getPointGlobalCoordinates(
      element,
      referencePoint,
      elementsMap,
    );

    if (isElbowArrow(element)) {
      return [
        scenePointer[0] - referencePointCoords[0],
        scenePointer[1] - referencePointCoords[1],
      ];
    }

    const [gridX, gridY] = getGridPoint(
      scenePointer[0],
      scenePointer[1],
      gridSize,
    );

    const { width, height } = getLockedLinearCursorAlignSize(
      referencePointCoords[0],
      referencePointCoords[1],
      gridX,
      gridY,
    );

    return pointRotateRads(
      point(width, height),
      point(0, 0),
      -element.angle as Radians,
    );
  }

  static getBoundTextElementPosition = (
    element: ExcalidrawLinearElement,
    boundTextElement: ExcalidrawTextElementWithContainer,
    elementsMap: ElementsMap,
  ): { x: number; y: number } => {
    const points = LinearElementEditor.getPointsGlobalCoordinates(
      element,
      elementsMap,
    );
    if (points.length < 2) {
      mutateElement(boundTextElement, { isDeleted: true });
    }
    let x = 0;
    let y = 0;
    if (element.points.length % 2 === 1) {
      const index = Math.floor(element.points.length / 2);
      const midPoint = LinearElementEditor.getPointGlobalCoordinates(
        element,
        element.points[index],
        elementsMap,
      );
      x = midPoint[0] - boundTextElement.width / 2;
      y = midPoint[1] - boundTextElement.height / 2;
    } else {
      const index = element.points.length / 2 - 1;

      let midSegmentMidpoint = editorMidPointsCache.points[index];
      if (element.points.length === 2) {
        midSegmentMidpoint = pointCenter(points[0], points[1]);
      }
      if (
        !midSegmentMidpoint ||
        editorMidPointsCache.version !== element.version
      ) {
        midSegmentMidpoint = LinearElementEditor.getSegmentMidPoint(
          element,
          points[index],
          points[index + 1],
          index + 1,
          elementsMap,
        );
      }
      x = midSegmentMidpoint[0] - boundTextElement.width / 2;
      y = midSegmentMidpoint[1] - boundTextElement.height / 2;
    }
    return { x, y };
  };

  static getMinMaxXYWithBoundText = (
    element: ExcalidrawLinearElement,
    elementsMap: ElementsMap,
    elementBounds: Bounds,
    boundTextElement: ExcalidrawTextElementWithContainer,
  ): [number, number, number, number, number, number] => {
    let [x1, y1, x2, y2] = elementBounds;
    const cx = (x1 + x2) / 2;
    const cy = (y1 + y2) / 2;
    const { x: boundTextX1, y: boundTextY1 } =
      LinearElementEditor.getBoundTextElementPosition(
        element,
        boundTextElement,
        elementsMap,
      );
    const boundTextX2 = boundTextX1 + boundTextElement.width;
    const boundTextY2 = boundTextY1 + boundTextElement.height;
    const centerPoint = point(cx, cy);

    const topLeftRotatedPoint = pointRotateRads(
      point(x1, y1),
      centerPoint,
      element.angle,
    );
    const topRightRotatedPoint = pointRotateRads(
      point(x2, y1),
      centerPoint,
      element.angle,
    );

    const counterRotateBoundTextTopLeft = pointRotateRads(
      point(boundTextX1, boundTextY1),
      centerPoint,
      -element.angle as Radians,
    );
    const counterRotateBoundTextTopRight = pointRotateRads(
      point(boundTextX2, boundTextY1),
      centerPoint,
      -element.angle as Radians,
    );
    const counterRotateBoundTextBottomLeft = pointRotateRads(
      point(boundTextX1, boundTextY2),
      centerPoint,
      -element.angle as Radians,
    );
    const counterRotateBoundTextBottomRight = pointRotateRads(
      point(boundTextX2, boundTextY2),
      centerPoint,
      -element.angle as Radians,
    );

    if (
      topLeftRotatedPoint[0] < topRightRotatedPoint[0] &&
      topLeftRotatedPoint[1] >= topRightRotatedPoint[1]
    ) {
      x1 = Math.min(x1, counterRotateBoundTextBottomLeft[0]);
      x2 = Math.max(
        x2,
        Math.max(
          counterRotateBoundTextTopRight[0],
          counterRotateBoundTextBottomRight[0],
        ),
      );
      y1 = Math.min(y1, counterRotateBoundTextTopLeft[1]);

      y2 = Math.max(y2, counterRotateBoundTextBottomRight[1]);
    } else if (
      topLeftRotatedPoint[0] >= topRightRotatedPoint[0] &&
      topLeftRotatedPoint[1] > topRightRotatedPoint[1]
    ) {
      x1 = Math.min(x1, counterRotateBoundTextBottomRight[0]);
      x2 = Math.max(
        x2,
        Math.max(
          counterRotateBoundTextTopLeft[0],
          counterRotateBoundTextTopRight[0],
        ),
      );
      y1 = Math.min(y1, counterRotateBoundTextBottomLeft[1]);

      y2 = Math.max(y2, counterRotateBoundTextTopRight[1]);
    } else if (topLeftRotatedPoint[0] >= topRightRotatedPoint[0]) {
      x1 = Math.min(x1, counterRotateBoundTextTopRight[0]);
      x2 = Math.max(x2, counterRotateBoundTextBottomLeft[0]);
      y1 = Math.min(y1, counterRotateBoundTextBottomRight[1]);

      y2 = Math.max(y2, counterRotateBoundTextTopLeft[1]);
    } else if (topLeftRotatedPoint[1] <= topRightRotatedPoint[1]) {
      x1 = Math.min(
        x1,
        Math.min(
          counterRotateBoundTextTopRight[0],
          counterRotateBoundTextTopLeft[0],
        ),
      );

      x2 = Math.max(x2, counterRotateBoundTextBottomRight[0]);
      y1 = Math.min(y1, counterRotateBoundTextTopRight[1]);
      y2 = Math.max(y2, counterRotateBoundTextBottomLeft[1]);
    }

    return [x1, y1, x2, y2, cx, cy];
  };

  static getElementAbsoluteCoords = (
    element: ExcalidrawLinearElement,
    elementsMap: ElementsMap,
    includeBoundText: boolean = false,
  ): [number, number, number, number, number, number] => {
    let coords: [number, number, number, number, number, number];
    let x1;
    let y1;
    let x2;
    let y2;
    if (element.points.length < 2 || !ShapeCache.get(element)) {
      // XXX this is just a poor estimate and not very useful
      const { minX, minY, maxX, maxY } = element.points.reduce(
        (limits, [x, y]) => {
          limits.minY = Math.min(limits.minY, y);
          limits.minX = Math.min(limits.minX, x);

          limits.maxX = Math.max(limits.maxX, x);
          limits.maxY = Math.max(limits.maxY, y);

          return limits;
        },
        { minX: Infinity, minY: Infinity, maxX: -Infinity, maxY: -Infinity },
      );
      x1 = minX + element.x;
      y1 = minY + element.y;
      x2 = maxX + element.x;
      y2 = maxY + element.y;
    } else {
      const shape = ShapeCache.generateElementShape(element, null);

      // first element is always the curve
      const ops = getCurvePathOps(shape[0]);

      const [minX, minY, maxX, maxY] = getMinMaxXYFromCurvePathOps(ops);
      x1 = minX + element.x;
      y1 = minY + element.y;
      x2 = maxX + element.x;
      y2 = maxY + element.y;
    }
    const cx = (x1 + x2) / 2;
    const cy = (y1 + y2) / 2;
    coords = [x1, y1, x2, y2, cx, cy];

    if (!includeBoundText) {
      return coords;
    }
    const boundTextElement = getBoundTextElement(element, elementsMap);
    if (boundTextElement) {
      coords = LinearElementEditor.getMinMaxXYWithBoundText(
        element,
        elementsMap,
        [x1, y1, x2, y2],
        boundTextElement,
      );
    }

    return coords;
  };
}

const normalizeSelectedPoints = (
  points: (number | null)[],
): number[] | null => {
  let nextPoints = [
    ...new Set(points.filter((p) => p !== null && p !== -1)),
  ] as number[];
  nextPoints = nextPoints.sort((a, b) => a - b);
  return nextPoints.length ? nextPoints : null;
};<|MERGE_RESOLUTION|>--- conflicted
+++ resolved
@@ -101,12 +101,8 @@
     | "keep";
   public readonly endBindingElement: ExcalidrawBindableElement | null | "keep";
   public readonly hoverPointIndex: number;
-<<<<<<< HEAD
-  public readonly segmentMidPointHoveredCoords: Point | null;
+  public readonly segmentMidPointHoveredCoords: GlobalPoint | null;
   public readonly elbowed: boolean;
-=======
-  public readonly segmentMidPointHoveredCoords: GlobalPoint | null;
->>>>>>> 508f16dc
 
   constructor(element: NonDeleted<ExcalidrawLinearElement>) {
     this.elementId = element.id as string & {
