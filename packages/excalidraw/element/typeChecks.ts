--- conflicted
+++ resolved
@@ -109,13 +109,9 @@
   return element != null && element.type === "arrow";
 };
 
-<<<<<<< HEAD
-export const isElbowArrow = (element?: ExcalidrawElement): boolean => {
-=======
 export const isElbowArrow = (
   element?: ExcalidrawElement,
 ): element is ExcalidrawElbowArrowElement => {
->>>>>>> 2907fbe3
   return isArrowElement(element) && element.elbowed;
 };
 
@@ -169,11 +165,8 @@
   return (
     element != null &&
     (element.type === "rectangle" ||
-<<<<<<< HEAD
-=======
       element.type === "diamond" ||
       element.type === "image" ||
->>>>>>> 2907fbe3
       element.type === "iframe" ||
       element.type === "embeddable" ||
       element.type === "frame" ||
@@ -296,7 +289,6 @@
   return null;
 };
 
-<<<<<<< HEAD
 export const isGenericElement = (element: ExcalidrawElement) => {
   return (
     element.type === "rectangle" ||
@@ -304,10 +296,10 @@
     element.type === "diamond" ||
     element.type === "selection"
   );
-=======
+};
+
 export const isFixedPointBinding = (
   binding: PointBinding,
 ): binding is FixedPointBinding => {
   return binding.fixedPoint != null;
->>>>>>> 2907fbe3
 };