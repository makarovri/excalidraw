import type {
  ExcalidrawElement,
  PointerType,
  NonDeletedExcalidrawElement,
  ElementsMap,
} from "./types";

<<<<<<< HEAD
import {
  getTransformHandlesFromCoords,
  getTransformHandles,
=======
import type {
>>>>>>> 301e8380
  TransformHandleType,
  TransformHandle,
  MaybeTransformHandleType,
  getOmitSidesForDevice,
  canResizeFromSides,
} from "./transformHandles";
<<<<<<< HEAD
import { AppState, Device, Zoom } from "../types";
import { Bounds, getElementAbsoluteCoords } from "./bounds";
import { DEFAULT_TRANSFORM_HANDLE_SPACING } from "../constants";
=======
import {
  getTransformHandlesFromCoords,
  getTransformHandles,
  getOmitSidesForDevice,
  canResizeFromSides,
} from "./transformHandles";
import type { AppState, Device, Zoom } from "../types";
import type { Bounds } from "./bounds";
import { getElementAbsoluteCoords } from "./bounds";
import { SIDE_RESIZING_THRESHOLD } from "../constants";
>>>>>>> 301e8380
import {
  angleToDegrees,
  pointOnLine,
  pointRotate,
} from "../../utils/geometry/geometry";
<<<<<<< HEAD
import { Line, Point } from "../../utils/geometry/shape";
import { isLinearElement } from "./typeChecks";

const SIDE_RESIZING_SPACING = DEFAULT_TRANSFORM_HANDLE_SPACING * 2;
=======
import type { Line, Point } from "../../utils/geometry/shape";
import { isLinearElement } from "./typeChecks";
>>>>>>> 301e8380

const isInsideTransformHandle = (
  transformHandle: TransformHandle,
  x: number,
  y: number,
) =>
  x >= transformHandle[0] &&
  x <= transformHandle[0] + transformHandle[2] &&
  y >= transformHandle[1] &&
  y <= transformHandle[1] + transformHandle[3];

export const resizeTest = (
  element: NonDeletedExcalidrawElement,
  elementsMap: ElementsMap,
  appState: AppState,
  x: number,
  y: number,
  zoom: Zoom,
  pointerType: PointerType,
  device: Device,
): MaybeTransformHandleType => {
  if (!appState.selectedElementIds[element.id]) {
    return false;
  }

  const { rotation: rotationTransformHandle, ...transformHandles } =
    getTransformHandles(
      element,
      zoom,
      elementsMap,
      pointerType,
      getOmitSidesForDevice(device),
    );

  if (
    rotationTransformHandle &&
    isInsideTransformHandle(rotationTransformHandle, x, y)
  ) {
    return "rotation" as TransformHandleType;
  }

  const filter = Object.keys(transformHandles).filter((key) => {
    const transformHandle =
      transformHandles[key as Exclude<TransformHandleType, "rotation">]!;
    if (!transformHandle) {
      return false;
    }
    return isInsideTransformHandle(transformHandle, x, y);
  });

  if (filter.length > 0) {
    return filter[0] as TransformHandleType;
  }

  if (canResizeFromSides(device)) {
    const [x1, y1, x2, y2, cx, cy] = getElementAbsoluteCoords(
      element,
      elementsMap,
    );

<<<<<<< HEAD
    // do not resize from the sides for linear elements with only two points
    if (!(isLinearElement(element) && element.points.length <= 2)) {
      const SPACING = SIDE_RESIZING_SPACING / zoom.value;
=======
    // Note that for a text element, when "resized" from the side
    // we should make it wrap/unwrap
    if (
      element.type !== "text" &&
      !(isLinearElement(element) && element.points.length <= 2)
    ) {
      const SPACING = SIDE_RESIZING_THRESHOLD / zoom.value;
>>>>>>> 301e8380
      const sides = getSelectionBorders(
        [x1 - SPACING, y1 - SPACING],
        [x2 + SPACING, y2 + SPACING],
        [cx, cy],
        angleToDegrees(element.angle),
      );

      for (const [dir, side] of Object.entries(sides)) {
        // test to see if x, y are on the line segment
        if (pointOnLine([x, y], side as Line, SPACING)) {
          return dir as TransformHandleType;
        }
      }
    }
  }

  return false;
};

export const getElementWithTransformHandleType = (
  elements: readonly NonDeletedExcalidrawElement[],
  appState: AppState,
  scenePointerX: number,
  scenePointerY: number,
  zoom: Zoom,
  pointerType: PointerType,
  elementsMap: ElementsMap,
  device: Device,
) => {
  return elements.reduce((result, element) => {
    if (result) {
      return result;
    }
    const transformHandleType = resizeTest(
      element,
      elementsMap,
      appState,
      scenePointerX,
      scenePointerY,
      zoom,
      pointerType,
      device,
    );
    return transformHandleType ? { element, transformHandleType } : null;
  }, null as { element: NonDeletedExcalidrawElement; transformHandleType: MaybeTransformHandleType } | null);
};

export const getTransformHandleTypeFromCoords = (
  [x1, y1, x2, y2]: Bounds,
  scenePointerX: number,
  scenePointerY: number,
  zoom: Zoom,
  pointerType: PointerType,
  device: Device,
): MaybeTransformHandleType => {
  const transformHandles = getTransformHandlesFromCoords(
    [x1, y1, x2, y2, (x1 + x2) / 2, (y1 + y2) / 2],
    0,
    zoom,
    pointerType,
    getOmitSidesForDevice(device),
  );

  const found = Object.keys(transformHandles).find((key) => {
    const transformHandle =
      transformHandles[key as Exclude<TransformHandleType, "rotation">]!;
    return (
      transformHandle &&
      isInsideTransformHandle(transformHandle, scenePointerX, scenePointerY)
    );
  });

  if (found) {
    return found as MaybeTransformHandleType;
  }

  if (canResizeFromSides(device)) {
    const cx = (x1 + x2) / 2;
    const cy = (y1 + y2) / 2;

<<<<<<< HEAD
    const SPACING = SIDE_RESIZING_SPACING / zoom.value;
=======
    const SPACING = SIDE_RESIZING_THRESHOLD / zoom.value;
>>>>>>> 301e8380

    const sides = getSelectionBorders(
      [x1 - SPACING, y1 - SPACING],
      [x2 + SPACING, y2 + SPACING],
      [cx, cy],
      angleToDegrees(0),
    );

    for (const [dir, side] of Object.entries(sides)) {
      // test to see if x, y are on the line segment
      if (pointOnLine([scenePointerX, scenePointerY], side as Line, SPACING)) {
        return dir as TransformHandleType;
      }
    }
  }

  return false;
};

const RESIZE_CURSORS = ["ns", "nesw", "ew", "nwse"];
const rotateResizeCursor = (cursor: string, angle: number) => {
  const index = RESIZE_CURSORS.indexOf(cursor);
  if (index >= 0) {
    const a = Math.round(angle / (Math.PI / 4));
    cursor = RESIZE_CURSORS[(index + a) % RESIZE_CURSORS.length];
  }
  return cursor;
};

/*
 * Returns bi-directional cursor for the element being resized
 */
export const getCursorForResizingElement = (resizingElement: {
  element?: ExcalidrawElement;
  transformHandleType: MaybeTransformHandleType;
}): string => {
  const { element, transformHandleType } = resizingElement;
  const shouldSwapCursors =
    element && Math.sign(element.height) * Math.sign(element.width) === -1;
  let cursor = null;

  switch (transformHandleType) {
    case "n":
    case "s":
      cursor = "ns";
      break;
    case "w":
    case "e":
      cursor = "ew";
      break;
    case "nw":
    case "se":
      if (shouldSwapCursors) {
        cursor = "nesw";
      } else {
        cursor = "nwse";
      }
      break;
    case "ne":
    case "sw":
      if (shouldSwapCursors) {
        cursor = "nwse";
      } else {
        cursor = "nesw";
      }
      break;
    case "rotation":
      return "grab";
  }

  if (cursor && element) {
    cursor = rotateResizeCursor(cursor, element.angle);
  }

  return cursor ? `${cursor}-resize` : "";
};

const getSelectionBorders = (
  [x1, y1]: Point,
  [x2, y2]: Point,
  center: Point,
  angleInDegrees: number,
) => {
  const topLeft = pointRotate([x1, y1], angleInDegrees, center);
  const topRight = pointRotate([x2, y1], angleInDegrees, center);
  const bottomLeft = pointRotate([x1, y2], angleInDegrees, center);
  const bottomRight = pointRotate([x2, y2], angleInDegrees, center);

  return {
    n: [topLeft, topRight],
    e: [topRight, bottomRight],
    s: [bottomRight, bottomLeft],
    w: [bottomLeft, topLeft],
  };
};<|MERGE_RESOLUTION|>--- conflicted
+++ resolved
@@ -5,24 +5,11 @@
   ElementsMap,
 } from "./types";
 
-<<<<<<< HEAD
-import {
-  getTransformHandlesFromCoords,
-  getTransformHandles,
-=======
 import type {
->>>>>>> 301e8380
   TransformHandleType,
   TransformHandle,
   MaybeTransformHandleType,
-  getOmitSidesForDevice,
-  canResizeFromSides,
 } from "./transformHandles";
-<<<<<<< HEAD
-import { AppState, Device, Zoom } from "../types";
-import { Bounds, getElementAbsoluteCoords } from "./bounds";
-import { DEFAULT_TRANSFORM_HANDLE_SPACING } from "../constants";
-=======
 import {
   getTransformHandlesFromCoords,
   getTransformHandles,
@@ -33,21 +20,13 @@
 import type { Bounds } from "./bounds";
 import { getElementAbsoluteCoords } from "./bounds";
 import { SIDE_RESIZING_THRESHOLD } from "../constants";
->>>>>>> 301e8380
 import {
   angleToDegrees,
   pointOnLine,
   pointRotate,
 } from "../../utils/geometry/geometry";
-<<<<<<< HEAD
-import { Line, Point } from "../../utils/geometry/shape";
-import { isLinearElement } from "./typeChecks";
-
-const SIDE_RESIZING_SPACING = DEFAULT_TRANSFORM_HANDLE_SPACING * 2;
-=======
 import type { Line, Point } from "../../utils/geometry/shape";
 import { isLinearElement } from "./typeChecks";
->>>>>>> 301e8380
 
 const isInsideTransformHandle = (
   transformHandle: TransformHandle,
@@ -108,19 +87,9 @@
       elementsMap,
     );
 
-<<<<<<< HEAD
     // do not resize from the sides for linear elements with only two points
     if (!(isLinearElement(element) && element.points.length <= 2)) {
-      const SPACING = SIDE_RESIZING_SPACING / zoom.value;
-=======
-    // Note that for a text element, when "resized" from the side
-    // we should make it wrap/unwrap
-    if (
-      element.type !== "text" &&
-      !(isLinearElement(element) && element.points.length <= 2)
-    ) {
       const SPACING = SIDE_RESIZING_THRESHOLD / zoom.value;
->>>>>>> 301e8380
       const sides = getSelectionBorders(
         [x1 - SPACING, y1 - SPACING],
         [x2 + SPACING, y2 + SPACING],
@@ -201,11 +170,7 @@
     const cx = (x1 + x2) / 2;
     const cy = (y1 + y2) / 2;
 
-<<<<<<< HEAD
-    const SPACING = SIDE_RESIZING_SPACING / zoom.value;
-=======
     const SPACING = SIDE_RESIZING_THRESHOLD / zoom.value;
->>>>>>> 301e8380
 
     const sides = getSelectionBorders(
       [x1 - SPACING, y1 - SPACING],
