--- conflicted
+++ resolved
@@ -83,7 +83,6 @@
     informMutation?: boolean;
   },
 ) => {
-<<<<<<< HEAD
   const update = updateElbowArrow(
     arrow,
     elementsMap,
@@ -97,7 +96,7 @@
       {
         ...otherUpdates,
         ...update,
-        angle: 0,
+        angle: 0 as Radians,
       },
       options?.informMutation,
     );
@@ -109,23 +108,14 @@
 export const updateElbowArrow = (
   arrow: ExcalidrawElbowArrowElement,
   elementsMap: NonDeletedSceneElementsMap | SceneElementsMap,
-  nextPoints: readonly Point[],
-  offset?: Point,
+  nextPoints: readonly LocalPoint[],
+  offset?: Vector,
   options?: {
     isDragging?: boolean;
     disableBinding?: boolean;
     informMutation?: boolean;
   },
 ): ElementUpdate<ExcalidrawElbowArrowElement> | null => {
-  const origStartGlobalPoint = translatePoint(nextPoints[0], [
-    arrow.x + (offset ? offset[0] : 0),
-    arrow.y + (offset ? offset[1] : 0),
-  ]);
-  const origEndGlobalPoint = translatePoint(nextPoints[nextPoints.length - 1], [
-    arrow.x + (offset ? offset[0] : 0),
-    arrow.y + (offset ? offset[1] : 0),
-  ]);
-=======
   const origStartGlobalPoint: GlobalPoint = pointTranslate(
     pointTranslate<LocalPoint, GlobalPoint>(
       nextPoints[0],
@@ -140,7 +130,6 @@
     ),
     offset,
   );
->>>>>>> 508f16dc
 
   const startElement =
     arrow.startBinding &&
@@ -340,21 +329,7 @@
     startDongle && points.unshift(startGlobalPoint);
     endDongle && points.push(endGlobalPoint);
 
-<<<<<<< HEAD
     return normalizedArrowElementUpdate(simplifyElbowArrowPoints(points), 0, 0);
-=======
-    mutateElement(
-      arrow,
-      {
-        ...otherUpdates,
-        ...normalizedArrowElementUpdate(simplifyElbowArrowPoints(points), 0, 0),
-        angle: 0 as Radians,
-      },
-      options?.informMutation,
-    );
-  } else {
-    console.error("Elbow arrow cannot find a route");
->>>>>>> 508f16dc
   }
 
   return null;
