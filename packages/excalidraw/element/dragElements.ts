--- conflicted
+++ resolved
@@ -29,15 +29,6 @@
   gridSize: AppState["gridSize"],
 ) => {
   if (
-<<<<<<< HEAD
-    selectedElements.length === 1 &&
-    isArrowElement(selectedElements[0]) &&
-    isElbowArrow(selectedElements[0]) &&
-    (selectedElements[0].startBinding || selectedElements[0].endBinding)
-  ) {
-    return;
-  }
-=======
     _selectedElements.length === 1 &&
     isArrowElement(_selectedElements[0]) &&
     isElbowArrow(_selectedElements[0]) &&
@@ -56,7 +47,6 @@
       ),
   );
 
->>>>>>> 2907fbe3
   // we do not want a frame and its elements to be selected at the same time
   // but when it happens (due to some bug), we want to avoid updating element
   // in the frame twice, hence the use of set
