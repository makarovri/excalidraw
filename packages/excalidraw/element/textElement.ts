--- conflicted
+++ resolved
@@ -808,53 +808,6 @@
   });
 };
 
-<<<<<<< HEAD
-=======
-export const getTextBindableContainerAtPosition = (
-  elements: readonly ExcalidrawElement[],
-  appState: AppState,
-  x: number,
-  y: number,
-  elementsMap: ElementsMap,
-): ExcalidrawTextContainer | null => {
-  const selectedElements = getSelectedElements(elements, appState);
-  if (selectedElements.length === 1) {
-    return isTextBindableContainer(selectedElements[0], false)
-      ? selectedElements[0]
-      : null;
-  }
-  let hitElement = null;
-  // We need to to hit testing from front (end of the array) to back (beginning of the array)
-  for (let index = elements.length - 1; index >= 0; --index) {
-    if (elements[index].isDeleted) {
-      continue;
-    }
-    const [x1, y1, x2, y2] = getElementAbsoluteCoords(
-      elements[index],
-      elementsMap,
-    );
-    if (
-      isArrowElement(elements[index]) &&
-      isHittingElementNotConsideringBoundingBox(
-        elements[index],
-        appState,
-        null,
-        [x, y],
-        elementsMap,
-      )
-    ) {
-      hitElement = elements[index];
-      break;
-    } else if (x1 < x && x < x2 && y1 < y && y < y2) {
-      hitElement = elements[index];
-      break;
-    }
-  }
-
-  return isTextBindableContainer(hitElement, false) ? hitElement : null;
-};
-
->>>>>>> 47f87f4e
 const VALID_CONTAINER_TYPES = new Set([
   "rectangle",
   "ellipse",
