{
  "name": "@excalidraw/excalidraw",
  "version": "0.17.1",
  "main": "./dist/prod/index.js",
  "type": "module",
  "module": "./dist/prod/index.js",
  "exports": {
    ".": {
      "development": "./dist/dev/index.js",
      "types": "./dist/excalidraw/index.d.ts",
      "default": "./dist/prod/index.js"
    },
    "./index.css": {
      "development": "./dist/dev/index.css",
      "default": "./dist/prod/index.css"
    }
  },
  "types": "./dist/excalidraw/index.d.ts",
  "files": [
    "dist/*"
  ],
  "publishConfig": {
    "access": "public"
  },
  "description": "Excalidraw as a React component",
  "repository": "https://github.com/excalidraw/excalidraw",
  "license": "MIT",
  "keywords": [
    "excalidraw",
    "excalidraw-embed",
    "react",
    "npm",
    "npm excalidraw"
  ],
  "browserslist": {
    "production": [
      ">0.2%",
      "not dead",
      "not ie <= 11",
      "not op_mini all",
      "not safari < 12",
      "not kaios <= 2.5",
      "not edge < 79",
      "not chrome < 70",
      "not and_uc < 13",
      "not samsung < 10"
    ],
    "development": [
      "last 1 chrome version",
      "last 1 firefox version",
      "last 1 safari version"
    ]
  },
  "peerDependencies": {
    "react": "^17.0.2 || ^18.2.0",
    "react-dom": "^17.0.2 || ^18.2.0"
  },
  "dependencies": {
    "@braintree/sanitize-url": "6.0.2",
    "@excalidraw/laser-pointer": "1.3.1",
    "@excalidraw/mermaid-to-excalidraw": "0.3.0",
    "@excalidraw/random-username": "1.1.0",
    "@radix-ui/react-popover": "1.0.3",
    "@radix-ui/react-tabs": "1.0.2",
    "@tldraw/vec": "1.7.1",
    "browser-fs-access": "0.29.1",
    "canvas-roundrect-polyfill": "0.0.1",
    "clsx": "1.1.1",
    "cross-env": "7.0.3",
<<<<<<< HEAD
    "fractional-indexing": "3.2.0",
=======
    "fuzzy": "0.1.3",
>>>>>>> 3e334a67
    "image-blob-reduce": "3.0.1",
    "jotai": "1.13.1",
    "lodash.throttle": "4.1.1",
    "nanoid": "3.3.3",
    "open-color": "1.9.1",
    "pako": "1.0.11",
    "perfect-freehand": "1.2.0",
    "pica": "7.1.1",
    "png-chunk-text": "1.0.0",
    "png-chunks-encode": "1.0.0",
    "png-chunks-extract": "1.0.0",
    "points-on-curve": "1.0.1",
    "pwacompat": "2.0.17",
    "roughjs": "4.6.4",
    "sass": "1.51.0",
    "tunnel-rat": "0.1.2"
  },
  "devDependencies": {
    "@babel/core": "7.18.9",
    "@babel/plugin-transform-arrow-functions": "7.18.6",
    "@babel/plugin-transform-async-to-generator": "7.18.6",
    "@babel/plugin-transform-runtime": "7.18.9",
    "@babel/plugin-transform-typescript": "7.18.8",
    "@babel/preset-env": "7.18.6",
    "@babel/preset-react": "7.18.6",
    "@babel/preset-typescript": "7.18.6",
    "@size-limit/preset-big-lib": "9.0.0",
    "@testing-library/jest-dom": "5.16.2",
    "@testing-library/react": "12.1.5",
    "@types/pako": "1.0.3",
    "@types/pica": "5.1.3",
    "@types/resize-observer-browser": "0.1.7",
    "autoprefixer": "10.4.7",
    "babel-loader": "8.2.5",
    "babel-plugin-transform-class-properties": "6.24.1",
    "cross-env": "7.0.3",
    "css-loader": "6.7.1",
    "dotenv": "16.0.1",
    "esbuild": "0.19.10",
    "esbuild-plugin-external-global": "1.0.1",
    "esbuild-sass-plugin": "2.16.0",
    "eslint-plugin-react": "7.32.2",
    "fake-indexeddb": "3.1.7",
    "import-meta-loader": "1.1.0",
    "mini-css-extract-plugin": "2.6.1",
    "postcss-loader": "7.0.1",
    "react": "18.2.0",
    "react-dom": "18.2.0",
    "sass-loader": "13.0.2",
    "size-limit": "9.0.0",
    "style-loader": "3.3.3",
    "ts-loader": "9.3.1",
    "typescript": "4.9.4"
  },
  "bugs": "https://github.com/excalidraw/excalidraw/issues",
  "homepage": "https://github.com/excalidraw/excalidraw/tree/master/packages/excalidraw",
  "scripts": {
    "gen:types": "rm -rf types && tsc",
    "build:esm": "rm -rf dist && node ../../scripts/buildPackage.js && yarn gen:types",
    "pack": "yarn build:umd && yarn pack",
    "start": "node ../../scripts/buildExample.mjs && vite",
    "build:example": "node ../../scripts/buildExample.mjs",
    "size": "yarn build:umd && size-limit"
  }
}<|MERGE_RESOLUTION|>--- conflicted
+++ resolved
@@ -67,11 +67,8 @@
     "canvas-roundrect-polyfill": "0.0.1",
     "clsx": "1.1.1",
     "cross-env": "7.0.3",
-<<<<<<< HEAD
     "fractional-indexing": "3.2.0",
-=======
     "fuzzy": "0.1.3",
->>>>>>> 3e334a67
     "image-blob-reduce": "3.0.1",
     "jotai": "1.13.1",
     "lodash.throttle": "4.1.1",
