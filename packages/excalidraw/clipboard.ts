--- conflicted
+++ resolved
@@ -16,12 +16,7 @@
 import { deepCopyElement } from "./element/newElement";
 import { mutateElement } from "./element/mutateElement";
 import { getContainingFrame } from "./frame";
-<<<<<<< HEAD
-import { isMemberOf, isPromiseLike } from "./utils";
-=======
 import { arrayToMap, isMemberOf, isPromiseLike } from "./utils";
-import { t } from "./i18n";
->>>>>>> 361a9449
 
 type ElementsClipboard = {
   type: typeof EXPORT_DATA_TYPES.excalidrawClipboard;
