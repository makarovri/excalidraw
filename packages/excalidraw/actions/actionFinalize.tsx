--- conflicted
+++ resolved
@@ -20,20 +20,11 @@
 export const actionFinalize = register({
   name: "finalize",
   trackEvent: false,
-<<<<<<< HEAD
   perform: (elements, appState, _, app) => {
     const { interactiveCanvas, focusContainer, scene } = app;
-    const elementsMap = arrayToMap(elements);
-=======
-  perform: (
-    elements,
-    appState,
-    _,
-    { interactiveCanvas, focusContainer, scene },
-  ) => {
+
     const elementsMap = scene.getNonDeletedElementsMap();
 
->>>>>>> 9013c845
     if (appState.editingLinearElement) {
       const { elementId, startBindingElement, endBindingElement } =
         appState.editingLinearElement;
@@ -136,14 +127,7 @@
           -1,
           arrayToMap(elements),
         );
-        maybeBindLinearElement(
-          multiPointElement,
-          appState,
-          Scene.getScene(multiPointElement)!,
-          { x, y },
-          elementsMap,
-          app,
-        );
+        maybeBindLinearElement(multiPointElement, appState, { x, y }, app);
       }
     }
 
