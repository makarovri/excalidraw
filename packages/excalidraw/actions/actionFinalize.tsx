--- conflicted
+++ resolved
@@ -73,15 +73,8 @@
 
     const multiPointElement = appState.multiElement
       ? appState.multiElement
-<<<<<<< HEAD
-      : appState.editingElement?.type === "freedraw"
-      ? appState.editingElement
-      : appState.draggingElement?.type === "freedraw"
-      ? appState.draggingElement
-=======
       : appState.newElement?.type === "freedraw"
       ? appState.newElement
->>>>>>> 72d6ee48
       : null;
 
     if (multiPointElement) {
