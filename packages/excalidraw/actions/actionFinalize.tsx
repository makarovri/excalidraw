import { KEYS } from "../keys";
import { isInvisiblySmallElement } from "../element";
import { arrayToMap, updateActiveTool } from "../utils";
import { ToolButton } from "../components/ToolButton";
import { done } from "../components/icons";
import { t } from "../i18n";
import { register } from "./register";
import { mutateElement } from "../element/mutateElement";
import { isPathALoop } from "../math";
import { LinearElementEditor } from "../element/linearElementEditor";
import Scene from "../scene/Scene";
import {
  maybeBindLinearElement,
  bindOrUnbindLinearElement,
} from "../element/binding";
import { isBindingElement, isLinearElement } from "../element/typeChecks";
import { AppState } from "../types";
import { resetCursor } from "../cursor";

export const actionFinalize = register({
  name: "finalize",
  trackEvent: false,
<<<<<<< HEAD
  perform: (elements, appState, _, app) => {
    const { interactiveCanvas, focusContainer, scene } = app;
=======
  perform: (
    elements,
    appState,
    _,
    { interactiveCanvas, focusContainer, scene },
  ) => {
    const elementsMap = arrayToMap(elements);

>>>>>>> 47f87f4e
    if (appState.editingLinearElement) {
      const { elementId, startBindingElement, endBindingElement } =
        appState.editingLinearElement;
      const element = LinearElementEditor.getElement(elementId);

      if (element) {
        if (isBindingElement(element)) {
          bindOrUnbindLinearElement(
            element,
            startBindingElement,
            endBindingElement,
            elementsMap,
          );
        }
        return {
          elements:
            element.points.length < 2 || isInvisiblySmallElement(element)
              ? elements.filter((el) => el.id !== element.id)
              : undefined,
          appState: {
            ...appState,
            cursorButton: "up",
            editingLinearElement: null,
          },
          commitToHistory: true,
        };
      }
    }

    let newElements = elements;

    const pendingImageElement =
      appState.pendingImageElementId &&
      scene.getElement(appState.pendingImageElementId);

    if (pendingImageElement) {
      mutateElement(pendingImageElement, { isDeleted: true }, false);
    }

    if (window.document.activeElement instanceof HTMLElement) {
      focusContainer();
    }

    const multiPointElement = appState.multiElement
      ? appState.multiElement
      : appState.editingElement?.type === "freedraw"
      ? appState.editingElement
      : null;

    if (multiPointElement) {
      // pen and mouse have hover
      if (
        multiPointElement.type !== "freedraw" &&
        appState.lastPointerDownWith !== "touch"
      ) {
        const { points, lastCommittedPoint } = multiPointElement;
        if (
          !lastCommittedPoint ||
          points[points.length - 1] !== lastCommittedPoint
        ) {
          mutateElement(multiPointElement, {
            points: multiPointElement.points.slice(0, -1),
          });
        }
      }
      if (isInvisiblySmallElement(multiPointElement)) {
        newElements = newElements.filter(
          (el) => el.id !== multiPointElement.id,
        );
      }

      // If the multi point line closes the loop,
      // set the last point to first point.
      // This ensures that loop remains closed at different scales.
      const isLoop = isPathALoop(multiPointElement.points, appState.zoom.value);
      if (
        multiPointElement.type === "line" ||
        multiPointElement.type === "freedraw"
      ) {
        if (isLoop) {
          const linePoints = multiPointElement.points;
          const firstPoint = linePoints[0];
          mutateElement(multiPointElement, {
            points: linePoints.map((point, index) =>
              index === linePoints.length - 1
                ? ([firstPoint[0], firstPoint[1]] as const)
                : point,
            ),
          });
        }
      }

      if (
        isBindingElement(multiPointElement) &&
        !isLoop &&
        multiPointElement.points.length > 1
      ) {
        const [x, y] = LinearElementEditor.getPointAtIndexGlobalCoordinates(
          multiPointElement,
          -1,
          arrayToMap(elements),
        );
        maybeBindLinearElement(
          multiPointElement,
          appState,
          Scene.getScene(multiPointElement)!,
          { x, y },
<<<<<<< HEAD
          app,
=======
          elementsMap,
>>>>>>> 47f87f4e
        );
      }
    }

    if (
      (!appState.activeTool.locked &&
        appState.activeTool.type !== "freedraw") ||
      !multiPointElement
    ) {
      resetCursor(interactiveCanvas);
    }

    let activeTool: AppState["activeTool"];
    if (appState.activeTool.type === "eraser") {
      activeTool = updateActiveTool(appState, {
        ...(appState.activeTool.lastActiveTool || {
          type: "selection",
        }),
        lastActiveToolBeforeEraser: null,
      });
    } else {
      activeTool = updateActiveTool(appState, {
        type: "selection",
      });
    }

    return {
      elements: newElements,
      appState: {
        ...appState,
        cursorButton: "up",
        activeTool:
          (appState.activeTool.locked ||
            appState.activeTool.type === "freedraw") &&
          multiPointElement
            ? appState.activeTool
            : activeTool,
        activeEmbeddable: null,
        draggingElement: null,
        multiElement: null,
        editingElement: null,
        startBoundElement: null,
        suggestedBindings: [],
        selectedElementIds:
          multiPointElement &&
          !appState.activeTool.locked &&
          appState.activeTool.type !== "freedraw"
            ? {
                ...appState.selectedElementIds,
                [multiPointElement.id]: true,
              }
            : appState.selectedElementIds,
        // To select the linear element when user has finished mutipoint editing
        selectedLinearElement:
          multiPointElement && isLinearElement(multiPointElement)
            ? new LinearElementEditor(multiPointElement, scene)
            : appState.selectedLinearElement,
        pendingImageElementId: null,
      },
      commitToHistory: appState.activeTool.type === "freedraw",
    };
  },
  keyTest: (event, appState) =>
    (event.key === KEYS.ESCAPE &&
      (appState.editingLinearElement !== null ||
        (!appState.draggingElement && appState.multiElement === null))) ||
    ((event.key === KEYS.ESCAPE || event.key === KEYS.ENTER) &&
      appState.multiElement !== null),
  PanelComponent: ({ appState, updateData, data }) => (
    <ToolButton
      type="button"
      icon={done}
      title={t("buttons.done")}
      aria-label={t("buttons.done")}
      onClick={updateData}
      visible={appState.multiElement != null}
      size={data?.size || "medium"}
    />
  ),
});<|MERGE_RESOLUTION|>--- conflicted
+++ resolved
@@ -20,19 +20,9 @@
 export const actionFinalize = register({
   name: "finalize",
   trackEvent: false,
-<<<<<<< HEAD
   perform: (elements, appState, _, app) => {
     const { interactiveCanvas, focusContainer, scene } = app;
-=======
-  perform: (
-    elements,
-    appState,
-    _,
-    { interactiveCanvas, focusContainer, scene },
-  ) => {
     const elementsMap = arrayToMap(elements);
-
->>>>>>> 47f87f4e
     if (appState.editingLinearElement) {
       const { elementId, startBindingElement, endBindingElement } =
         appState.editingLinearElement;
@@ -140,11 +130,8 @@
           appState,
           Scene.getScene(multiPointElement)!,
           { x, y },
-<<<<<<< HEAD
+          elementsMap,
           app,
-=======
-          elementsMap,
->>>>>>> 47f87f4e
         );
       }
     }
