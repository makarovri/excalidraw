--- conflicted
+++ resolved
@@ -296,16 +296,7 @@
         appState.height / commonBoundsHeight,
       ) * clamp(viewportZoomFactor, 0.1, 1);
 
-    // Apply clamping to newZoomValue to be between 10% and 3000%
-<<<<<<< HEAD
-    newZoomValue = clamp(
-      newZoomValue,
-      MIN_ZOOM,
-      MAX_ZOOM,
-    ) as NormalizedZoomValue;
-=======
     newZoomValue = getNormalizedZoom(newZoomValue);
->>>>>>> 4320a3cf
 
     let appStateWidth = appState.width;
 
