--- conflicted
+++ resolved
@@ -4,14 +4,7 @@
 import { t } from "../i18n";
 import { register } from "./register";
 import { getNonDeletedElements } from "../element";
-<<<<<<< HEAD
-import type {
-  ExcalidrawArrowElement,
-  ExcalidrawElement,
-} from "../element/types";
-=======
 import type { ExcalidrawElement } from "../element/types";
->>>>>>> 2907fbe3
 import type { AppClassProperties, AppState } from "../types";
 import { mutateElement, newElementWith } from "../element/mutateElement";
 import { getElementsInGroup } from "../groups";
@@ -46,11 +39,7 @@
           el.boundElements.forEach((candidate) => {
             const bound = app.scene
               .getNonDeletedElementsMap()
-<<<<<<< HEAD
-              .get(candidate.id) as ExcalidrawArrowElement | undefined;
-=======
               .get(candidate.id);
->>>>>>> 2907fbe3
             if (bound && isElbowArrow(bound)) {
               mutateElement(bound, {
                 startBinding:
