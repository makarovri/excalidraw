--- conflicted
+++ resolved
@@ -1,10 +1,6 @@
-<<<<<<< HEAD
+import { useEffect, useMemo, useRef, useState } from "react";
 import type { AppClassProperties, AppState, Point, Primitive } from "../types";
-=======
-import { useEffect, useMemo, useRef, useState } from "react";
-import type { AppClassProperties, AppState, Primitive } from "../types";
 import type { StoreActionType } from "../store";
->>>>>>> 7b36de04
 import {
   DEFAULT_ELEMENT_BACKGROUND_COLOR_PALETTE,
   DEFAULT_ELEMENT_BACKGROUND_PICKS,
@@ -100,22 +96,21 @@
   isSomeElementSelected,
 } from "../scene";
 import { hasStrokeColor } from "../scene/comparisons";
-<<<<<<< HEAD
-import { arrayToMap, getShortcutKey, tupleToCoors } from "../utils";
+import {
+  arrayToMap,
+  getFontFamilyString,
+  getShortcutKey,
+  tupleToCoors,
+} from "../utils";
 import { register } from "./register";
 import { StoreAction } from "../store";
-import { getArrowLocalFixedPoints, mutateElbowArrow } from "../element/routing";
+import { Fonts, getLineHeight } from "../fonts";
 import {
   bindLinearElement,
   bindPointToSnapToElementOutline,
   getHoveredElementForBinding,
 } from "../element/binding";
-=======
-import { arrayToMap, getFontFamilyString, getShortcutKey } from "../utils";
-import { register } from "./register";
-import { StoreAction } from "../store";
-import { Fonts, getLineHeight } from "../fonts";
->>>>>>> 7b36de04
+import { getArrowLocalFixedPoints, mutateElbowArrow } from "../element/routing";
 
 const FONT_SIZE_RELATIVE_INCREASE_STEP = 0.1;
 
