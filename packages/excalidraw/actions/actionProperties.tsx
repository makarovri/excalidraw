import { useEffect, useMemo, useRef, useState } from "react";
import type { AppClassProperties, AppState, Point, Primitive } from "../types";
import type { StoreActionType } from "../store";
import {
  DEFAULT_ELEMENT_BACKGROUND_COLOR_PALETTE,
  DEFAULT_ELEMENT_BACKGROUND_PICKS,
  DEFAULT_ELEMENT_STROKE_COLOR_PALETTE,
  DEFAULT_ELEMENT_STROKE_PICKS,
} from "../colors";
import { trackEvent } from "../analytics";
import { ButtonIconSelect } from "../components/ButtonIconSelect";
import { ColorPicker } from "../components/ColorPicker/ColorPicker";
import { IconPicker } from "../components/IconPicker";
import { FontPicker } from "../components/FontPicker/FontPicker";
// TODO barnabasmolnar/editor-redesign
// TextAlignTopIcon, TextAlignBottomIcon,TextAlignMiddleIcon,
// ArrowHead icons
import {
  ArrowheadArrowIcon,
  ArrowheadBarIcon,
  ArrowheadCircleIcon,
  ArrowheadTriangleIcon,
  ArrowheadNoneIcon,
  StrokeStyleDashedIcon,
  StrokeStyleDottedIcon,
  TextAlignTopIcon,
  TextAlignBottomIcon,
  TextAlignMiddleIcon,
  FillHachureIcon,
  FillCrossHatchIcon,
  FillSolidIcon,
  SloppinessArchitectIcon,
  SloppinessArtistIcon,
  SloppinessCartoonistIcon,
  StrokeWidthBaseIcon,
  StrokeWidthBoldIcon,
  StrokeWidthExtraBoldIcon,
  FontSizeSmallIcon,
  FontSizeMediumIcon,
  FontSizeLargeIcon,
  FontSizeExtraLargeIcon,
  EdgeSharpIcon,
  EdgeRoundIcon,
  TextAlignLeftIcon,
  TextAlignCenterIcon,
  TextAlignRightIcon,
  FillZigZagIcon,
  ArrowheadTriangleOutlineIcon,
  ArrowheadCircleOutlineIcon,
  ArrowheadDiamondIcon,
  ArrowheadDiamondOutlineIcon,
  fontSizeIcon,
<<<<<<< HEAD
  arrowUpRightIcon,
  arrowCurveRight,
  arrowGuideIcon,
=======
  sharpArrowIcon,
  roundArrowIcon,
  elbowArrowIcon,
>>>>>>> 2907fbe3
} from "../components/icons";
import {
  ARROW_TYPE,
  DEFAULT_FONT_FAMILY,
  DEFAULT_FONT_SIZE,
  FONT_FAMILY,
  ROUNDNESS,
  STROKE_WIDTH,
  VERTICAL_ALIGN,
} from "../constants";
import {
  getNonDeletedElements,
  isTextElement,
  redrawTextBoundingBox,
} from "../element";
import { mutateElement, newElementWith } from "../element/mutateElement";
import { getBoundTextElement } from "../element/textElement";
import {
<<<<<<< HEAD
  getBoundTextElement,
  getDefaultLineHeight,
} from "../element/textElement";
import {
=======
>>>>>>> 2907fbe3
  isArrowElement,
  isBoundToContainer,
  isElbowArrow,
  isLinearElement,
  isUsingAdaptiveRadius,
} from "../element/typeChecks";
import type {
  Arrowhead,
  ExcalidrawBindableElement,
  ExcalidrawElement,
  ExcalidrawLinearElement,
  ExcalidrawTextElement,
  FontFamilyValues,
  TextAlign,
  VerticalAlign,
} from "../element/types";
import { getLanguage, t } from "../i18n";
import { KEYS } from "../keys";
import { randomInteger } from "../random";
import {
  canHaveArrowheads,
  getCommonAttributeOfSelectedElements,
  getSelectedElements,
  getTargetElements,
  isSomeElementSelected,
} from "../scene";
import { hasStrokeColor } from "../scene/comparisons";
import {
  arrayToMap,
  getFontFamilyString,
  getShortcutKey,
  tupleToCoors,
} from "../utils";
import { register } from "./register";
import { StoreAction } from "../store";
<<<<<<< HEAD
import { getArrowLocalFixedPoints, mutateElbowArrow } from "../element/routing";
=======
import { Fonts, getLineHeight } from "../fonts";
import {
  bindLinearElement,
  bindPointToSnapToElementOutline,
  calculateFixedPointForElbowArrowBinding,
  getHoveredElementForBinding,
} from "../element/binding";
import { mutateElbowArrow } from "../element/routing";
import { LinearElementEditor } from "../element/linearElementEditor";
>>>>>>> 2907fbe3

const FONT_SIZE_RELATIVE_INCREASE_STEP = 0.1;

export const changeProperty = (
  elements: readonly ExcalidrawElement[],
  appState: AppState,
  callback: (element: ExcalidrawElement) => ExcalidrawElement,
  includeBoundText = false,
) => {
  const selectedElementIds = arrayToMap(
    getSelectedElements(elements, appState, {
      includeBoundTextElement: includeBoundText,
    }),
  );

  return elements.map((element) => {
    if (
      selectedElementIds.get(element.id) ||
      element.id === appState.editingElement?.id
    ) {
      return callback(element);
    }
    return element;
  });
};

export const getFormValue = function <T extends Primitive>(
  elements: readonly ExcalidrawElement[],
  appState: AppState,
  getAttribute: (element: ExcalidrawElement) => T,
  isRelevantElement: true | ((element: ExcalidrawElement) => boolean),
  defaultValue: T | ((isSomeElementSelected: boolean) => T),
): T {
  const editingElement = appState.editingElement;
  const nonDeletedElements = getNonDeletedElements(elements);

  let ret: T | null = null;

  if (editingElement) {
    ret = getAttribute(editingElement);
  }

  if (!ret) {
    const hasSelection = isSomeElementSelected(nonDeletedElements, appState);

    if (hasSelection) {
      ret =
        getCommonAttributeOfSelectedElements(
          isRelevantElement === true
            ? nonDeletedElements
            : nonDeletedElements.filter((el) => isRelevantElement(el)),
          appState,
          getAttribute,
        ) ??
        (typeof defaultValue === "function"
          ? defaultValue(true)
          : defaultValue);
    } else {
      ret =
        typeof defaultValue === "function" ? defaultValue(false) : defaultValue;
    }
  }

  return ret;
};

const offsetElementAfterFontResize = (
  prevElement: ExcalidrawTextElement,
  nextElement: ExcalidrawTextElement,
) => {
  if (isBoundToContainer(nextElement) || !nextElement.autoResize) {
    return nextElement;
  }
  return mutateElement(
    nextElement,
    {
      x:
        prevElement.textAlign === "left"
          ? prevElement.x
          : prevElement.x +
            (prevElement.width - nextElement.width) /
              (prevElement.textAlign === "center" ? 2 : 1),
      // centering vertically is non-standard, but for Excalidraw I think
      // it makes sense
      y: prevElement.y + (prevElement.height - nextElement.height) / 2,
    },
    false,
  );
};

const changeFontSize = (
  elements: readonly ExcalidrawElement[],
  appState: AppState,
  app: AppClassProperties,
  getNewFontSize: (element: ExcalidrawTextElement) => number,
  fallbackValue?: ExcalidrawTextElement["fontSize"],
) => {
  const newFontSizes = new Set<number>();

  return {
    elements: changeProperty(
      elements,
      appState,
      (oldElement) => {
        if (isTextElement(oldElement)) {
          const newFontSize = getNewFontSize(oldElement);
          newFontSizes.add(newFontSize);

          let newElement: ExcalidrawTextElement = newElementWith(oldElement, {
            fontSize: newFontSize,
          });
          redrawTextBoundingBox(
            newElement,
            app.scene.getContainerElement(oldElement),
            app.scene.getNonDeletedElementsMap(),
          );

          newElement = offsetElementAfterFontResize(oldElement, newElement);

          return newElement;
        }

        return oldElement;
      },
      true,
    ),
    appState: {
      ...appState,
      // update state only if we've set all select text elements to
      // the same font size
      currentItemFontSize:
        newFontSizes.size === 1
          ? [...newFontSizes][0]
          : fallbackValue ?? appState.currentItemFontSize,
    },
    storeAction: StoreAction.CAPTURE,
  };
};

// -----------------------------------------------------------------------------

export const actionChangeStrokeColor = register({
  name: "changeStrokeColor",
  label: "labels.stroke",
  trackEvent: false,
  perform: (elements, appState, value) => {
    return {
      ...(value.currentItemStrokeColor && {
        elements: changeProperty(
          elements,
          appState,
          (el) => {
            return hasStrokeColor(el.type)
              ? newElementWith(el, {
                  strokeColor: value.currentItemStrokeColor,
                })
              : el;
          },
          true,
        ),
      }),
      appState: {
        ...appState,
        ...value,
      },
      storeAction: !!value.currentItemStrokeColor
        ? StoreAction.CAPTURE
        : StoreAction.NONE,
    };
  },
  PanelComponent: ({ elements, appState, updateData, appProps }) => (
    <>
      <h3 aria-hidden="true">{t("labels.stroke")}</h3>
      <ColorPicker
        topPicks={DEFAULT_ELEMENT_STROKE_PICKS}
        palette={DEFAULT_ELEMENT_STROKE_COLOR_PALETTE}
        type="elementStroke"
        label={t("labels.stroke")}
        color={getFormValue(
          elements,
          appState,
          (element) => element.strokeColor,
          true,
          appState.currentItemStrokeColor,
        )}
        onChange={(color) => updateData({ currentItemStrokeColor: color })}
        elements={elements}
        appState={appState}
        updateData={updateData}
      />
    </>
  ),
});

export const actionChangeBackgroundColor = register({
  name: "changeBackgroundColor",
  label: "labels.changeBackground",
  trackEvent: false,
  perform: (elements, appState, value) => {
    return {
      ...(value.currentItemBackgroundColor && {
        elements: changeProperty(elements, appState, (el) =>
          newElementWith(el, {
            backgroundColor: value.currentItemBackgroundColor,
          }),
        ),
      }),
      appState: {
        ...appState,
        ...value,
      },
      storeAction: !!value.currentItemBackgroundColor
        ? StoreAction.CAPTURE
        : StoreAction.NONE,
    };
  },
  PanelComponent: ({ elements, appState, updateData, appProps }) => (
    <>
      <h3 aria-hidden="true">{t("labels.background")}</h3>
      <ColorPicker
        topPicks={DEFAULT_ELEMENT_BACKGROUND_PICKS}
        palette={DEFAULT_ELEMENT_BACKGROUND_COLOR_PALETTE}
        type="elementBackground"
        label={t("labels.background")}
        color={getFormValue(
          elements,
          appState,
          (element) => element.backgroundColor,
          true,
          appState.currentItemBackgroundColor,
        )}
        onChange={(color) => updateData({ currentItemBackgroundColor: color })}
        elements={elements}
        appState={appState}
        updateData={updateData}
      />
    </>
  ),
});

export const actionChangeFillStyle = register({
  name: "changeFillStyle",
  label: "labels.fill",
  trackEvent: false,
  perform: (elements, appState, value, app) => {
    trackEvent(
      "element",
      "changeFillStyle",
      `${value} (${app.device.editor.isMobile ? "mobile" : "desktop"})`,
    );
    return {
      elements: changeProperty(elements, appState, (el) =>
        newElementWith(el, {
          fillStyle: value,
        }),
      ),
      appState: { ...appState, currentItemFillStyle: value },
      storeAction: StoreAction.CAPTURE,
    };
  },
  PanelComponent: ({ elements, appState, updateData }) => {
    const selectedElements = getSelectedElements(elements, appState);
    const allElementsZigZag =
      selectedElements.length > 0 &&
      selectedElements.every((el) => el.fillStyle === "zigzag");

    return (
      <fieldset>
        <legend>{t("labels.fill")}</legend>
        <ButtonIconSelect
          type="button"
          options={[
            {
              value: "hachure",
              text: `${
                allElementsZigZag ? t("labels.zigzag") : t("labels.hachure")
              } (${getShortcutKey("Alt-Click")})`,
              icon: allElementsZigZag ? FillZigZagIcon : FillHachureIcon,
              active: allElementsZigZag ? true : undefined,
              testId: `fill-hachure`,
            },
            {
              value: "cross-hatch",
              text: t("labels.crossHatch"),
              icon: FillCrossHatchIcon,
              testId: `fill-cross-hatch`,
            },
            {
              value: "solid",
              text: t("labels.solid"),
              icon: FillSolidIcon,
              testId: `fill-solid`,
            },
          ]}
          value={getFormValue(
            elements,
            appState,
            (element) => element.fillStyle,
            (element) => element.hasOwnProperty("fillStyle"),
            (hasSelection) =>
              hasSelection ? null : appState.currentItemFillStyle,
          )}
          onClick={(value, event) => {
            const nextValue =
              event.altKey &&
              value === "hachure" &&
              selectedElements.every((el) => el.fillStyle === "hachure")
                ? "zigzag"
                : value;

            updateData(nextValue);
          }}
        />
      </fieldset>
    );
  },
});

export const actionChangeStrokeWidth = register({
  name: "changeStrokeWidth",
  label: "labels.strokeWidth",
  trackEvent: false,
  perform: (elements, appState, value) => {
    return {
      elements: changeProperty(elements, appState, (el) =>
        newElementWith(el, {
          strokeWidth: value,
        }),
      ),
      appState: { ...appState, currentItemStrokeWidth: value },
      storeAction: StoreAction.CAPTURE,
    };
  },
  PanelComponent: ({ elements, appState, updateData }) => (
    <fieldset>
      <legend>{t("labels.strokeWidth")}</legend>
      <ButtonIconSelect
        group="stroke-width"
        options={[
          {
            value: STROKE_WIDTH.thin,
            text: t("labels.thin"),
            icon: StrokeWidthBaseIcon,
            testId: "strokeWidth-thin",
          },
          {
            value: STROKE_WIDTH.bold,
            text: t("labels.bold"),
            icon: StrokeWidthBoldIcon,
            testId: "strokeWidth-bold",
          },
          {
            value: STROKE_WIDTH.extraBold,
            text: t("labels.extraBold"),
            icon: StrokeWidthExtraBoldIcon,
            testId: "strokeWidth-extraBold",
          },
        ]}
        value={getFormValue(
          elements,
          appState,
          (element) => element.strokeWidth,
          (element) => element.hasOwnProperty("strokeWidth"),
          (hasSelection) =>
            hasSelection ? null : appState.currentItemStrokeWidth,
        )}
        onChange={(value) => updateData(value)}
      />
    </fieldset>
  ),
});

export const actionChangeSloppiness = register({
  name: "changeSloppiness",
  label: "labels.sloppiness",
  trackEvent: false,
  perform: (elements, appState, value) => {
    return {
      elements: changeProperty(elements, appState, (el) =>
        newElementWith(el, {
          seed: randomInteger(),
          roughness: value,
        }),
      ),
      appState: { ...appState, currentItemRoughness: value },
      storeAction: StoreAction.CAPTURE,
    };
  },
  PanelComponent: ({ elements, appState, updateData }) => (
    <fieldset>
      <legend>{t("labels.sloppiness")}</legend>
      <ButtonIconSelect
        group="sloppiness"
        options={[
          {
            value: 0,
            text: t("labels.architect"),
            icon: SloppinessArchitectIcon,
          },
          {
            value: 1,
            text: t("labels.artist"),
            icon: SloppinessArtistIcon,
          },
          {
            value: 2,
            text: t("labels.cartoonist"),
            icon: SloppinessCartoonistIcon,
          },
        ]}
        value={getFormValue(
          elements,
          appState,
          (element) => element.roughness,
          (element) => element.hasOwnProperty("roughness"),
          (hasSelection) =>
            hasSelection ? null : appState.currentItemRoughness,
        )}
        onChange={(value) => updateData(value)}
      />
    </fieldset>
  ),
});

export const actionChangeStrokeStyle = register({
  name: "changeStrokeStyle",
  label: "labels.strokeStyle",
  trackEvent: false,
  perform: (elements, appState, value) => {
    return {
      elements: changeProperty(elements, appState, (el) =>
        newElementWith(el, {
          strokeStyle: value,
        }),
      ),
      appState: { ...appState, currentItemStrokeStyle: value },
      storeAction: StoreAction.CAPTURE,
    };
  },
  PanelComponent: ({ elements, appState, updateData }) => (
    <fieldset>
      <legend>{t("labels.strokeStyle")}</legend>
      <ButtonIconSelect
        group="strokeStyle"
        options={[
          {
            value: "solid",
            text: t("labels.strokeStyle_solid"),
            icon: StrokeWidthBaseIcon,
          },
          {
            value: "dashed",
            text: t("labels.strokeStyle_dashed"),
            icon: StrokeStyleDashedIcon,
          },
          {
            value: "dotted",
            text: t("labels.strokeStyle_dotted"),
            icon: StrokeStyleDottedIcon,
          },
        ]}
        value={getFormValue(
          elements,
          appState,
          (element) => element.strokeStyle,
          (element) => element.hasOwnProperty("strokeStyle"),
          (hasSelection) =>
            hasSelection ? null : appState.currentItemStrokeStyle,
        )}
        onChange={(value) => updateData(value)}
      />
    </fieldset>
  ),
});

export const actionChangeOpacity = register({
  name: "changeOpacity",
  label: "labels.opacity",
  trackEvent: false,
  perform: (elements, appState, value) => {
    return {
      elements: changeProperty(
        elements,
        appState,
        (el) =>
          newElementWith(el, {
            opacity: value,
          }),
        true,
      ),
      appState: { ...appState, currentItemOpacity: value },
      storeAction: StoreAction.CAPTURE,
    };
  },
  PanelComponent: ({ elements, appState, updateData }) => (
    <label className="control-label">
      {t("labels.opacity")}
      <input
        type="range"
        min="0"
        max="100"
        step="10"
        onChange={(event) => updateData(+event.target.value)}
        value={
          getFormValue(
            elements,
            appState,
            (element) => element.opacity,
            true,
            appState.currentItemOpacity,
          ) ?? undefined
        }
      />
    </label>
  ),
});

export const actionChangeFontSize = register({
  name: "changeFontSize",
  label: "labels.fontSize",
  trackEvent: false,
  perform: (elements, appState, value, app) => {
    return changeFontSize(elements, appState, app, () => value, value);
  },
  PanelComponent: ({ elements, appState, updateData, app }) => (
    <fieldset>
      <legend>{t("labels.fontSize")}</legend>
      <ButtonIconSelect
        group="font-size"
        options={[
          {
            value: 16,
            text: t("labels.small"),
            icon: FontSizeSmallIcon,
            testId: "fontSize-small",
          },
          {
            value: 20,
            text: t("labels.medium"),
            icon: FontSizeMediumIcon,
            testId: "fontSize-medium",
          },
          {
            value: 28,
            text: t("labels.large"),
            icon: FontSizeLargeIcon,
            testId: "fontSize-large",
          },
          {
            value: 36,
            text: t("labels.veryLarge"),
            icon: FontSizeExtraLargeIcon,
            testId: "fontSize-veryLarge",
          },
        ]}
        value={getFormValue(
          elements,
          appState,
          (element) => {
            if (isTextElement(element)) {
              return element.fontSize;
            }
            const boundTextElement = getBoundTextElement(
              element,
              app.scene.getNonDeletedElementsMap(),
            );
            if (boundTextElement) {
              return boundTextElement.fontSize;
            }
            return null;
          },
          (element) =>
            isTextElement(element) ||
            getBoundTextElement(
              element,
              app.scene.getNonDeletedElementsMap(),
            ) !== null,
          (hasSelection) =>
            hasSelection
              ? null
              : appState.currentItemFontSize || DEFAULT_FONT_SIZE,
        )}
        onChange={(value) => updateData(value)}
      />
    </fieldset>
  ),
});

export const actionDecreaseFontSize = register({
  name: "decreaseFontSize",
  label: "labels.decreaseFontSize",
  icon: fontSizeIcon,
  trackEvent: false,
  perform: (elements, appState, value, app) => {
    return changeFontSize(elements, appState, app, (element) =>
      Math.round(
        // get previous value before relative increase (doesn't work fully
        // due to rounding and float precision issues)
        (1 / (1 + FONT_SIZE_RELATIVE_INCREASE_STEP)) * element.fontSize,
      ),
    );
  },
  keyTest: (event) => {
    return (
      event[KEYS.CTRL_OR_CMD] &&
      event.shiftKey &&
      // KEYS.COMMA needed for MacOS
      (event.key === KEYS.CHEVRON_LEFT || event.key === KEYS.COMMA)
    );
  },
});

export const actionIncreaseFontSize = register({
  name: "increaseFontSize",
  label: "labels.increaseFontSize",
  icon: fontSizeIcon,
  trackEvent: false,
  perform: (elements, appState, value, app) => {
    return changeFontSize(elements, appState, app, (element) =>
      Math.round(element.fontSize * (1 + FONT_SIZE_RELATIVE_INCREASE_STEP)),
    );
  },
  keyTest: (event) => {
    return (
      event[KEYS.CTRL_OR_CMD] &&
      event.shiftKey &&
      // KEYS.PERIOD needed for MacOS
      (event.key === KEYS.CHEVRON_RIGHT || event.key === KEYS.PERIOD)
    );
  },
});

type ChangeFontFamilyData = Partial<
  Pick<
    AppState,
    "openPopup" | "currentItemFontFamily" | "currentHoveredFontFamily"
  >
> & {
  /** cache of selected & editing elements populated on opened popup */
  cachedElements?: Map<string, ExcalidrawElement>;
  /** flag to reset all elements to their cached versions  */
  resetAll?: true;
  /** flag to reset all containers to their cached versions */
  resetContainers?: true;
};

export const actionChangeFontFamily = register({
  name: "changeFontFamily",
  label: "labels.fontFamily",
  trackEvent: false,
  perform: (elements, appState, value, app) => {
    const { cachedElements, resetAll, resetContainers, ...nextAppState } =
      value as ChangeFontFamilyData;

    if (resetAll) {
      const nextElements = changeProperty(
        elements,
        appState,
        (element) => {
          const cachedElement = cachedElements?.get(element.id);
          if (cachedElement) {
            const newElement = newElementWith(element, {
              ...cachedElement,
            });

            return newElement;
          }

          return element;
        },
        true,
      );

      return {
        elements: nextElements,
        appState: {
          ...appState,
          ...nextAppState,
        },
        storeAction: StoreAction.UPDATE,
      };
    }

    const { currentItemFontFamily, currentHoveredFontFamily } = value;

    let nexStoreAction: StoreActionType = StoreAction.NONE;
    let nextFontFamily: FontFamilyValues | undefined;
    let skipOnHoverRender = false;

    if (currentItemFontFamily) {
      nextFontFamily = currentItemFontFamily;
      nexStoreAction = StoreAction.CAPTURE;
    } else if (currentHoveredFontFamily) {
      nextFontFamily = currentHoveredFontFamily;
      nexStoreAction = StoreAction.NONE;

      const selectedTextElements = getSelectedElements(elements, appState, {
        includeBoundTextElement: true,
      }).filter((element) => isTextElement(element));

      // skip on hover re-render for more than 200 text elements or for text element with more than 5000 chars combined
      if (selectedTextElements.length > 200) {
        skipOnHoverRender = true;
      } else {
        let i = 0;
        let textLengthAccumulator = 0;

        while (
          i < selectedTextElements.length &&
          textLengthAccumulator < 5000
        ) {
          const textElement = selectedTextElements[i] as ExcalidrawTextElement;
          textLengthAccumulator += textElement?.originalText.length || 0;
          i++;
        }

        if (textLengthAccumulator > 5000) {
          skipOnHoverRender = true;
        }
      }
    }

    const result = {
      appState: {
        ...appState,
        ...nextAppState,
      },
      storeAction: nexStoreAction,
    };

    if (nextFontFamily && !skipOnHoverRender) {
      const elementContainerMapping = new Map<
        ExcalidrawTextElement,
        ExcalidrawElement | null
      >();
      let uniqueGlyphs = new Set<string>();
      let skipFontFaceCheck = false;

      const fontsCache = Array.from(Fonts.loadedFontsCache.values());
      const fontFamily = Object.entries(FONT_FAMILY).find(
        ([_, value]) => value === nextFontFamily,
      )?.[0];

      // skip `document.font.check` check on hover, if at least one font family has loaded as it's super slow (could result in slightly different bbox, which is fine)
      if (
        currentHoveredFontFamily &&
        fontFamily &&
        fontsCache.some((sig) => sig.startsWith(fontFamily))
      ) {
        skipFontFaceCheck = true;
      }

      // following causes re-render so make sure we changed the family
      // otherwise it could cause unexpected issues, such as preventing opening the popover when in wysiwyg
      Object.assign(result, {
        elements: changeProperty(
          elements,
          appState,
          (oldElement) => {
            if (
              isTextElement(oldElement) &&
              (oldElement.fontFamily !== nextFontFamily ||
                currentItemFontFamily) // force update on selection
            ) {
              const newElement: ExcalidrawTextElement = newElementWith(
                oldElement,
                {
                  fontFamily: nextFontFamily,
                  lineHeight: getLineHeight(nextFontFamily!),
                },
              );

              const cachedContainer =
                cachedElements?.get(oldElement.containerId || "") || {};

              const container = app.scene.getContainerElement(oldElement);

              if (resetContainers && container && cachedContainer) {
                // reset the container back to it's cached version
                mutateElement(container, { ...cachedContainer }, false);
              }

              if (!skipFontFaceCheck) {
                uniqueGlyphs = new Set([
                  ...uniqueGlyphs,
                  ...Array.from(newElement.originalText),
                ]);
              }

              elementContainerMapping.set(newElement, container);

              return newElement;
            }

            return oldElement;
          },
          true,
        ),
      });

      // size is irrelevant, but necessary
      const fontString = `10px ${getFontFamilyString({
        fontFamily: nextFontFamily,
      })}`;
      const glyphs = Array.from(uniqueGlyphs.values()).join();

      if (
        skipFontFaceCheck ||
        window.document.fonts.check(fontString, glyphs)
      ) {
        // we either skip the check (have at least one font face loaded) or do the check and find out all the font faces have loaded
        for (const [element, container] of elementContainerMapping) {
          // trigger synchronous redraw
          redrawTextBoundingBox(
            element,
            container,
            app.scene.getNonDeletedElementsMap(),
            false,
          );
        }
      } else {
        // otherwise try to load all font faces for the given glyphs and redraw elements once our font faces loaded
        window.document.fonts.load(fontString, glyphs).then((fontFaces) => {
          for (const [element, container] of elementContainerMapping) {
            // use latest element state to ensure we don't have closure over an old instance in order to avoid possible race conditions (i.e. font faces load out-of-order while rapidly switching fonts)
            const latestElement = app.scene.getElement(element.id);
            const latestContainer = container
              ? app.scene.getElement(container.id)
              : null;

            if (latestElement) {
              // trigger async redraw
              redrawTextBoundingBox(
                latestElement as ExcalidrawTextElement,
                latestContainer,
                app.scene.getNonDeletedElementsMap(),
                false,
              );
            }
          }

          // trigger update once we've mutated all the elements, which also updates our cache
          app.fonts.onLoaded(fontFaces);
        });
      }
    }

    return result;
  },
  PanelComponent: ({ elements, appState, app, updateData }) => {
    const cachedElementsRef = useRef<Map<string, ExcalidrawElement>>(new Map());
    const prevSelectedFontFamilyRef = useRef<number | null>(null);
    // relying on state batching as multiple `FontPicker` handlers could be called in rapid succession and we want to combine them
    const [batchedData, setBatchedData] = useState<ChangeFontFamilyData>({});
    const isUnmounted = useRef(true);

    const selectedFontFamily = useMemo(() => {
      const getFontFamily = (
        elementsArray: readonly ExcalidrawElement[],
        elementsMap: Map<string, ExcalidrawElement>,
      ) =>
        getFormValue(
          elementsArray,
          appState,
          (element) => {
            if (isTextElement(element)) {
              return element.fontFamily;
            }
            const boundTextElement = getBoundTextElement(element, elementsMap);
            if (boundTextElement) {
              return boundTextElement.fontFamily;
            }
            return null;
          },
          (element) =>
            isTextElement(element) ||
            getBoundTextElement(element, elementsMap) !== null,
          (hasSelection) =>
            hasSelection
              ? null
              : appState.currentItemFontFamily || DEFAULT_FONT_FAMILY,
        );

      // popup opened, use cached elements
      if (
        batchedData.openPopup === "fontFamily" &&
        appState.openPopup === "fontFamily"
      ) {
        return getFontFamily(
          Array.from(cachedElementsRef.current?.values() ?? []),
          cachedElementsRef.current,
        );
      }

      // popup closed, use all elements
      if (!batchedData.openPopup && appState.openPopup !== "fontFamily") {
        return getFontFamily(elements, app.scene.getNonDeletedElementsMap());
      }

      // popup props are not in sync, hence we are in the middle of an update, so keeping the previous value we've had
      return prevSelectedFontFamilyRef.current;
    }, [batchedData.openPopup, appState, elements, app.scene]);

    useEffect(() => {
      prevSelectedFontFamilyRef.current = selectedFontFamily;
    }, [selectedFontFamily]);

    useEffect(() => {
      if (Object.keys(batchedData).length) {
        updateData(batchedData);
        // reset the data after we've used the data
        setBatchedData({});
      }
      // call update only on internal state changes
      // eslint-disable-next-line react-hooks/exhaustive-deps
    }, [batchedData]);

    useEffect(() => {
      isUnmounted.current = false;

      return () => {
        isUnmounted.current = true;
      };
    }, []);

    return (
      <fieldset>
        <legend>{t("labels.fontFamily")}</legend>
        <FontPicker
          isOpened={appState.openPopup === "fontFamily"}
          selectedFontFamily={selectedFontFamily}
          hoveredFontFamily={appState.currentHoveredFontFamily}
          onSelect={(fontFamily) => {
            setBatchedData({
              openPopup: null,
              currentHoveredFontFamily: null,
              currentItemFontFamily: fontFamily,
            });

            // defensive clear so immediate close won't abuse the cached elements
            cachedElementsRef.current.clear();
          }}
          onHover={(fontFamily) => {
            setBatchedData({
              currentHoveredFontFamily: fontFamily,
              cachedElements: new Map(cachedElementsRef.current),
              resetContainers: true,
            });
          }}
          onLeave={() => {
            setBatchedData({
              currentHoveredFontFamily: null,
              cachedElements: new Map(cachedElementsRef.current),
              resetAll: true,
            });
          }}
          onPopupChange={(open) => {
            if (open) {
              // open, populate the cache from scratch
              cachedElementsRef.current.clear();

              const { editingElement } = appState;

              if (editingElement?.type === "text") {
                // retrieve the latest version from the scene, as `editingElement` isn't mutated
                const latestEditingElement = app.scene.getElement(
                  editingElement.id,
                );

                // inside the wysiwyg editor
                cachedElementsRef.current.set(
                  editingElement.id,
                  newElementWith(
                    latestEditingElement || editingElement,
                    {},
                    true,
                  ),
                );
              } else {
                const selectedElements = getSelectedElements(
                  elements,
                  appState,
                  {
                    includeBoundTextElement: true,
                  },
                );

                for (const element of selectedElements) {
                  cachedElementsRef.current.set(
                    element.id,
                    newElementWith(element, {}, true),
                  );
                }
              }

              setBatchedData({
                openPopup: "fontFamily",
              });
            } else {
              // close, use the cache and clear it afterwards
              const data = {
                openPopup: null,
                currentHoveredFontFamily: null,
                cachedElements: new Map(cachedElementsRef.current),
                resetAll: true,
              } as ChangeFontFamilyData;

              if (isUnmounted.current) {
                // in case the component was unmounted by the parent, trigger the update directly
                updateData({ ...batchedData, ...data });
              } else {
                setBatchedData(data);
              }

              cachedElementsRef.current.clear();
            }
          }}
        />
      </fieldset>
    );
  },
});

export const actionChangeTextAlign = register({
  name: "changeTextAlign",
  label: "Change text alignment",
  trackEvent: false,
  perform: (elements, appState, value, app) => {
    return {
      elements: changeProperty(
        elements,
        appState,
        (oldElement) => {
          if (isTextElement(oldElement)) {
            const newElement: ExcalidrawTextElement = newElementWith(
              oldElement,
              { textAlign: value },
            );
            redrawTextBoundingBox(
              newElement,
              app.scene.getContainerElement(oldElement),
              app.scene.getNonDeletedElementsMap(),
            );
            return newElement;
          }

          return oldElement;
        },
        true,
      ),
      appState: {
        ...appState,
        currentItemTextAlign: value,
      },
      storeAction: StoreAction.CAPTURE,
    };
  },
  PanelComponent: ({ elements, appState, updateData, app }) => {
    const elementsMap = app.scene.getNonDeletedElementsMap();
    return (
      <fieldset>
        <legend>{t("labels.textAlign")}</legend>
        <ButtonIconSelect<TextAlign | false>
          group="text-align"
          options={[
            {
              value: "left",
              text: t("labels.left"),
              icon: TextAlignLeftIcon,
              testId: "align-left",
            },
            {
              value: "center",
              text: t("labels.center"),
              icon: TextAlignCenterIcon,
              testId: "align-horizontal-center",
            },
            {
              value: "right",
              text: t("labels.right"),
              icon: TextAlignRightIcon,
              testId: "align-right",
            },
          ]}
          value={getFormValue(
            elements,
            appState,
            (element) => {
              if (isTextElement(element)) {
                return element.textAlign;
              }
              const boundTextElement = getBoundTextElement(
                element,
                elementsMap,
              );
              if (boundTextElement) {
                return boundTextElement.textAlign;
              }
              return null;
            },
            (element) =>
              isTextElement(element) ||
              getBoundTextElement(element, elementsMap) !== null,
            (hasSelection) =>
              hasSelection ? null : appState.currentItemTextAlign,
          )}
          onChange={(value) => updateData(value)}
        />
      </fieldset>
    );
  },
});

export const actionChangeVerticalAlign = register({
  name: "changeVerticalAlign",
  label: "Change vertical alignment",
  trackEvent: { category: "element" },
  perform: (elements, appState, value, app) => {
    return {
      elements: changeProperty(
        elements,
        appState,
        (oldElement) => {
          if (isTextElement(oldElement)) {
            const newElement: ExcalidrawTextElement = newElementWith(
              oldElement,
              { verticalAlign: value },
            );

            redrawTextBoundingBox(
              newElement,
              app.scene.getContainerElement(oldElement),
              app.scene.getNonDeletedElementsMap(),
            );
            return newElement;
          }

          return oldElement;
        },
        true,
      ),
      appState: {
        ...appState,
      },
      storeAction: StoreAction.CAPTURE,
    };
  },
  PanelComponent: ({ elements, appState, updateData, app }) => {
    return (
      <fieldset>
        <ButtonIconSelect<VerticalAlign | false>
          group="text-align"
          options={[
            {
              value: VERTICAL_ALIGN.TOP,
              text: t("labels.alignTop"),
              icon: <TextAlignTopIcon theme={appState.theme} />,
              testId: "align-top",
            },
            {
              value: VERTICAL_ALIGN.MIDDLE,
              text: t("labels.centerVertically"),
              icon: <TextAlignMiddleIcon theme={appState.theme} />,
              testId: "align-middle",
            },
            {
              value: VERTICAL_ALIGN.BOTTOM,
              text: t("labels.alignBottom"),
              icon: <TextAlignBottomIcon theme={appState.theme} />,
              testId: "align-bottom",
            },
          ]}
          value={getFormValue(
            elements,
            appState,
            (element) => {
              if (isTextElement(element) && element.containerId) {
                return element.verticalAlign;
              }
              const boundTextElement = getBoundTextElement(
                element,
                app.scene.getNonDeletedElementsMap(),
              );
              if (boundTextElement) {
                return boundTextElement.verticalAlign;
              }
              return null;
            },
            (element) =>
              isTextElement(element) ||
              getBoundTextElement(
                element,
                app.scene.getNonDeletedElementsMap(),
              ) !== null,
            (hasSelection) => (hasSelection ? null : VERTICAL_ALIGN.MIDDLE),
          )}
          onChange={(value) => updateData(value)}
        />
      </fieldset>
    );
  },
});

export const actionChangeRoundness = register({
  name: "changeRoundness",
  label: "Change edge roundness",
  trackEvent: false,
  perform: (elements, appState, value) => {
    return {
      elements: changeProperty(elements, appState, (el) => {
        if (isElbowArrow(el)) {
          return el;
        }

        return newElementWith(el, {
          roundness:
            value === "round"
              ? {
                  type: isUsingAdaptiveRadius(el.type)
                    ? ROUNDNESS.ADAPTIVE_RADIUS
                    : ROUNDNESS.PROPORTIONAL_RADIUS,
                }
              : null,
        });
      }),
      appState: {
        ...appState,
        currentItemRoundness: value,
      },
      storeAction: StoreAction.CAPTURE,
    };
  },
  PanelComponent: ({ elements, appState, updateData }) => {
    const targetElements = getTargetElements(
      getNonDeletedElements(elements),
      appState,
    );

    const hasLegacyRoundness = targetElements.some(
      (el) => el.roundness?.type === ROUNDNESS.LEGACY,
    );

    return (
      <fieldset>
        <legend>{t("labels.edges")}</legend>
        <ButtonIconSelect
          group="edges"
          options={[
            {
              value: "sharp",
              text: t("labels.sharp"),
              icon: EdgeSharpIcon,
            },
            {
              value: "round",
              text: t("labels.round"),
              icon: EdgeRoundIcon,
            },
          ]}
          value={getFormValue(
            elements,
            appState,
            (element) =>
              hasLegacyRoundness ? null : element.roundness ? "round" : "sharp",
            (element) =>
              !isArrowElement(element) && element.hasOwnProperty("roundness"),
            (hasSelection) =>
              hasSelection ? null : appState.currentItemRoundness,
          )}
          onChange={(value) => updateData(value)}
        />
      </fieldset>
    );
  },
});

const getArrowheadOptions = (flip: boolean) => {
  return [
    {
      value: null,
      text: t("labels.arrowhead_none"),
      keyBinding: "q",
      icon: ArrowheadNoneIcon,
    },
    {
      value: "arrow",
      text: t("labels.arrowhead_arrow"),
      keyBinding: "w",
      icon: <ArrowheadArrowIcon flip={flip} />,
    },
    {
      value: "bar",
      text: t("labels.arrowhead_bar"),
      keyBinding: "e",
      icon: <ArrowheadBarIcon flip={flip} />,
    },
    {
      value: "dot",
      text: t("labels.arrowhead_circle"),
      keyBinding: null,
      icon: <ArrowheadCircleIcon flip={flip} />,
      showInPicker: false,
    },
    {
      value: "circle",
      text: t("labels.arrowhead_circle"),
      keyBinding: "r",
      icon: <ArrowheadCircleIcon flip={flip} />,
      showInPicker: false,
    },
    {
      value: "circle_outline",
      text: t("labels.arrowhead_circle_outline"),
      keyBinding: null,
      icon: <ArrowheadCircleOutlineIcon flip={flip} />,
      showInPicker: false,
    },
    {
      value: "triangle",
      text: t("labels.arrowhead_triangle"),
      icon: <ArrowheadTriangleIcon flip={flip} />,
      keyBinding: "t",
    },
    {
      value: "triangle_outline",
      text: t("labels.arrowhead_triangle_outline"),
      icon: <ArrowheadTriangleOutlineIcon flip={flip} />,
      keyBinding: null,
      showInPicker: false,
    },
    {
      value: "diamond",
      text: t("labels.arrowhead_diamond"),
      icon: <ArrowheadDiamondIcon flip={flip} />,
      keyBinding: null,
      showInPicker: false,
    },
    {
      value: "diamond_outline",
      text: t("labels.arrowhead_diamond_outline"),
      icon: <ArrowheadDiamondOutlineIcon flip={flip} />,
      keyBinding: null,
      showInPicker: false,
    },
  ] as const;
};

export const actionChangeArrowhead = register({
  name: "changeArrowhead",
  label: "Change arrowheads",
  trackEvent: false,
  perform: (
    elements,
    appState,
    value: { position: "start" | "end"; type: Arrowhead },
  ) => {
    return {
      elements: changeProperty(elements, appState, (el) => {
        if (isLinearElement(el)) {
          const { position, type } = value;

          if (position === "start") {
            const element: ExcalidrawLinearElement = newElementWith(el, {
              startArrowhead: type,
            });
            return element;
          } else if (position === "end") {
            const element: ExcalidrawLinearElement = newElementWith(el, {
              endArrowhead: type,
            });
            return element;
          }
        }

        return el;
      }),
      appState: {
        ...appState,
        [value.position === "start"
          ? "currentItemStartArrowhead"
          : "currentItemEndArrowhead"]: value.type,
      },
      storeAction: StoreAction.CAPTURE,
    };
  },
  PanelComponent: ({ elements, appState, updateData }) => {
    const isRTL = getLanguage().rtl;

    return (
      <fieldset>
        <legend>{t("labels.arrowheads")}</legend>
        <div className="iconSelectList buttonList">
          <IconPicker
            label="arrowhead_start"
            options={getArrowheadOptions(!isRTL)}
            value={getFormValue<Arrowhead | null>(
              elements,
              appState,
              (element) =>
                isLinearElement(element) && canHaveArrowheads(element.type)
                  ? element.startArrowhead
                  : appState.currentItemStartArrowhead,
              true,
              appState.currentItemStartArrowhead,
            )}
            onChange={(value) => updateData({ position: "start", type: value })}
          />
          <IconPicker
            label="arrowhead_end"
            group="arrowheads"
            options={getArrowheadOptions(!!isRTL)}
            value={getFormValue<Arrowhead | null>(
              elements,
              appState,
              (element) =>
                isLinearElement(element) && canHaveArrowheads(element.type)
                  ? element.endArrowhead
                  : appState.currentItemEndArrowhead,
              true,
              appState.currentItemEndArrowhead,
            )}
            onChange={(value) => updateData({ position: "end", type: value })}
          />
        </div>
      </fieldset>
    );
  },
});

export const actionChangeArrowType = register({
  name: "changeArrowType",
  label: "Change arrow types",
  trackEvent: false,
  perform: (elements, appState, value, app) => {
    return {
      elements: changeProperty(elements, appState, (el) => {
        if (!isArrowElement(el)) {
          return el;
        }
        const newElement = newElementWith(el, {
          roundness:
<<<<<<< HEAD
            value === "round"
=======
            value === ARROW_TYPE.round
>>>>>>> 2907fbe3
              ? {
                  type: ROUNDNESS.PROPORTIONAL_RADIUS,
                }
              : null,
<<<<<<< HEAD
          elbowed: value === "elbow",
          points:
            value === "elbow"
=======
          elbowed: value === ARROW_TYPE.elbow,
          points:
            value === ARROW_TYPE.elbow || el.elbowed
>>>>>>> 2907fbe3
              ? [el.points[0], el.points[el.points.length - 1]]
              : el.points,
        });

<<<<<<< HEAD
        if (value === "elbow") {
          const elementsMap = app.scene.getNonDeletedElementsMap();

          mutateElbowArrow(
            newElement,
            app.scene,
            getArrowLocalFixedPoints(newElement, elementsMap),
            [0, 0],
=======
        if (isElbowArrow(newElement)) {
          const elementsMap = app.scene.getNonDeletedElementsMap();

          app.dismissLinearEditor();

          const startGlobalPoint =
            LinearElementEditor.getPointAtIndexGlobalCoordinates(
              newElement,
              0,
              elementsMap,
            );
          const endGlobalPoint =
            LinearElementEditor.getPointAtIndexGlobalCoordinates(
              newElement,
              -1,
              elementsMap,
            );
          const startHoveredElement =
            !newElement.startBinding &&
            getHoveredElementForBinding(
              tupleToCoors(startGlobalPoint),
              elements,
              elementsMap,
              true,
            );
          const endHoveredElement =
            !newElement.endBinding &&
            getHoveredElementForBinding(
              tupleToCoors(endGlobalPoint),
              elements,
              elementsMap,
              true,
            );
          const startElement = startHoveredElement
            ? startHoveredElement
            : newElement.startBinding &&
              (elementsMap.get(
                newElement.startBinding.elementId,
              ) as ExcalidrawBindableElement);
          const endElement = endHoveredElement
            ? endHoveredElement
            : newElement.endBinding &&
              (elementsMap.get(
                newElement.endBinding.elementId,
              ) as ExcalidrawBindableElement);

          const finalStartPoint = startHoveredElement
            ? bindPointToSnapToElementOutline(
                startGlobalPoint,
                endGlobalPoint,
                startHoveredElement,
                elementsMap,
              )
            : startGlobalPoint;
          const finalEndPoint = endHoveredElement
            ? bindPointToSnapToElementOutline(
                endGlobalPoint,
                startGlobalPoint,
                endHoveredElement,
                elementsMap,
              )
            : endGlobalPoint;

          startHoveredElement &&
            bindLinearElement(
              newElement,
              startHoveredElement,
              "start",
              elementsMap,
            );
          endHoveredElement &&
            bindLinearElement(
              newElement,
              endHoveredElement,
              "end",
              elementsMap,
            );

          mutateElbowArrow(
            newElement,
            app.scene,
            [finalStartPoint, finalEndPoint].map(
              (point) =>
                [point[0] - newElement.x, point[1] - newElement.y] as Point,
            ),
            [0, 0],
            {
              ...(startElement && newElement.startBinding
                ? {
                    startBinding: {
                      // @ts-ignore TS cannot discern check above
                      ...newElement.startBinding!,
                      ...calculateFixedPointForElbowArrowBinding(
                        newElement,
                        startElement,
                        "start",
                        elementsMap,
                      ),
                    },
                  }
                : {}),
              ...(endElement && newElement.endBinding
                ? {
                    endBinding: {
                      // @ts-ignore TS cannot discern check above
                      ...newElement.endBinding,
                      ...calculateFixedPointForElbowArrowBinding(
                        newElement,
                        endElement,
                        "end",
                        elementsMap,
                      ),
                    },
                  }
                : {}),
            },
          );
        } else {
          mutateElement(
            newElement,
            {
              startBinding: newElement.startBinding
                ? { ...newElement.startBinding, fixedPoint: null }
                : null,
              endBinding: newElement.endBinding
                ? { ...newElement.endBinding, fixedPoint: null }
                : null,
            },
            false,
>>>>>>> 2907fbe3
          );
        }

        return newElement;
      }),
      appState: {
        ...appState,
<<<<<<< HEAD
        currentItemRoundness: value === "round" ? value : null,
        currentItemElbowArrow: value === "elbow",
=======
        currentItemArrowType: value,
>>>>>>> 2907fbe3
      },
      storeAction: StoreAction.CAPTURE,
    };
  },
  PanelComponent: ({ elements, appState, updateData }) => {
    return (
      <fieldset>
        <legend>{t("labels.arrowtypes")}</legend>
        <ButtonIconSelect
          group="arrowtypes"
          options={[
            {
<<<<<<< HEAD
              value: "sharp",
              text: t("labels.arrowtype_sharp"),
              icon: arrowUpRightIcon,
            },
            {
              value: "round",
              text: t("labels.arrowtype_round"),
              icon: arrowCurveRight,
            },
            {
              value: "elbow",
              text: t("labels.arrowtype_elbowed"),
              icon: arrowGuideIcon,
=======
              value: ARROW_TYPE.sharp,
              text: t("labels.arrowtype_sharp"),
              icon: sharpArrowIcon,
              testId: "sharp-arrow",
            },
            {
              value: ARROW_TYPE.round,
              text: t("labels.arrowtype_round"),
              icon: roundArrowIcon,
              testId: "round-arrow",
            },
            {
              value: ARROW_TYPE.elbow,
              text: t("labels.arrowtype_elbowed"),
              icon: elbowArrowIcon,
              testId: "elbow-arrow",
>>>>>>> 2907fbe3
            },
          ]}
          value={getFormValue(
            elements,
            appState,
            (element) => {
              if (isArrowElement(element)) {
                return element.elbowed
<<<<<<< HEAD
                  ? "elbow"
                  : element.roundness
                  ? "round"
                  : "sharp";
=======
                  ? ARROW_TYPE.elbow
                  : element.roundness
                  ? ARROW_TYPE.round
                  : ARROW_TYPE.sharp;
>>>>>>> 2907fbe3
              }

              return null;
            },
            (element) => isArrowElement(element),
            (hasSelection) =>
<<<<<<< HEAD
              hasSelection
                ? null
                : appState.currentItemElbowArrow
                ? "elbow"
                : appState.currentItemRoundness
                ? "round"
                : "sharp",
=======
              hasSelection ? null : appState.currentItemArrowType,
>>>>>>> 2907fbe3
          )}
          onChange={(value) => updateData(value)}
        />
      </fieldset>
    );
  },
});<|MERGE_RESOLUTION|>--- conflicted
+++ resolved
@@ -50,15 +50,9 @@
   ArrowheadDiamondIcon,
   ArrowheadDiamondOutlineIcon,
   fontSizeIcon,
-<<<<<<< HEAD
-  arrowUpRightIcon,
-  arrowCurveRight,
-  arrowGuideIcon,
-=======
   sharpArrowIcon,
   roundArrowIcon,
   elbowArrowIcon,
->>>>>>> 2907fbe3
 } from "../components/icons";
 import {
   ARROW_TYPE,
@@ -77,13 +71,6 @@
 import { mutateElement, newElementWith } from "../element/mutateElement";
 import { getBoundTextElement } from "../element/textElement";
 import {
-<<<<<<< HEAD
-  getBoundTextElement,
-  getDefaultLineHeight,
-} from "../element/textElement";
-import {
-=======
->>>>>>> 2907fbe3
   isArrowElement,
   isBoundToContainer,
   isElbowArrow,
@@ -119,9 +106,6 @@
 } from "../utils";
 import { register } from "./register";
 import { StoreAction } from "../store";
-<<<<<<< HEAD
-import { getArrowLocalFixedPoints, mutateElbowArrow } from "../element/routing";
-=======
 import { Fonts, getLineHeight } from "../fonts";
 import {
   bindLinearElement,
@@ -131,7 +115,6 @@
 } from "../element/binding";
 import { mutateElbowArrow } from "../element/routing";
 import { LinearElementEditor } from "../element/linearElementEditor";
->>>>>>> 2907fbe3
 
 const FONT_SIZE_RELATIVE_INCREASE_STEP = 0.1;
 
@@ -1573,38 +1556,18 @@
         }
         const newElement = newElementWith(el, {
           roundness:
-<<<<<<< HEAD
-            value === "round"
-=======
             value === ARROW_TYPE.round
->>>>>>> 2907fbe3
               ? {
                   type: ROUNDNESS.PROPORTIONAL_RADIUS,
                 }
               : null,
-<<<<<<< HEAD
-          elbowed: value === "elbow",
-          points:
-            value === "elbow"
-=======
           elbowed: value === ARROW_TYPE.elbow,
           points:
             value === ARROW_TYPE.elbow || el.elbowed
->>>>>>> 2907fbe3
               ? [el.points[0], el.points[el.points.length - 1]]
               : el.points,
         });
 
-<<<<<<< HEAD
-        if (value === "elbow") {
-          const elementsMap = app.scene.getNonDeletedElementsMap();
-
-          mutateElbowArrow(
-            newElement,
-            app.scene,
-            getArrowLocalFixedPoints(newElement, elementsMap),
-            [0, 0],
-=======
         if (isElbowArrow(newElement)) {
           const elementsMap = app.scene.getNonDeletedElementsMap();
 
@@ -1734,7 +1697,6 @@
                 : null,
             },
             false,
->>>>>>> 2907fbe3
           );
         }
 
@@ -1742,12 +1704,7 @@
       }),
       appState: {
         ...appState,
-<<<<<<< HEAD
-        currentItemRoundness: value === "round" ? value : null,
-        currentItemElbowArrow: value === "elbow",
-=======
         currentItemArrowType: value,
->>>>>>> 2907fbe3
       },
       storeAction: StoreAction.CAPTURE,
     };
@@ -1760,21 +1717,6 @@
           group="arrowtypes"
           options={[
             {
-<<<<<<< HEAD
-              value: "sharp",
-              text: t("labels.arrowtype_sharp"),
-              icon: arrowUpRightIcon,
-            },
-            {
-              value: "round",
-              text: t("labels.arrowtype_round"),
-              icon: arrowCurveRight,
-            },
-            {
-              value: "elbow",
-              text: t("labels.arrowtype_elbowed"),
-              icon: arrowGuideIcon,
-=======
               value: ARROW_TYPE.sharp,
               text: t("labels.arrowtype_sharp"),
               icon: sharpArrowIcon,
@@ -1791,7 +1733,6 @@
               text: t("labels.arrowtype_elbowed"),
               icon: elbowArrowIcon,
               testId: "elbow-arrow",
->>>>>>> 2907fbe3
             },
           ]}
           value={getFormValue(
@@ -1800,34 +1741,17 @@
             (element) => {
               if (isArrowElement(element)) {
                 return element.elbowed
-<<<<<<< HEAD
-                  ? "elbow"
-                  : element.roundness
-                  ? "round"
-                  : "sharp";
-=======
                   ? ARROW_TYPE.elbow
                   : element.roundness
                   ? ARROW_TYPE.round
                   : ARROW_TYPE.sharp;
->>>>>>> 2907fbe3
               }
 
               return null;
             },
             (element) => isArrowElement(element),
             (hasSelection) =>
-<<<<<<< HEAD
-              hasSelection
-                ? null
-                : appState.currentItemElbowArrow
-                ? "elbow"
-                : appState.currentItemRoundness
-                ? "round"
-                : "sharp",
-=======
               hasSelection ? null : appState.currentItemArrowType,
->>>>>>> 2907fbe3
           )}
           onChange={(value) => updateData(value)}
         />
