--- conflicted
+++ resolved
@@ -8,13 +8,12 @@
           "value": "nosniff"
         },
         {
-<<<<<<< HEAD
           "key": "Feature-Policy",
           "value": "*"
-=======
+        },
+        {
           "key": "Referrer-Policy",
           "value": "origin"
->>>>>>> 2deed7ae
         }
       ]
     }
