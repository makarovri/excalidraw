--- conflicted
+++ resolved
@@ -14,13 +14,14 @@
         {
           "key": "Feature-Policy",
           "value": "*"
-<<<<<<< HEAD
-=======
         },
         {
           "key": "Referrer-Policy",
           "value": "origin"
->>>>>>> e5c12603
+        },
+        {
+          "key": "Content-Security-Policy",
+          "value": "default-src https: "
         }
       ]
     }
