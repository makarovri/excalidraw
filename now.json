{
  "headers": [
    {
      "source": "/(.*)",
      "headers": [
        {
          "key": "Access-Control-Allow-Origin",
          "value": "*"
        },
        {
          "key": "X-Content-Type-Options",
          "value": "nosniff"
        },
        {
          "key": "Feature-Policy",
          "value": "*"
        },
        {
          "key": "Referrer-Policy",
          "value": "origin"
        },
        {
          "key": "Content-Security-Policy",
<<<<<<< HEAD
          "value": "default-src https: data: 'unsafe-inline'; connect-src https://*.excalidraw.com https://*.excalidraw.now.sh wss://excalidraw-socket.herokuapp.com https://excalidraw-socket.herokuapp.com"
=======
          "value": "default-src https: data: 'unsafe-inline'; connect-src https://*.excalidraw.com wss://excalidraw-socket.herokuapp.com https://excalidraw-socket.herokuapp.com https://sentry.io"
>>>>>>> 93087192
        }
      ]
    }
  ],
  "redirects": [
    {
      "source": "/([^.]+)",
      "destination": "/",
      "statusCode": 301
    }
  ]
}<|MERGE_RESOLUTION|>--- conflicted
+++ resolved
@@ -21,11 +21,7 @@
         },
         {
           "key": "Content-Security-Policy",
-<<<<<<< HEAD
-          "value": "default-src https: data: 'unsafe-inline'; connect-src https://*.excalidraw.com https://*.excalidraw.now.sh wss://excalidraw-socket.herokuapp.com https://excalidraw-socket.herokuapp.com"
-=======
-          "value": "default-src https: data: 'unsafe-inline'; connect-src https://*.excalidraw.com wss://excalidraw-socket.herokuapp.com https://excalidraw-socket.herokuapp.com https://sentry.io"
->>>>>>> 93087192
+          "value": "default-src https: data: 'unsafe-inline'; connect-src https://*.excalidraw.com https://*.excalidraw.now.sh wss://excalidraw-socket.herokuapp.com https://excalidraw-socket.herokuapp.com https://sentry.io"
         }
       ]
     }
