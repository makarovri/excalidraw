--- conflicted
+++ resolved
@@ -16,9 +16,6 @@
   });
 
   beforeEach(async () => {
-<<<<<<< HEAD
-    await render(<ExcalidrawApp collabServerUrl="https://test.com" />);
-=======
     await render(
       <ExcalidrawApp
         firebaseConfig={{
@@ -28,9 +25,9 @@
           projectId: "",
           storageBucket: "",
         }}
+        collabServerUrl="https://test.com"
       />,
     );
->>>>>>> 9de77db8
     // @ts-ignore
     h.app.refreshViewportBreakpoints();
     // @ts-ignore
