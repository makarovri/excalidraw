--- conflicted
+++ resolved
@@ -65,9 +65,6 @@
 
 describe("collaboration", () => {
   it("creating room should reset deleted elements", async () => {
-<<<<<<< HEAD
-    await render(<ExcalidrawApp collabServerUrl="https://test.com" />);
-=======
     await render(
       <ExcalidrawApp
         firebaseConfig={{
@@ -77,9 +74,9 @@
           projectId: "",
           storageBucket: "",
         }}
+        collabServerUrl="https://test.com"
       />,
     );
->>>>>>> 9de77db8
     // To update the scene with deleted elements before starting collab
     updateSceneData({
       elements: [
