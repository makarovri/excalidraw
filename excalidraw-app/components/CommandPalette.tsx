--- conflicted
+++ resolved
@@ -67,7 +67,7 @@
 export const DEFAULT_CATEGORIES = {
   app: "App",
   export: "Export",
-  tool: "Tools",
+  tools: "Tools",
   editor: "Editor",
   elements: "Elements",
   links: "Links",
@@ -79,7 +79,7 @@
       return 1;
     case DEFAULT_CATEGORIES.editor:
       return 2;
-    case DEFAULT_CATEGORIES.tool:
+    case DEFAULT_CATEGORIES.tools:
       return 3;
     case DEFAULT_CATEGORIES.export:
       return 4;
@@ -236,7 +236,6 @@
         execute: () => {
           actionManager.executeAction(action, "commandPalette");
         },
-<<<<<<< HEAD
       }));
 
       const toolCommands: CommandPaletteItem[] = [
@@ -245,8 +244,8 @@
       ].map((action) => ({
         name: getActionLabel(action),
         shortcut: getShortcutFromShortcutName(action.name as ShortcutName),
-        category: DEFAULT_CATEGORIES.tool,
-        order: getCategoryOrder(DEFAULT_CATEGORIES.tool),
+        category: DEFAULT_CATEGORIES.tools,
+        order: getCategoryOrder(DEFAULT_CATEGORIES.tools),
         predicate: action.predicate,
         keywords: action.keywords,
         icon: action.icon,
@@ -315,31 +314,6 @@
           execute: () => {
             setAppState({ openDialog: { name: "imageExport" } });
           },
-=======
-      },
-      ...exportCommands,
-    ];
-
-    const additionalCommands: CommandPaletteItem[] = [
-      {
-        name: t("labels.excalidrawLib"),
-        category: DEFAULT_CATEGORIES.app,
-        predicate: true,
-        order: getCategoryOrder(DEFAULT_CATEGORIES.app),
-        execute: () => {
-          if (uiAppState.openSidebar) {
-            setAppState({
-              openSidebar: null,
-            });
-          } else {
-            setAppState({
-              openSidebar: {
-                name: DEFAULT_SIDEBAR.name,
-                tab: DEFAULT_SIDEBAR.defaultTab,
-              },
-            });
-          }
->>>>>>> 53be614b
         },
         ...exportCommands,
       ];
@@ -433,8 +407,8 @@
 
           const command: CommandPaletteItem = {
             name: t(`toolBar.${value}`),
-            category: DEFAULT_CATEGORIES.tool,
-            order: getCategoryOrder(DEFAULT_CATEGORIES.tool),
+            category: DEFAULT_CATEGORIES.tools,
+            order: getCategoryOrder(DEFAULT_CATEGORIES.tools),
             shortcut,
             icon,
             keywords: ["toolbar"],
@@ -457,9 +431,9 @@
         ...toolCommands,
         {
           name: t("toolBar.lock"),
-          category: DEFAULT_CATEGORIES.tool,
+          category: DEFAULT_CATEGORIES.tools,
           icon: uiAppState.activeTool.locked ? LockedIcon : UnlockedIcon,
-          order: getCategoryOrder(DEFAULT_CATEGORIES.tool),
+          order: getCategoryOrder(DEFAULT_CATEGORIES.tools),
           shortcut: KEYS.Q.toLocaleUpperCase(),
           predicate: true,
           execute: () => {
@@ -468,8 +442,8 @@
         },
         {
           name: `${t("labels.textToDiagram")}...`,
-          category: DEFAULT_CATEGORIES.tool,
-          order: getCategoryOrder(DEFAULT_CATEGORIES.tool),
+          category: DEFAULT_CATEGORIES.tools,
+          order: getCategoryOrder(DEFAULT_CATEGORIES.tools),
           predicate: appProps.aiEnabled,
           execute: () => {
             setAppState((state) => ({
@@ -483,9 +457,9 @@
         },
         {
           name: `${t("toolBar.mermaidToExcalidraw")}...`,
-          category: DEFAULT_CATEGORIES.tool,
+          category: DEFAULT_CATEGORIES.tools,
           predicate: appProps.aiEnabled,
-          order: getCategoryOrder(DEFAULT_CATEGORIES.tool),
+          order: getCategoryOrder(DEFAULT_CATEGORIES.tools),
           execute: () => {
             setAppState((state) => ({
               ...state,
@@ -498,8 +472,8 @@
         },
         {
           name: `${t("toolBar.magicframe")}...`,
-          category: DEFAULT_CATEGORIES.tool,
-          order: getCategoryOrder(DEFAULT_CATEGORIES.tool),
+          category: DEFAULT_CATEGORIES.tools,
+          order: getCategoryOrder(DEFAULT_CATEGORIES.tools),
           predicate: appProps.aiEnabled,
           execute: () => {
             app.onMagicframeToolSelect();
