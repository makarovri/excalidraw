import polyfill from "../packages/excalidraw/polyfill";
import LanguageDetector from "i18next-browser-languagedetector";
import { useCallback, useEffect, useRef, useState } from "react";
import { trackEvent } from "../packages/excalidraw/analytics";
import { getDefaultAppState } from "../packages/excalidraw/appState";
import { ErrorDialog } from "../packages/excalidraw/components/ErrorDialog";
import { TopErrorBoundary } from "./components/TopErrorBoundary";
import {
  APP_NAME,
  EVENT,
  THEME,
  TITLE_TIMEOUT,
  VERSION_TIMEOUT,
} from "../packages/excalidraw/constants";
import { loadFromBlob } from "../packages/excalidraw/data/blob";
import {
  FileId,
  NonDeletedExcalidrawElement,
  OrderedExcalidrawElement,
  Theme,
} from "../packages/excalidraw/element/types";
import { useCallbackRefState } from "../packages/excalidraw/hooks/useCallbackRefState";
import { t } from "../packages/excalidraw/i18n";
import {
  Excalidraw,
  defaultLang,
  LiveCollaborationTrigger,
  TTDDialog,
  TTDDialogTrigger,
} from "../packages/excalidraw/index";
import {
  AppState,
  ExcalidrawImperativeAPI,
  BinaryFiles,
  ExcalidrawInitialDataState,
  UIAppState,
} from "../packages/excalidraw/types";
import {
  debounce,
  getVersion,
  getFrame,
  isTestEnv,
  preventUnload,
  ResolvablePromise,
  resolvablePromise,
  isRunningInIframe,
} from "../packages/excalidraw/utils";
import {
  FIREBASE_STORAGE_PREFIXES,
  isExcalidrawPlusSignedUser,
  STORAGE_KEYS,
  SYNC_BROWSER_TABS_TIMEOUT,
} from "./app_constants";
import Collab, {
  CollabAPI,
  collabAPIAtom,
  isCollaboratingAtom,
  isOfflineAtom,
} from "./collab/Collab";
import {
  exportToBackend,
  getCollaborationLinkData,
  isCollaborationLink,
  loadScene,
} from "./data";
import {
  importFromLocalStorage,
  importUsernameFromLocalStorage,
} from "./data/localStorage";
import CustomStats from "./CustomStats";
import {
  restore,
  restoreAppState,
  RestoredDataState,
} from "../packages/excalidraw/data/restore";
import {
  ExportToExcalidrawPlus,
  exportToExcalidrawPlus,
} from "./components/ExportToExcalidrawPlus";
import { updateStaleImageStatuses } from "./data/FileManager";
import { newElementWith } from "../packages/excalidraw/element/mutateElement";
import { isInitializedImageElement } from "../packages/excalidraw/element/typeChecks";
import { loadFilesFromFirebase } from "./data/firebase";
import {
  LibraryIndexedDBAdapter,
  LibraryLocalStorageMigrationAdapter,
  LocalData,
} from "./data/LocalData";
import { isBrowserStorageStateNewer } from "./data/tabSync";
import clsx from "clsx";
import {
  parseLibraryTokensFromUrl,
  useHandleLibrary,
} from "../packages/excalidraw/data/library";
import { AppMainMenu } from "./components/AppMainMenu";
import { AppWelcomeScreen } from "./components/AppWelcomeScreen";
import { AppFooter } from "./components/AppFooter";
import { atom, Provider, useAtom, useAtomValue } from "jotai";
import { useAtomWithInitialValue } from "../packages/excalidraw/jotai";
import { appJotaiStore } from "./app-jotai";

import "./index.scss";
import { ResolutionType } from "../packages/excalidraw/utility-types";
import { ShareableLinkDialog } from "../packages/excalidraw/components/ShareableLinkDialog";
import { openConfirmModal } from "../packages/excalidraw/components/OverwriteConfirm/OverwriteConfirmState";
import { OverwriteConfirmDialog } from "../packages/excalidraw/components/OverwriteConfirm/OverwriteConfirm";
import Trans from "../packages/excalidraw/components/Trans";
import { ShareDialog, shareDialogStateAtom } from "./share/ShareDialog";
import CollabError, { collabErrorIndicatorAtom } from "./collab/CollabError";
import {
<<<<<<< HEAD
  RemoteExcalidrawElement,
  reconcileElements,
} from "../packages/excalidraw/data/reconcile";
=======
  CommandPalette,
  DEFAULT_CATEGORIES,
} from "../packages/excalidraw/components/CommandPalette/CommandPalette";
import {
  GithubIcon,
  XBrandIcon,
  DiscordIcon,
  ExcalLogo,
  usersIcon,
  exportToPlus,
  share,
} from "../packages/excalidraw/components/icons";
>>>>>>> 3e334a67

polyfill();

window.EXCALIDRAW_THROTTLE_RENDER = true;

let isSelfEmbedding = false;

if (window.self !== window.top) {
  try {
    const parentUrl = new URL(document.referrer);
    const currentUrl = new URL(window.location.href);
    if (parentUrl.origin === currentUrl.origin) {
      isSelfEmbedding = true;
    }
  } catch (error) {
    // ignore
  }
}

const languageDetector = new LanguageDetector();
languageDetector.init({
  languageUtils: {},
});

const shareableLinkConfirmDialog = {
  title: t("overwriteConfirm.modal.shareableLink.title"),
  description: (
    <Trans
      i18nKey="overwriteConfirm.modal.shareableLink.description"
      bold={(text) => <strong>{text}</strong>}
      br={() => <br />}
    />
  ),
  actionLabel: t("overwriteConfirm.modal.shareableLink.button"),
  color: "danger",
} as const;

const initializeScene = async (opts: {
  collabAPI: CollabAPI | null;
  excalidrawAPI: ExcalidrawImperativeAPI;
}): Promise<
  { scene: ExcalidrawInitialDataState | null } & (
    | { isExternalScene: true; id: string; key: string }
    | { isExternalScene: false; id?: null; key?: null }
  )
> => {
  const searchParams = new URLSearchParams(window.location.search);
  const id = searchParams.get("id");
  const jsonBackendMatch = window.location.hash.match(
    /^#json=([a-zA-Z0-9_-]+),([a-zA-Z0-9_-]+)$/,
  );
  const externalUrlMatch = window.location.hash.match(/^#url=(.*)$/);

  const localDataState = importFromLocalStorage();

  let scene: RestoredDataState & {
    scrollToContent?: boolean;
  } = await loadScene(null, null, localDataState);

  let roomLinkData = getCollaborationLinkData(window.location.href);
  const isExternalScene = !!(id || jsonBackendMatch || roomLinkData);
  if (isExternalScene) {
    if (
      // don't prompt if scene is empty
      !scene.elements.length ||
      // don't prompt for collab scenes because we don't override local storage
      roomLinkData ||
      // otherwise, prompt whether user wants to override current scene
      (await openConfirmModal(shareableLinkConfirmDialog))
    ) {
      if (jsonBackendMatch) {
        scene = await loadScene(
          jsonBackendMatch[1],
          jsonBackendMatch[2],
          localDataState,
        );
      }
      scene.scrollToContent = true;
      if (!roomLinkData) {
        window.history.replaceState({}, APP_NAME, window.location.origin);
      }
    } else {
      // https://github.com/excalidraw/excalidraw/issues/1919
      if (document.hidden) {
        return new Promise((resolve, reject) => {
          window.addEventListener(
            "focus",
            () => initializeScene(opts).then(resolve).catch(reject),
            {
              once: true,
            },
          );
        });
      }

      roomLinkData = null;
      window.history.replaceState({}, APP_NAME, window.location.origin);
    }
  } else if (externalUrlMatch) {
    window.history.replaceState({}, APP_NAME, window.location.origin);

    const url = externalUrlMatch[1];
    try {
      const request = await fetch(window.decodeURIComponent(url));
      const data = await loadFromBlob(await request.blob(), null, null);
      if (
        !scene.elements.length ||
        (await openConfirmModal(shareableLinkConfirmDialog))
      ) {
        return { scene: data, isExternalScene };
      }
    } catch (error: any) {
      return {
        scene: {
          appState: {
            errorMessage: t("alerts.invalidSceneUrl"),
          },
        },
        isExternalScene,
      };
    }
  }

  if (roomLinkData && opts.collabAPI) {
    const { excalidrawAPI } = opts;

    const scene = await opts.collabAPI.startCollaboration(roomLinkData);

    return {
      // when collaborating, the state may have already been updated at this
      // point (we may have received updates from other clients), so reconcile
      // elements and appState with existing state
      scene: {
        ...scene,
        appState: {
          ...restoreAppState(
            {
              ...scene?.appState,
              theme: localDataState?.appState?.theme || scene?.appState?.theme,
            },
            excalidrawAPI.getAppState(),
          ),
          // necessary if we're invoking from a hashchange handler which doesn't
          // go through App.initializeScene() that resets this flag
          isLoading: false,
        },
        elements: reconcileElements(
          scene?.elements || [],
          excalidrawAPI.getSceneElementsIncludingDeleted() as RemoteExcalidrawElement[],
          excalidrawAPI.getAppState(),
        ),
      },
      isExternalScene: true,
      id: roomLinkData.roomId,
      key: roomLinkData.roomKey,
    };
  } else if (scene) {
    return isExternalScene && jsonBackendMatch
      ? {
          scene,
          isExternalScene,
          id: jsonBackendMatch[1],
          key: jsonBackendMatch[2],
        }
      : { scene, isExternalScene: false };
  }
  return { scene: null, isExternalScene: false };
};

const detectedLangCode = languageDetector.detect() || defaultLang.code;
export const appLangCodeAtom = atom(
  Array.isArray(detectedLangCode) ? detectedLangCode[0] : detectedLangCode,
);

const ExcalidrawWrapper = () => {
  const [errorMessage, setErrorMessage] = useState("");
  const [langCode, setLangCode] = useAtom(appLangCodeAtom);
  const isCollabDisabled = isRunningInIframe();

  // initial state
  // ---------------------------------------------------------------------------

  const initialStatePromiseRef = useRef<{
    promise: ResolvablePromise<ExcalidrawInitialDataState | null>;
  }>({ promise: null! });
  if (!initialStatePromiseRef.current.promise) {
    initialStatePromiseRef.current.promise =
      resolvablePromise<ExcalidrawInitialDataState | null>();
  }

  useEffect(() => {
    trackEvent("load", "frame", getFrame());
    // Delayed so that the app has a time to load the latest SW
    setTimeout(() => {
      trackEvent("load", "version", getVersion());
    }, VERSION_TIMEOUT);
  }, []);

  const [excalidrawAPI, excalidrawRefCallback] =
    useCallbackRefState<ExcalidrawImperativeAPI>();

  const [, setShareDialogState] = useAtom(shareDialogStateAtom);
  const [collabAPI] = useAtom(collabAPIAtom);
  const [isCollaborating] = useAtomWithInitialValue(isCollaboratingAtom, () => {
    return isCollaborationLink(window.location.href);
  });
  const collabError = useAtomValue(collabErrorIndicatorAtom);

  useHandleLibrary({
    excalidrawAPI,
    adapter: LibraryIndexedDBAdapter,
    // TODO maybe remove this in several months (shipped: 24-03-11)
    migrationAdapter: LibraryLocalStorageMigrationAdapter,
  });

  useEffect(() => {
    if (!excalidrawAPI || (!isCollabDisabled && !collabAPI)) {
      return;
    }

    const loadImages = (
      data: ResolutionType<typeof initializeScene>,
      isInitialLoad = false,
    ) => {
      if (!data.scene) {
        return;
      }
      if (collabAPI?.isCollaborating()) {
        if (data.scene.elements) {
          collabAPI
            .fetchImageFilesFromFirebase({
              elements: data.scene.elements,
              forceFetchFiles: true,
            })
            .then(({ loadedFiles, erroredFiles }) => {
              excalidrawAPI.addFiles(loadedFiles);
              updateStaleImageStatuses({
                excalidrawAPI,
                erroredFiles,
                elements: excalidrawAPI.getSceneElementsIncludingDeleted(),
              });
            });
        }
      } else {
        const fileIds =
          data.scene.elements?.reduce((acc, element) => {
            if (isInitializedImageElement(element)) {
              return acc.concat(element.fileId);
            }
            return acc;
          }, [] as FileId[]) || [];

        if (data.isExternalScene) {
          loadFilesFromFirebase(
            `${FIREBASE_STORAGE_PREFIXES.shareLinkFiles}/${data.id}`,
            data.key,
            fileIds,
          ).then(({ loadedFiles, erroredFiles }) => {
            excalidrawAPI.addFiles(loadedFiles);
            updateStaleImageStatuses({
              excalidrawAPI,
              erroredFiles,
              elements: excalidrawAPI.getSceneElementsIncludingDeleted(),
            });
          });
        } else if (isInitialLoad) {
          if (fileIds.length) {
            LocalData.fileStorage
              .getFiles(fileIds)
              .then(({ loadedFiles, erroredFiles }) => {
                if (loadedFiles.length) {
                  excalidrawAPI.addFiles(loadedFiles);
                }
                updateStaleImageStatuses({
                  excalidrawAPI,
                  erroredFiles,
                  elements: excalidrawAPI.getSceneElementsIncludingDeleted(),
                });
              });
          }
          // on fresh load, clear unused files from IDB (from previous
          // session)
          LocalData.fileStorage.clearObsoleteFiles({ currentFileIds: fileIds });
        }
      }
    };

    initializeScene({ collabAPI, excalidrawAPI }).then(async (data) => {
      loadImages(data, /* isInitialLoad */ true);
      initialStatePromiseRef.current.promise.resolve(data.scene);
    });

    const onHashChange = async (event: HashChangeEvent) => {
      event.preventDefault();
      const libraryUrlTokens = parseLibraryTokensFromUrl();
      if (!libraryUrlTokens) {
        if (
          collabAPI?.isCollaborating() &&
          !isCollaborationLink(window.location.href)
        ) {
          collabAPI.stopCollaboration(false);
        }
        excalidrawAPI.updateScene({ appState: { isLoading: true } });

        initializeScene({ collabAPI, excalidrawAPI }).then((data) => {
          loadImages(data);
          if (data.scene) {
            excalidrawAPI.updateScene({
              ...data.scene,
              ...restore(data.scene, null, null, { repairBindings: true }),
              commitToHistory: true,
            });
          }
        });
      }
    };

    const titleTimeout = setTimeout(
      () => (document.title = APP_NAME),
      TITLE_TIMEOUT,
    );

    const syncData = debounce(() => {
      if (isTestEnv()) {
        return;
      }
      if (
        !document.hidden &&
        ((collabAPI && !collabAPI.isCollaborating()) || isCollabDisabled)
      ) {
        // don't sync if local state is newer or identical to browser state
        if (isBrowserStorageStateNewer(STORAGE_KEYS.VERSION_DATA_STATE)) {
          const localDataState = importFromLocalStorage();
          const username = importUsernameFromLocalStorage();
          let langCode = languageDetector.detect() || defaultLang.code;
          if (Array.isArray(langCode)) {
            langCode = langCode[0];
          }
          setLangCode(langCode);
          excalidrawAPI.updateScene({
            ...localDataState,
          });
          LibraryIndexedDBAdapter.load().then((data) => {
            if (data) {
              excalidrawAPI.updateLibrary({
                libraryItems: data.libraryItems,
              });
            }
          });
          collabAPI?.setUsername(username || "");
        }

        if (isBrowserStorageStateNewer(STORAGE_KEYS.VERSION_FILES)) {
          const elements = excalidrawAPI.getSceneElementsIncludingDeleted();
          const currFiles = excalidrawAPI.getFiles();
          const fileIds =
            elements?.reduce((acc, element) => {
              if (
                isInitializedImageElement(element) &&
                // only load and update images that aren't already loaded
                !currFiles[element.fileId]
              ) {
                return acc.concat(element.fileId);
              }
              return acc;
            }, [] as FileId[]) || [];
          if (fileIds.length) {
            LocalData.fileStorage
              .getFiles(fileIds)
              .then(({ loadedFiles, erroredFiles }) => {
                if (loadedFiles.length) {
                  excalidrawAPI.addFiles(loadedFiles);
                }
                updateStaleImageStatuses({
                  excalidrawAPI,
                  erroredFiles,
                  elements: excalidrawAPI.getSceneElementsIncludingDeleted(),
                });
              });
          }
        }
      }
    }, SYNC_BROWSER_TABS_TIMEOUT);

    const onUnload = () => {
      LocalData.flushSave();
    };

    const visibilityChange = (event: FocusEvent | Event) => {
      if (event.type === EVENT.BLUR || document.hidden) {
        LocalData.flushSave();
      }
      if (
        event.type === EVENT.VISIBILITY_CHANGE ||
        event.type === EVENT.FOCUS
      ) {
        syncData();
      }
    };

    window.addEventListener(EVENT.HASHCHANGE, onHashChange, false);
    window.addEventListener(EVENT.UNLOAD, onUnload, false);
    window.addEventListener(EVENT.BLUR, visibilityChange, false);
    document.addEventListener(EVENT.VISIBILITY_CHANGE, visibilityChange, false);
    window.addEventListener(EVENT.FOCUS, visibilityChange, false);
    return () => {
      window.removeEventListener(EVENT.HASHCHANGE, onHashChange, false);
      window.removeEventListener(EVENT.UNLOAD, onUnload, false);
      window.removeEventListener(EVENT.BLUR, visibilityChange, false);
      window.removeEventListener(EVENT.FOCUS, visibilityChange, false);
      document.removeEventListener(
        EVENT.VISIBILITY_CHANGE,
        visibilityChange,
        false,
      );
      clearTimeout(titleTimeout);
    };
  }, [isCollabDisabled, collabAPI, excalidrawAPI, setLangCode]);

  useEffect(() => {
    const unloadHandler = (event: BeforeUnloadEvent) => {
      LocalData.flushSave();

      if (
        excalidrawAPI &&
        LocalData.fileStorage.shouldPreventUnload(
          excalidrawAPI.getSceneElements(),
        )
      ) {
        preventUnload(event);
      }
    };
    window.addEventListener(EVENT.BEFORE_UNLOAD, unloadHandler);
    return () => {
      window.removeEventListener(EVENT.BEFORE_UNLOAD, unloadHandler);
    };
  }, [excalidrawAPI]);

  useEffect(() => {
    languageDetector.cacheUserLanguage(langCode);
  }, [langCode]);

  const [theme, setTheme] = useState<Theme>(
    () =>
      (localStorage.getItem(
        STORAGE_KEYS.LOCAL_STORAGE_THEME,
      ) as Theme | null) ||
      // FIXME migration from old LS scheme. Can be removed later. #5660
      importFromLocalStorage().appState?.theme ||
      THEME.LIGHT,
  );

  useEffect(() => {
    localStorage.setItem(STORAGE_KEYS.LOCAL_STORAGE_THEME, theme);
    // currently only used for body styling during init (see public/index.html),
    // but may change in the future
    document.documentElement.classList.toggle("dark", theme === THEME.DARK);
  }, [theme]);

  const onChange = (
    elements: readonly OrderedExcalidrawElement[],
    appState: AppState,
    files: BinaryFiles,
  ) => {
    if (collabAPI?.isCollaborating()) {
      collabAPI.syncElements(elements);
    }

    setTheme(appState.theme);

    // this check is redundant, but since this is a hot path, it's best
    // not to evaludate the nested expression every time
    if (!LocalData.isSavePaused()) {
      LocalData.save(elements, appState, files, () => {
        if (excalidrawAPI) {
          let didChange = false;

          const elements = excalidrawAPI
            .getSceneElementsIncludingDeleted()
            .map((element) => {
              if (
                LocalData.fileStorage.shouldUpdateImageElementStatus(element)
              ) {
                const newElement = newElementWith(element, { status: "saved" });
                if (newElement !== element) {
                  didChange = true;
                }
                return newElement;
              }
              return element;
            });

          if (didChange) {
            excalidrawAPI.updateScene({
              elements,
            });
          }
        }
      });
    }
  };

  const [latestShareableLink, setLatestShareableLink] = useState<string | null>(
    null,
  );

  const onExportToBackend = async (
    exportedElements: readonly NonDeletedExcalidrawElement[],
    appState: Partial<AppState>,
    files: BinaryFiles,
  ) => {
    if (exportedElements.length === 0) {
      throw new Error(t("alerts.cannotExportEmptyCanvas"));
    }
    try {
      const { url, errorMessage } = await exportToBackend(
        exportedElements,
        {
          ...appState,
          viewBackgroundColor: appState.exportBackground
            ? appState.viewBackgroundColor
            : getDefaultAppState().viewBackgroundColor,
        },
        files,
      );

      if (errorMessage) {
        throw new Error(errorMessage);
      }

      if (url) {
        setLatestShareableLink(url);
      }
    } catch (error: any) {
      if (error.name !== "AbortError") {
        const { width, height } = appState;
        console.error(error, {
          width,
          height,
          devicePixelRatio: window.devicePixelRatio,
        });
        throw new Error(error.message);
      }
    }
  };

  const renderCustomStats = (
    elements: readonly NonDeletedExcalidrawElement[],
    appState: UIAppState,
  ) => {
    return (
      <CustomStats
        setToast={(message) => excalidrawAPI!.setToast({ message })}
        appState={appState}
        elements={elements}
      />
    );
  };

  const isOffline = useAtomValue(isOfflineAtom);

  const onCollabDialogOpen = useCallback(
    () => setShareDialogState({ isOpen: true, type: "collaborationOnly" }),
    [setShareDialogState],
  );

  // browsers generally prevent infinite self-embedding, there are
  // cases where it still happens, and while we disallow self-embedding
  // by not whitelisting our own origin, this serves as an additional guard
  if (isSelfEmbedding) {
    return (
      <div
        style={{
          display: "flex",
          alignItems: "center",
          justifyContent: "center",
          textAlign: "center",
          height: "100%",
        }}
      >
        <h1>I'm not a pretzel!</h1>
      </div>
    );
  }

  const ExcalidrawPlusCommand = {
    label: "Excalidraw+",
    category: DEFAULT_CATEGORIES.links,
    predicate: true,
    icon: <div style={{ width: 14 }}>{ExcalLogo}</div>,
    keywords: ["plus", "cloud", "server"],
    perform: () => {
      window.open(
        `${
          import.meta.env.VITE_APP_PLUS_LP
        }/plus?utm_source=excalidraw&utm_medium=app&utm_content=command_palette`,
        "_blank",
      );
    },
  };
  const ExcalidrawPlusAppCommand = {
    label: "Sign up",
    category: DEFAULT_CATEGORIES.links,
    predicate: true,
    icon: <div style={{ width: 14 }}>{ExcalLogo}</div>,
    keywords: [
      "excalidraw",
      "plus",
      "cloud",
      "server",
      "signin",
      "login",
      "signup",
    ],
    perform: () => {
      window.open(
        `${
          import.meta.env.VITE_APP_PLUS_APP
        }?utm_source=excalidraw&utm_medium=app&utm_content=command_palette`,
        "_blank",
      );
    },
  };

  return (
    <div
      style={{ height: "100%" }}
      className={clsx("excalidraw-app", {
        "is-collaborating": isCollaborating,
      })}
    >
      <Excalidraw
        excalidrawAPI={excalidrawRefCallback}
        onChange={onChange}
        initialData={initialStatePromiseRef.current.promise}
        isCollaborating={isCollaborating}
        onPointerUpdate={collabAPI?.onPointerUpdate}
        UIOptions={{
          canvasActions: {
            toggleTheme: true,
            export: {
              onExportToBackend,
              renderCustomUI: excalidrawAPI
                ? (elements, appState, files) => {
                    return (
                      <ExportToExcalidrawPlus
                        elements={elements}
                        appState={appState}
                        files={files}
                        name={excalidrawAPI.getName()}
                        onError={(error) => {
                          excalidrawAPI?.updateScene({
                            appState: {
                              errorMessage: error.message,
                            },
                          });
                        }}
                        onSuccess={() => {
                          excalidrawAPI.updateScene({
                            appState: { openDialog: null },
                          });
                        }}
                      />
                    );
                  }
                : undefined,
            },
          },
        }}
        langCode={langCode}
        renderCustomStats={renderCustomStats}
        detectScroll={false}
        handleKeyboardGlobally={true}
        autoFocus={true}
        theme={theme}
        renderTopRightUI={(isMobile) => {
          if (isMobile || !collabAPI || isCollabDisabled) {
            return null;
          }
          return (
            <div className="top-right-ui">
              {collabError.message && <CollabError collabError={collabError} />}
              <LiveCollaborationTrigger
                isCollaborating={isCollaborating}
                onSelect={() =>
                  setShareDialogState({ isOpen: true, type: "share" })
                }
              />
            </div>
          );
        }}
      >
        <AppMainMenu
          onCollabDialogOpen={onCollabDialogOpen}
          isCollaborating={isCollaborating}
          isCollabEnabled={!isCollabDisabled}
        />
        <AppWelcomeScreen
          onCollabDialogOpen={onCollabDialogOpen}
          isCollabEnabled={!isCollabDisabled}
        />
        <OverwriteConfirmDialog>
          <OverwriteConfirmDialog.Actions.ExportToImage />
          <OverwriteConfirmDialog.Actions.SaveToDisk />
          {excalidrawAPI && (
            <OverwriteConfirmDialog.Action
              title={t("overwriteConfirm.action.excalidrawPlus.title")}
              actionLabel={t("overwriteConfirm.action.excalidrawPlus.button")}
              onClick={() => {
                exportToExcalidrawPlus(
                  excalidrawAPI.getSceneElements(),
                  excalidrawAPI.getAppState(),
                  excalidrawAPI.getFiles(),
                  excalidrawAPI.getName(),
                );
              }}
            >
              {t("overwriteConfirm.action.excalidrawPlus.description")}
            </OverwriteConfirmDialog.Action>
          )}
        </OverwriteConfirmDialog>
        <AppFooter />
        <TTDDialog
          onTextSubmit={async (input) => {
            try {
              const response = await fetch(
                `${
                  import.meta.env.VITE_APP_AI_BACKEND
                }/v1/ai/text-to-diagram/generate`,
                {
                  method: "POST",
                  headers: {
                    Accept: "application/json",
                    "Content-Type": "application/json",
                  },
                  body: JSON.stringify({ prompt: input }),
                },
              );

              const rateLimit = response.headers.has("X-Ratelimit-Limit")
                ? parseInt(response.headers.get("X-Ratelimit-Limit") || "0", 10)
                : undefined;

              const rateLimitRemaining = response.headers.has(
                "X-Ratelimit-Remaining",
              )
                ? parseInt(
                    response.headers.get("X-Ratelimit-Remaining") || "0",
                    10,
                  )
                : undefined;

              const json = await response.json();

              if (!response.ok) {
                if (response.status === 429) {
                  return {
                    rateLimit,
                    rateLimitRemaining,
                    error: new Error(
                      "Too many requests today, please try again tomorrow!",
                    ),
                  };
                }

                throw new Error(json.message || "Generation failed...");
              }

              const generatedResponse = json.generatedResponse;
              if (!generatedResponse) {
                throw new Error("Generation failed...");
              }

              return { generatedResponse, rateLimit, rateLimitRemaining };
            } catch (err: any) {
              throw new Error("Request failed");
            }
          }}
        />
        <TTDDialogTrigger />
        {isCollaborating && isOffline && (
          <div className="collab-offline-warning">
            {t("alerts.collabOfflineWarning")}
          </div>
        )}
        {latestShareableLink && (
          <ShareableLinkDialog
            link={latestShareableLink}
            onCloseRequest={() => setLatestShareableLink(null)}
            setErrorMessage={setErrorMessage}
          />
        )}
        {excalidrawAPI && !isCollabDisabled && (
          <Collab excalidrawAPI={excalidrawAPI} />
        )}

        <ShareDialog
          collabAPI={collabAPI}
          onExportToBackend={async () => {
            if (excalidrawAPI) {
              try {
                await onExportToBackend(
                  excalidrawAPI.getSceneElements(),
                  excalidrawAPI.getAppState(),
                  excalidrawAPI.getFiles(),
                );
              } catch (error: any) {
                setErrorMessage(error.message);
              }
            }
          }}
        />

        {errorMessage && (
          <ErrorDialog onClose={() => setErrorMessage("")}>
            {errorMessage}
          </ErrorDialog>
        )}

        <CommandPalette
          customCommandPaletteItems={[
            {
              label: t("labels.liveCollaboration"),
              category: DEFAULT_CATEGORIES.app,
              keywords: [
                "team",
                "multiplayer",
                "share",
                "public",
                "session",
                "invite",
              ],
              icon: usersIcon,
              perform: () => {
                setShareDialogState({
                  isOpen: true,
                  type: "collaborationOnly",
                });
              },
            },
            {
              label: t("roomDialog.button_stopSession"),
              category: DEFAULT_CATEGORIES.app,
              predicate: () => !!collabAPI?.isCollaborating(),
              keywords: [
                "stop",
                "session",
                "end",
                "leave",
                "close",
                "exit",
                "collaboration",
              ],
              perform: () => {
                if (collabAPI) {
                  collabAPI.stopCollaboration();
                  if (!collabAPI.isCollaborating()) {
                    setShareDialogState({ isOpen: false });
                  }
                }
              },
            },
            {
              label: t("labels.share"),
              category: DEFAULT_CATEGORIES.app,
              predicate: true,
              icon: share,
              keywords: [
                "link",
                "shareable",
                "readonly",
                "export",
                "publish",
                "snapshot",
                "url",
                "collaborate",
                "invite",
              ],
              perform: async () => {
                setShareDialogState({ isOpen: true, type: "share" });
              },
            },
            {
              label: "GitHub",
              icon: GithubIcon,
              category: DEFAULT_CATEGORIES.links,
              predicate: true,
              keywords: [
                "issues",
                "bugs",
                "requests",
                "report",
                "features",
                "social",
                "community",
              ],
              perform: () => {
                window.open(
                  "https://github.com/excalidraw/excalidraw",
                  "_blank",
                  "noopener noreferrer",
                );
              },
            },
            {
              label: t("labels.followUs"),
              icon: XBrandIcon,
              category: DEFAULT_CATEGORIES.links,
              predicate: true,
              keywords: ["twitter", "contact", "social", "community"],
              perform: () => {
                window.open(
                  "https://x.com/excalidraw",
                  "_blank",
                  "noopener noreferrer",
                );
              },
            },
            {
              label: t("labels.discordChat"),
              category: DEFAULT_CATEGORIES.links,
              predicate: true,
              icon: DiscordIcon,
              keywords: [
                "chat",
                "talk",
                "contact",
                "bugs",
                "requests",
                "report",
                "feedback",
                "suggestions",
                "social",
                "community",
              ],
              perform: () => {
                window.open(
                  "https://discord.gg/UexuTaE",
                  "_blank",
                  "noopener noreferrer",
                );
              },
            },
            ...(isExcalidrawPlusSignedUser
              ? [
                  {
                    ...ExcalidrawPlusAppCommand,
                    label: "Sign in / Go to Excalidraw+",
                  },
                ]
              : [ExcalidrawPlusCommand, ExcalidrawPlusAppCommand]),

            {
              label: t("overwriteConfirm.action.excalidrawPlus.button"),
              category: DEFAULT_CATEGORIES.export,
              icon: exportToPlus,
              predicate: true,
              keywords: ["plus", "export", "save", "backup"],
              perform: () => {
                if (excalidrawAPI) {
                  exportToExcalidrawPlus(
                    excalidrawAPI.getSceneElements(),
                    excalidrawAPI.getAppState(),
                    excalidrawAPI.getFiles(),
                    excalidrawAPI.getName(),
                  );
                }
              },
            },
            CommandPalette.defaultItems.toggleTheme,
          ]}
        />
      </Excalidraw>
    </div>
  );
};

const ExcalidrawApp = () => {
  return (
    <TopErrorBoundary>
      <Provider unstable_createStore={() => appJotaiStore}>
        <ExcalidrawWrapper />
      </Provider>
    </TopErrorBoundary>
  );
};

export default ExcalidrawApp;<|MERGE_RESOLUTION|>--- conflicted
+++ resolved
@@ -108,11 +108,10 @@
 import { ShareDialog, shareDialogStateAtom } from "./share/ShareDialog";
 import CollabError, { collabErrorIndicatorAtom } from "./collab/CollabError";
 import {
-<<<<<<< HEAD
   RemoteExcalidrawElement,
   reconcileElements,
 } from "../packages/excalidraw/data/reconcile";
-=======
+import {
   CommandPalette,
   DEFAULT_CATEGORIES,
 } from "../packages/excalidraw/components/CommandPalette/CommandPalette";
@@ -125,7 +124,6 @@
   exportToPlus,
   share,
 } from "../packages/excalidraw/components/icons";
->>>>>>> 3e334a67
 
 polyfill();
 
