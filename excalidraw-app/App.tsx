--- conflicted
+++ resolved
@@ -121,16 +121,13 @@
 import { appThemeAtom, useHandleAppTheme } from "./useHandleAppTheme";
 import { getPreferredLanguage } from "./app-language/language-detector";
 import { useAppLangCode } from "./app-language/language-state";
-<<<<<<< HEAD
 // #if [DEV]
 import DebugCanvas, {
   debugRenderer,
   loadSavedDebugState,
 } from "./components/DebugCanvas";
 // #endif
-=======
 import { AIComponents } from "./components/AI";
->>>>>>> b5d7f5b4
 
 polyfill();
 
@@ -884,54 +881,8 @@
             </OverwriteConfirmDialog.Action>
           )}
         </OverwriteConfirmDialog>
-<<<<<<< HEAD
         <AppFooter onChange={() => excalidrawAPI?.refresh()} />
-        <TTDDialog
-          onTextSubmit={async (input) => {
-            try {
-              const response = await fetch(
-                `${
-                  import.meta.env.VITE_APP_AI_BACKEND
-                }/v1/ai/text-to-diagram/generate`,
-                {
-                  method: "POST",
-                  headers: {
-                    Accept: "application/json",
-                    "Content-Type": "application/json",
-                  },
-                  body: JSON.stringify({ prompt: input }),
-                },
-              );
-
-              const rateLimit = response.headers.has("X-Ratelimit-Limit")
-                ? parseInt(response.headers.get("X-Ratelimit-Limit") || "0", 10)
-                : undefined;
-
-              const rateLimitRemaining = response.headers.has(
-                "X-Ratelimit-Remaining",
-              )
-                ? parseInt(
-                    response.headers.get("X-Ratelimit-Remaining") || "0",
-                    10,
-                  )
-                : undefined;
-
-              const json = await response.json();
-
-              if (!response.ok) {
-                if (response.status === 429) {
-                  return {
-                    rateLimit,
-                    rateLimitRemaining,
-                    error: new Error(
-                      "Too many requests today, please try again tomorrow!",
-                    ),
-                  };
-                }
-=======
-        <AppFooter />
         {excalidrawAPI && <AIComponents excalidrawAPI={excalidrawAPI} />}
->>>>>>> b5d7f5b4
 
         <TTDDialogTrigger />
         {isCollaborating && isOffline && (
