--- conflicted
+++ resolved
@@ -804,35 +804,26 @@
 let customFirebaseConfig: FirebaseConfig;
 let customRoomLinkData: RoomLinkData;
 let customUsername: string;
-<<<<<<< HEAD
-let customToken: string;
-=======
 let customTheme: Theme;
 let externalExcalidrawRefCallback: SetExcalidrawAPI;
->>>>>>> 1247c5e8
+let customToken: string;
 
 const ExcalidrawApp: React.FC<{
   firebaseConfig: FirebaseConfig;
   collabServerUrl: string;
   roomLinkData: RoomLinkData;
   username: string;
-<<<<<<< HEAD
-  token: string;
-=======
   theme: Theme;
   excalidrawAPIRefCallback: SetExcalidrawAPI;
->>>>>>> 1247c5e8
+  token: string;
 }> = memo((props) => {
   customFirebaseConfig = props.firebaseConfig;
   customCollabServerUrl = props.collabServerUrl;
   customRoomLinkData = props.roomLinkData;
   customUsername = props.username;
-<<<<<<< HEAD
-  customToken = props.token;
-=======
   customTheme = props.theme;
   externalExcalidrawRefCallback = props.excalidrawAPIRefCallback;
->>>>>>> 1247c5e8
+  customToken = props.token;
   return (
     <TopErrorBoundary>
       <Provider unstable_createStore={() => appJotaiStore}>
