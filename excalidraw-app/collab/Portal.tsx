--- conflicted
+++ resolved
@@ -12,23 +12,16 @@
   FILE_UPLOAD_TIMEOUT,
   WS_SCENE_EVENT_TYPES,
 } from "../app_constants";
-<<<<<<< HEAD
-=======
-import { UserIdleState } from "../../packages/excalidraw/types";
+import {
+  OnUserFollowedPayload,
+  UserIdleState,
+} from "../../packages/excalidraw/types";
 import { trackEvent } from "../../packages/excalidraw/analytics";
->>>>>>> 7ebda02b
 import throttle from "lodash.throttle";
 import { newElementWith } from "../../packages/excalidraw/element/mutateElement";
 import { BroadcastedExcalidrawElement } from "./reconciliation";
-<<<<<<< HEAD
-import { encryptData } from "../../src/data/encryption";
-import { PRECEDING_ELEMENT_KEY } from "../../src/constants";
-import { trackEvent } from "../../src/analytics";
-import { UserIdleState, OnUserFollowedPayload } from "../../src/types";
-=======
 import { encryptData } from "../../packages/excalidraw/data/encryption";
 import { PRECEDING_ELEMENT_KEY } from "../../packages/excalidraw/constants";
->>>>>>> 7ebda02b
 
 class Portal {
   collab: TCollabClass;
