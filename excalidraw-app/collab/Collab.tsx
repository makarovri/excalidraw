--- conflicted
+++ resolved
@@ -1,14 +1,12 @@
 import throttle from "lodash.throttle";
 import { PureComponent } from "react";
-<<<<<<< HEAD
-import { ErrorDialog } from "../../src/components/ErrorDialog";
-import { APP_NAME, ENV, EVENT } from "../../src/constants";
-=======
-import { ExcalidrawImperativeAPI } from "../../packages/excalidraw/types";
+import {
+  ExcalidrawImperativeAPI,
+  OnUserFollowedPayload,
+} from "../../packages/excalidraw/types";
 import { ErrorDialog } from "../../packages/excalidraw/components/ErrorDialog";
 import { APP_NAME, ENV, EVENT } from "../../packages/excalidraw/constants";
 import { ImportedDataState } from "../../packages/excalidraw/data/types";
->>>>>>> 7ebda02b
 import {
   ExcalidrawElement,
   InitializedExcalidrawImageElement,
@@ -16,19 +14,9 @@
 import {
   getSceneVersion,
   restoreElements,
-<<<<<<< HEAD
   zoomToFitBounds,
-} from "../../src/packages/excalidraw/index";
-import {
-  Collaborator,
-  ExcalidrawImperativeAPI,
-  Gesture,
-  OnUserFollowedPayload,
-} from "../../src/types";
-=======
 } from "../../packages/excalidraw/index";
 import { Collaborator, Gesture } from "../../packages/excalidraw/types";
->>>>>>> 7ebda02b
 import {
   preventUnload,
   resolvablePromise,
@@ -91,7 +79,6 @@
 import { LocalData } from "../data/LocalData";
 import { atom, useAtom } from "jotai";
 import { appJotaiStore } from "../app-jotai";
-import { ImportedDataState } from "../../src/data/types";
 
 export const collabAPIAtom = atom<CollabAPI | null>(null);
 export const collabDialogShownAtom = atom(false);
