--- conflicted
+++ resolved
@@ -3,11 +3,7 @@
     <img src="./public/og-image.png" alt="Excalidraw logo: Sketch handrawn like diagrams." />
   </a>
   <h3>Excalidraw is a whiteboard tool that lets you easily sketch diagrams that have a hand-drawn feel to them.</h3>
-<<<<<<< HEAD
-  <h4>This version has no connection to the exxalidraw server and should be completely standalone.<h4>
-=======
   <h4>This version has no connection to the excalidraw server and should be completely standalone.<h4>
->>>>>>> 414afa69
 </div>
 
 ## Run the code
