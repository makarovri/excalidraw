--- conflicted
+++ resolved
@@ -379,11 +379,7 @@
 
 Team member name: Filip
 
-<<<<<<< HEAD
 #### Test 1 polygonReflectY
-=======
-![Image](./readme-assets/Istanbul-main.png "Istanbul")
->>>>>>> 9c3c0127
 
 <table>
   <tr>
@@ -396,7 +392,6 @@
   </tr>
 </table>
 
-<<<<<<< HEAD
 #### Test 2 shouldDiscardRemoteElement
 <table>
   <tr>
@@ -408,9 +403,16 @@
     </td>
   </tr>
 </table>
-=======
+
+### Overall
+
+Old coverage results:
+
+![Image](./readme-assets/Istanbul-main.png "Istanbul")
+
+New coverage results:
+
 ![Image](./readme-assets/coverage-new.png "Istanbul")
->>>>>>> 9c3c0127
 
 ## Statement of individual contributions
 
