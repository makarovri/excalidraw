--- conflicted
+++ resolved
@@ -128,9 +128,61 @@
 
 #### Commands
 
-<<<<<<< HEAD
 ##### Install the dependencies
-=======
+
+```
+yarn
+```
+
+##### Run the project
+
+```
+yarn start
+```
+
+##### Reformat all files with Prettier
+
+```
+yarn fix
+```
+
+##### Run tests
+
+```
+yarn test
+```
+
+##### Update test snapshots
+
+```
+yarn test:update
+```
+
+##### Test for formatting with Prettier
+
+```
+yarn test:code
+```
+
+#### Docker Compose
+
+You can use docker-compose to work on Excalidraw locally if you don't want to setup a Node.js env.
+
+```sh
+docker-compose up --build -d
+```
+
+### Self-hosting
+
+We publish a Docker image with the Excalidraw client at [excalidraw/excalidraw](https://hub.docker.com/r/excalidraw/excalidraw). You can use it to self-host your own client under your own domain, on Kubernetes, AWS ECS, etc.
+
+```sh
+docker build -t excalidraw/excalidraw .
+docker run --rm -dit --name excalidraw -p 5000:80 excalidraw/excalidraw:latest
+```
+
+The Docker image is free of analytics and other tracking libraries.
+
 ## Helm chart
 
 This project comes with its own helm chart. The chart is currently hosted
@@ -190,62 +242,6 @@
 
 
 **At the moment, self-hosting your own instance doesn't support sharing or collaboration features.**
->>>>>>> ca94b519
-
-```
-yarn
-```
-
-##### Run the project
-
-```
-yarn start
-```
-
-##### Reformat all files with Prettier
-
-```
-yarn fix
-```
-
-##### Run tests
-
-```
-yarn test
-```
-
-##### Update test snapshots
-
-```
-yarn test:update
-```
-
-##### Test for formatting with Prettier
-
-```
-yarn test:code
-```
-
-#### Docker Compose
-
-You can use docker-compose to work on Excalidraw locally if you don't want to setup a Node.js env.
-
-```sh
-docker-compose up --build -d
-```
-
-### Self-hosting
-
-We publish a Docker image with the Excalidraw client at [excalidraw/excalidraw](https://hub.docker.com/r/excalidraw/excalidraw). You can use it to self-host your own client under your own domain, on Kubernetes, AWS ECS, etc.
-
-```sh
-docker build -t excalidraw/excalidraw .
-docker run --rm -dit --name excalidraw -p 5000:80 excalidraw/excalidraw:latest
-```
-
-The Docker image is free of analytics and other tracking libraries.
-
-**At the moment, self-hosting your own instance doesn't support sharing or collaboration features.**
 
 We are working towards providing a full-fledged solution for self-hosting your own Excalidraw.
 
