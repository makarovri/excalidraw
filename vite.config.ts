import { defineConfig, loadEnv } from "vite";
import react from "@vitejs/plugin-react";
import svgrPlugin from "vite-plugin-svgr";
import { ViteEjsPlugin } from "vite-plugin-ejs";
import { VitePWA } from "vite-plugin-pwa";
import checker from "vite-plugin-checker";

// https://vitejs.dev/config/
export default defineConfig(({ mode }) => {
  // To load .env.local variables
  const envVars = loadEnv(mode, process.cwd());

  return {
    server: {
      port: Number(envVars.VITE_APP_PORT || 3000),
      // open the browser
      open: true,
    },
    build: {
      outDir: "build",
      rollupOptions: {
        output: {
          // Creating separate chunk for locales except for en and percentages.json so they
          // can be cached at runtime and not merged with
          // app precache. en.json and percentages.json are needed for first load
          // or fallback hence not clubbing with locales so first load followed by offline mode works fine. This is how CRA used to work too.
          manualChunks(id) {
            if (
              id.includes("src/locales") &&
              id.match(/en.json|percentages.json/) === null
            ) {
              const index = id.indexOf("locales/");
              // Taking the substring after "locales/"
              return `locales/${id.substring(index + 8)}`;
            }
          },
        },
      },
      sourcemap: true,
    },
    plugins: [
      react(),
      checker({
        typescript: true,
        eslint:
          envVars.VITE_APP_ENABLE_ESLINT === "false"
            ? undefined
            : { lintCommand: 'eslint "./src/**/*.{js,ts,tsx}"' },
        overlay: {
          initialIsOpen: envVars.VITE_APP_COLLAPSE_OVERLAY === "false",
          badgeStyle: "margin-bottom: 4rem; margin-left: 1rem",
        },
      }),
      svgrPlugin(),
      ViteEjsPlugin(),
      VitePWA({
        registerType: "autoUpdate",
        devOptions: {
          /* set this flag to true to enable in Development mode */
          enabled: false,
        },

        workbox: {
          // Don't push fonts and locales to app precache
          globIgnores: ["fonts.css", "**/locales/**", "service-worker.js"],
          runtimeCaching: [
            {
              urlPattern: new RegExp("/.+.(ttf|woff2|otf)"),
              handler: "CacheFirst",
              options: {
                cacheName: "fonts",
                expiration: {
                  maxEntries: 50,
                  maxAgeSeconds: 60 * 60 * 24 * 90, // <== 90 days
                },
              },
            },
            {
              urlPattern: new RegExp("fonts.css"),
              handler: "StaleWhileRevalidate",
              options: {
                cacheName: "fonts",
                expiration: {
                  maxEntries: 50,
                },
              },
            },
            {
              urlPattern: new RegExp("locales/[^/]+.js"),
              handler: "CacheFirst",
              options: {
                cacheName: "locales",
                expiration: {
                  maxEntries: 50,
                  maxAgeSeconds: 60 * 60 * 24 * 30, // <== 30 days
                },
              },
            },
<<<<<<< HEAD
          ],
        },
        manifest: {
          short_name: "Excalidraw",
          name: "Excalidraw",
          description:
            "Excalidraw is a whiteboard tool that lets you easily sketch diagrams that have a hand-drawn feel to them.",
          icons: [
            {
              src: "android-chrome-192x192.png",
              sizes: "192x192",
              type: "image/png",
=======
          },
        ],
      },
      manifest: {
        short_name: "Excalidraw",
        name: "Excalidraw",
        description:
          "Excalidraw is a whiteboard tool that lets you easily sketch diagrams that have a hand-drawn feel to them.",
        icons: [
          {
            src: "android-chrome-192x192.png",
            sizes: "192x192",
            type: "image/png",
          },
          {
            src: "apple-touch-icon.png",
            type: "image/png",
            sizes: "180x180",
          },
        ],
        start_url: "/",
        display: "standalone",
        theme_color: "#121212",
        background_color: "#ffffff",
        file_handlers: [
          {
            action: "/",
            accept: {
              "application/vnd.excalidraw+json": [".excalidraw"],
>>>>>>> 6a821f3b
            },
            {
              src: "apple-touch-icon.png",
              type: "image/png",
              sizes: "256x256",
            },
          ],
          start_url: "/",
          display: "standalone",
          theme_color: "#121212",
          background_color: "#ffffff",
          file_handlers: [
            {
              action: "/",
              accept: {
                "application/vnd.excalidraw+json": [".excalidraw"],
              },
            },
          ],
          share_target: {
            action: "/web-share-target",
            method: "POST",
            enctype: "multipart/form-data",
            params: {
              files: [
                {
                  name: "file",
                  accept: [
                    "application/vnd.excalidraw+json",
                    "application/json",
                    ".excalidraw",
                  ],
                },
              ],
            },
          },
          screenshots: [
            {
              src: "/screenshots/virtual-whiteboard.png",
              type: "image/png",
              sizes: "462x945",
            },
            {
              src: "/screenshots/wireframe.png",
              type: "image/png",
              sizes: "462x945",
            },
            {
              src: "/screenshots/illustration.png",
              type: "image/png",
              sizes: "462x945",
            },
            {
              src: "/screenshots/shapes.png",
              type: "image/png",
              sizes: "462x945",
            },
            {
              src: "/screenshots/collaboration.png",
              type: "image/png",
              sizes: "462x945",
            },
            {
              src: "/screenshots/export.png",
              type: "image/png",
              sizes: "462x945",
            },
          ],
        },
      }),
    ],
    publicDir: "./public",
  };
});<|MERGE_RESOLUTION|>--- conflicted
+++ resolved
@@ -96,7 +96,6 @@
                 },
               },
             },
-<<<<<<< HEAD
           ],
         },
         manifest: {
@@ -109,42 +108,11 @@
               src: "android-chrome-192x192.png",
               sizes: "192x192",
               type: "image/png",
-=======
-          },
-        ],
-      },
-      manifest: {
-        short_name: "Excalidraw",
-        name: "Excalidraw",
-        description:
-          "Excalidraw is a whiteboard tool that lets you easily sketch diagrams that have a hand-drawn feel to them.",
-        icons: [
-          {
-            src: "android-chrome-192x192.png",
-            sizes: "192x192",
-            type: "image/png",
-          },
-          {
-            src: "apple-touch-icon.png",
-            type: "image/png",
-            sizes: "180x180",
-          },
-        ],
-        start_url: "/",
-        display: "standalone",
-        theme_color: "#121212",
-        background_color: "#ffffff",
-        file_handlers: [
-          {
-            action: "/",
-            accept: {
-              "application/vnd.excalidraw+json": [".excalidraw"],
->>>>>>> 6a821f3b
             },
             {
               src: "apple-touch-icon.png",
               type: "image/png",
-              sizes: "256x256",
+              sizes: "180x180",
             },
           ],
           start_url: "/",
